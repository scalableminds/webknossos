package com.scalableminds.webknossos.tracingstore.annotation

import collections.SequenceUtils
import com.scalableminds.util.accesscontext.TokenContext
import com.scalableminds.util.cache.AlfuCache
import com.scalableminds.util.geometry.{BoundingBox, Vec3Double, Vec3Int}
import com.scalableminds.util.objectid.ObjectId
import com.scalableminds.util.time.Instant
import com.scalableminds.util.tools.{Fox, FoxImplicits}
import com.scalableminds.webknossos.datastore.Annotation.{
  AnnotationLayerProto,
  AnnotationLayerTypeProto,
  AnnotationProto
}
import com.scalableminds.webknossos.datastore.EditableMappingInfo.EditableMappingInfo
import com.scalableminds.webknossos.datastore.SkeletonTracing.{SkeletonTracing, Tree, TreeBody}
import com.scalableminds.webknossos.datastore.VolumeTracing.VolumeTracing
import com.scalableminds.webknossos.datastore.helpers.ProtoGeometryImplicits
import com.scalableminds.webknossos.datastore.models.annotation.AnnotationLayerType
import com.scalableminds.webknossos.tracingstore.tracings._
import com.scalableminds.webknossos.tracingstore.tracings.editablemapping.{
  EditableMappingLayer,
  EditableMappingService,
  EditableMappingUpdateAction,
  EditableMappingUpdater
}
import com.scalableminds.webknossos.tracingstore.tracings.skeleton.{
  SkeletonTracingService,
  SkeletonTracingWithUpdatedTreeIds
}
import com.scalableminds.webknossos.tracingstore.tracings.skeleton.updating.SkeletonUpdateAction
import com.scalableminds.webknossos.tracingstore.tracings.volume._
import com.scalableminds.webknossos.tracingstore.{TSRemoteDatastoreClient, TSRemoteWebknossosClient}
import com.typesafe.scalalogging.LazyLogging
import net.liftweb.common.{Empty, Full}
import play.api.libs.json.{JsObject, JsValue, Json}

import javax.inject.Inject
import scala.concurrent.ExecutionContext

class TSAnnotationService @Inject()(val remoteWebknossosClient: TSRemoteWebknossosClient,
                                    editableMappingService: EditableMappingService,
                                    val volumeTracingService: VolumeTracingService,
                                    skeletonTracingService: SkeletonTracingService,
                                    skeletonTracingMigrationService: SkeletonTracingMigrationService,
                                    volumeTracingMigrationService: VolumeTracingMigrationService,
                                    temporaryTracingService: TemporaryTracingService,
                                    val remoteDatastoreClient: TSRemoteDatastoreClient,
                                    tracingDataStore: TracingDataStore)
    extends KeyValueStoreImplicits
    with FallbackDataHelper
    with ProtoGeometryImplicits
    with AnnotationReversion
    with FoxImplicits
    with UpdateGroupHandling
    with LazyLogging {

  // two-level caching: outer key: annotation id; inner key version
  // This way we cache at most two versions of the same annotation, and at most 1000 different annotations
  private lazy val materializedAnnotationWithTracingCache =
    AlfuCache[ObjectId, AlfuCache[Long, AnnotationWithTracings]](maxCapacity = 1000)

  private def newInnerCache(implicit ec: ExecutionContext): Fox[AlfuCache[Long, AnnotationWithTracings]] =
    Fox.successful(AlfuCache[Long, AnnotationWithTracings](maxCapacity = 2))

  def get(annotationId: ObjectId, version: Option[Long])(implicit ec: ExecutionContext,
                                                         tc: TokenContext): Fox[AnnotationProto] =
    for {
      isTemporaryAnnotation <- temporaryTracingService.isTemporaryAnnotation(annotationId)
      annotation <- if (isTemporaryAnnotation) temporaryTracingService.getAnnotation(annotationId)
      else
        for {
          withTracings <- getWithTracings(annotationId, version) ?~> "annotation.notFound"
        } yield withTracings.annotation
    } yield annotation

  def getMultiple(annotationIds: Seq[ObjectId])(implicit ec: ExecutionContext,
                                                tc: TokenContext): Fox[Seq[AnnotationProto]] =
    Fox.serialCombined(annotationIds) { annotationId =>
      get(annotationId, None)
    }

  private def getWithTracings(annotationId: ObjectId, version: Option[Long])(
      implicit ec: ExecutionContext,
      tc: TokenContext): Fox[AnnotationWithTracings] =
    for {
      // First, fetch the very newest materialized (even if an older one was requested), to determine correct targetVersion
      newestMaterialized <- getNewestMatchingMaterializedAnnotation(annotationId, version = None) ?~> "getNewestMaterialized.failed"
      targetVersion <- determineTargetVersion(annotationId, newestMaterialized, version) ?~> "determineTargetVersion.failed"
      // When requesting any other than the newest version, do not consider the changes final
      reportChangesToWk = version.isEmpty || version.contains(targetVersion)
      materializedAnnotationInnerCache <- materializedAnnotationWithTracingCache.getOrLoad(annotationId,
                                                                                           _ => newInnerCache)
      updatedAnnotation <- materializedAnnotationInnerCache.getOrLoad(
        targetVersion,
        _ => getWithTracingsVersioned(annotationId, targetVersion, reportChangesToWk = reportChangesToWk)
      )
    } yield updatedAnnotation

  private def getWithTracingsVersioned(annotationId: ObjectId, targetVersion: Long, reportChangesToWk: Boolean)(
      implicit ec: ExecutionContext,
      tc: TokenContext): Fox[AnnotationWithTracings] =
    for {
      materializedAnnotation <- getNewestMatchingMaterializedAnnotation(annotationId, Some(targetVersion))
      annotationWithTracings <- findTracingsForAnnotation(materializedAnnotation) ?~> "findTracingsForAnnotation.failed"
      annotationWithTracingsAndMappings <- findEditableMappingsForAnnotation(
        annotationId,
        annotationWithTracings,
        materializedAnnotation.version,
        targetVersion // Note: this targetVersion is used for the updater buffers, and is overwritten for each update group, see annotation.withNewUpdaters
      ) ?~> "findEditableMappingsForAnnotation.failed"
      updated <- applyPendingUpdates(annotationWithTracingsAndMappings, annotationId, targetVersion, reportChangesToWk) ?~> "applyUpdates.failed"
    } yield updated

  def currentMaterializableVersion(annotationId: ObjectId): Fox[Long] =
    tracingDataStore.annotationUpdates.getVersion(annotationId.toString,
                                                  mayBeEmpty = Some(true),
                                                  emptyFallback = Some(0L))

  def currentMaterializedVersion(annotationId: ObjectId): Fox[Long] =
    tracingDataStore.annotations.getVersion(annotationId.toString, mayBeEmpty = Some(true), emptyFallback = Some(0L))

  private def newestMatchingMaterializedSkeletonVersion(tracingId: String, targetVersion: Long): Fox[Long] =
    tracingDataStore.skeletons.getVersion(tracingId,
                                          version = Some(targetVersion),
                                          mayBeEmpty = Some(true),
                                          emptyFallback = Some(0L))

  private def newestMatchingMaterializedEditableMappingVersion(tracingId: String, targetVersion: Long): Fox[Long] =
    tracingDataStore.editableMappingsInfo.getVersion(tracingId,
                                                     version = Some(targetVersion),
                                                     mayBeEmpty = Some(true),
                                                     emptyFallback = Some(0L))

  private def getNewestMatchingMaterializedAnnotation(annotationId: ObjectId,
                                                      version: Option[Long]): Fox[AnnotationProto] =
    for {
      keyValuePair <- tracingDataStore.annotations.get[AnnotationProto](
        annotationId.toString,
        mayBeEmpty = Some(true),
        version = version)(fromProtoBytes[AnnotationProto]) ?~> "getAnnotation.failed"
    } yield keyValuePair.value

  private def applyUpdate(
      annotationId: ObjectId,
      annotationWithTracings: AnnotationWithTracings,
      updateAction: UpdateAction,
      targetVersion: Long // Note: this is not the target version of this one update, but of all pending
  )(implicit ec: ExecutionContext, tc: TokenContext): Fox[AnnotationWithTracings] =
    updateAction match {
      case a: AddLayerAnnotationAction =>
        addLayer(annotationId, annotationWithTracings, a, targetVersion) ?~> "applyUpdate.addLayer.failed"
      case a: DeleteLayerAnnotationAction =>
        Fox.successful(annotationWithTracings.deleteLayer(a))
      case a: UpdateLayerMetadataAnnotationAction =>
        Fox.successful(annotationWithTracings.updateLayerMetadata(a))
      case a: UpdateMetadataAnnotationAction =>
        Fox.successful(annotationWithTracings.updateMetadata(a))
      case a: UpdateCameraAnnotationAction =>
        Fox.successful(annotationWithTracings.updateCamera(a))
      case a: SkeletonUpdateAction =>
        annotationWithTracings.applySkeletonAction(a).toFox ?~> "applyUpdate.skeletonAction.failed"
      case a: UpdateMappingNameVolumeAction if a.isEditable.contains(true) =>
        for {
          withNewEditableMapping <- addEditableMapping(annotationId, annotationWithTracings, a, targetVersion) ?~> "applyUpdate.addEditableMapping.failed"
          withApplyedVolumeAction <- withNewEditableMapping.applyVolumeAction(a).toFox
        } yield withApplyedVolumeAction
      case a: ApplyableVolumeUpdateAction =>
        annotationWithTracings.applyVolumeAction(a).toFox ?~> "applyUpdate.volumeAction.failed"
      case a: EditableMappingUpdateAction =>
        annotationWithTracings.applyEditableMappingAction(a) ?~> "applyUpdate.editableMappingAction.failed"
      case a: RevertToVersionAnnotationAction =>
        revertToVersion(annotationId, annotationWithTracings, a, targetVersion) ?~> "applyUpdate.revertToversion.failed"
      case _: ResetToBaseAnnotationAction =>
        resetToBase(annotationId, annotationWithTracings, targetVersion) ?~> "applyUpdate.resetToBase.failed"
      case _: CompactVolumeUpdateAction =>
        Fox.successful(annotationWithTracings) // No-op, as legacy compacted update actions cannot be applied
      case _: UpdateTdCameraAnnotationAction =>
        Fox.successful(annotationWithTracings) // No-op, exists just to mark these updates in the history / count times
      case _ => Fox.failure(s"Received unsupported AnnotationUpdateAction action ${Json.toJson(updateAction)}")
    }

  private def addLayer(annotationId: ObjectId,
                       annotationWithTracings: AnnotationWithTracings,
                       action: AddLayerAnnotationAction,
                       targetVersion: Long)(implicit ec: ExecutionContext): Fox[AnnotationWithTracings] =
    for {
      tracingId <- action.tracingId.toFox ?~> "add layer action has no tracingId"
      _ <- Fox.fromBool(
        !annotationWithTracings.annotation.annotationLayers
          .exists(_.name == action.layerParameters.getNameWithDefault)) ?~> "addLayer.nameInUse"
      _ <- Fox.fromBool(
        !annotationWithTracings.annotation.annotationLayers.exists(
          _.typ == AnnotationLayerTypeProto.Skeleton && action.layerParameters.typ == AnnotationLayerType.Skeleton)) ?~> "addLayer.onlyOneSkeletonAllowed"
      tracing <- remoteWebknossosClient.createTracingFor(annotationId,
                                                         action.layerParameters,
                                                         previousVersion = targetVersion - 1)
      updated = annotationWithTracings.addLayer(action, tracingId, tracing)
    } yield updated

  private def revertToVersion(
      annotationId: ObjectId,
      annotationWithTracings: AnnotationWithTracings,
      revertAction: RevertToVersionAnnotationAction,
      newVersion: Long)(implicit ec: ExecutionContext, tc: TokenContext): Fox[AnnotationWithTracings] =
    // Note: works only if revert actions are in separate update groups
    for {
      _ <- Fox.fromBool(revertAction.sourceVersion >= annotationWithTracings.annotation.earliestAccessibleVersion) ?~> f"Trying to revert to ${revertAction.sourceVersion}, but earliest accessible is ${annotationWithTracings.annotation.earliestAccessibleVersion}"
      before = Instant.now
      sourceAnnotation: AnnotationWithTracings <- getWithTracings(annotationId, Some(revertAction.sourceVersion)) ?~> "revert.getSource.failed"
      _ <- revertDistributedElements(annotationId,
                                     annotationWithTracings,
                                     sourceAnnotation,
                                     revertAction.sourceVersion,
                                     newVersion) ?~> "revert.revertDistributedElements.failed"
      _ = Instant.logSince(
        before,
        s"Reverting annotation $annotationId from v${annotationWithTracings.version} to v${revertAction.sourceVersion}")
    } yield sourceAnnotation.markAllTreeBodiesAsChanged

  private def resetToBase(annotationId: ObjectId, annotationWithTracings: AnnotationWithTracings, newVersion: Long)(
      implicit ec: ExecutionContext,
      tc: TokenContext): Fox[AnnotationWithTracings] = {
    // Note: works only if reset actions are in separate update groups
    val sourceVersion = 0L // Tasks are currently always created with v0
    val before = Instant.now
    for {
      sourceAnnotation: AnnotationWithTracings <- getWithTracings(annotationId, Some(sourceVersion))
      _ <- revertDistributedElements(annotationId, annotationWithTracings, sourceAnnotation, sourceVersion, newVersion)
      _ = Instant.logSince(before, s"Resetting annotation $annotationId to base (v$sourceVersion)")
    } yield sourceAnnotation.markAllTreeBodiesAsChanged
  }

  def saveAnnotationProto(annotationId: ObjectId,
                          version: Long,
                          annotationProto: AnnotationProto,
                          toTemporaryStore: Boolean = false): Fox[Unit] =
    if (toTemporaryStore)
      temporaryTracingService.saveAnnotationProto(annotationId, annotationProto)
    else
      tracingDataStore.annotations.put(annotationId.toString, version, annotationProto)

  def updateActionLog(annotationId: ObjectId, newestVersion: Long, oldestVersion: Long)(
      implicit ec: ExecutionContext): Fox[JsValue] = {
    def versionedTupleToJson(tuple: (Long, List[UpdateAction])): JsObject =
      Json.obj(
        "version" -> tuple._1,
        "value" -> Json.toJson(tuple._2)
      )

    val batchRanges = SequenceUtils.batchRangeInclusive(oldestVersion, newestVersion, batchSize = 1000).reverse
    for {
      updateActionBatches <- Fox.serialCombined(batchRanges.toList) { batchRange =>
        val batchFrom = batchRange._1
        val batchTo = batchRange._2
        tracingDataStore.annotationUpdates.getMultipleVersionsAsVersionValueTuple(
          annotationId.toString,
          Some(batchTo),
          Some(batchFrom))(fromJsonBytes[List[UpdateAction]])
      }
    } yield Json.toJson(updateActionBatches.flatten.map(versionedTupleToJson))
  }

  def findEditableMappingInfo(annotationId: ObjectId, tracingId: String, version: Option[Long] = None)(
      implicit ec: ExecutionContext,
      tc: TokenContext): Fox[EditableMappingInfo] =
    for {
      annotation <- getWithTracings(annotationId, version) ?~> "getWithTracings.failed"
      tracing <- annotation.getEditableMappingInfo(tracingId).toFox ?~> "getEditableMapping.failed"
    } yield tracing

  private def addEditableMapping(
      annotationId: ObjectId,
      annotationWithTracings: AnnotationWithTracings,
      action: UpdateMappingNameVolumeAction,
      targetVersion: Long)(implicit tc: TokenContext, ec: ExecutionContext): Fox[AnnotationWithTracings] =
    for {
      volumeTracing <- annotationWithTracings.getVolume(action.actionTracingId).toFox
      _ <- assertMappingIsNotLocked(volumeTracing)
      baseMappingName <- volumeTracing.mappingName.toFox ?~> "makeEditable.failed.noBaseMapping"
      _ <- Fox.fromBool(volumeTracingService.volumeBucketsAreEmpty(action.actionTracingId)) ?~> "annotation.volumeBucketsNotEmpty"
      editableMappingInfo = editableMappingService.create(baseMappingName)
      updater <- editableMappingUpdaterFor(annotationId,
                                           action.actionTracingId,
                                           volumeTracing,
                                           editableMappingInfo,
                                           annotationWithTracings.version,
                                           targetVersion)
    } yield annotationWithTracings.addEditableMapping(action.actionTracingId, editableMappingInfo, updater)

  private def assertMappingIsNotLocked(volumeTracing: VolumeTracing)(implicit ec: ExecutionContext): Fox[Unit] =
    Fox.fromBool(!volumeTracing.mappingIsLocked.getOrElse(false)) ?~> "annotation.mappingIsLocked"

  private def applyPendingUpdates(
      annotationWithTracingsAndMappings: AnnotationWithTracings,
      annotationId: ObjectId,
      targetVersion: Long,
      reportChangesToWk: Boolean)(implicit ec: ExecutionContext, tc: TokenContext): Fox[AnnotationWithTracings] =
    for {
      updateGroupsAsSaved <- findPendingUpdates(annotationId, annotationWithTracingsAndMappings, targetVersion) ?~> "findPendingUpdates.failed"
      updatesGroupsRegrouped <- reorderAndRegroupByIsolationSensitiveActions(updateGroupsAsSaved).toFox
      updated <- applyUpdatesGrouped(annotationWithTracingsAndMappings,
                                     annotationId,
                                     updatesGroupsRegrouped,
                                     reportChangesToWk) ?~> "applyUpdates.inner.failed"
    } yield
      updated.withVersion(targetVersion) // set version again, because extraSkeleton update filtering may skip latest version

  private def findPendingUpdates(annotationId: ObjectId, annotation: AnnotationWithTracings, desiredVersion: Long)(
      implicit ec: ExecutionContext): Fox[List[(Long, List[UpdateAction])]] =
    for {
      extraSkeletonUpdates <- findExtraSkeletonUpdates(annotationId, annotation, desiredVersion)
      extraEditableMappingUpdates <- findExtraEditableMappingUpdates(annotationId, annotation, desiredVersion)
      existingVersion = annotation.version
      pendingAnnotationUpdates <- if (desiredVersion == existingVersion) Fox.successful(List.empty)
      else {
        tracingDataStore.annotationUpdates.getMultipleVersionsAsVersionValueTuple(
          annotationId.toString,
          Some(desiredVersion),
          Some(existingVersion + 1))(fromJsonBytes[List[UpdateAction]])
      }
    } yield
    // Ordering must be preserved (newest versions first). Thus we append, not prepend the (older) extra updates.
    pendingAnnotationUpdates ++ (extraSkeletonUpdates ++ extraEditableMappingUpdates).sortBy(_._1)(
      Ordering[Long].reverse)

  /*
   * The migration of https://github.com/scalableminds/webknossos/pull/7917 does not guarantee that the skeleton layer
   * is materialized at the same version as the annotation. So even if we have an existing annotation version,
   * we may fetch skeleton updates *older* than it, in order to fully construct the state of that version.
   * Only annotations from before that migration have this skeletonMayHavePendingUpdates=Some(true).
   */
  private def findExtraSkeletonUpdates(annotationId: ObjectId, annotation: AnnotationWithTracings, targetVersion: Long)(
      implicit ec: ExecutionContext): Fox[List[(Long, List[UpdateAction])]] =
    if (annotation.annotation.skeletonMayHavePendingUpdates.getOrElse(false)) {
      annotation.getSkeletonId.map { skeletonId =>
        for {
          materializedSkeletonVersion <- newestMatchingMaterializedSkeletonVersion(skeletonId, targetVersion)
          extraUpdates <- if (materializedSkeletonVersion < annotation.version) {
            tracingDataStore.annotationUpdates.getMultipleVersionsAsVersionValueTuple(
              annotationId.toString,
              Some(annotation.version),
              Some(materializedSkeletonVersion + 1))(fromJsonBytes[List[UpdateAction]])
          } else Fox.successful(List.empty)
          extraSkeletonUpdates = filterSkeletonUpdates(extraUpdates)
        } yield extraSkeletonUpdates
      }.getOrElse(Fox.successful(List.empty))
    } else Fox.successful(List.empty)

  private def filterSkeletonUpdates(
      updateGroups: List[(Long, List[UpdateAction])]): List[(Long, List[SkeletonUpdateAction])] =
    updateGroups.flatMap {
      case (version, updateGroup) =>
        val updateGroupFiltered = updateGroup.flatMap {
          case a: SkeletonUpdateAction => Some(a)
          case _                       => None
        }
        if (updateGroupFiltered.nonEmpty) {
          Some((version, updateGroupFiltered))
        } else None
    }

  // Same problem as with skeletons, see comment above
  // Note that the EditableMappingUpdaters are passed only the “oldVersion” that is the materialized annotation version
  // not the actual materialized editableMapping version, but that should yield the same data when loading from fossil.
  private def findExtraEditableMappingUpdates(
      annotationId: ObjectId,
      annotation: AnnotationWithTracings,
      targetVersion: Long)(implicit ec: ExecutionContext): Fox[List[(Long, List[UpdateAction])]] =
    if (annotation.annotation.editableMappingsMayHavePendingUpdates.getOrElse(false)) {
      for {
        updatesByEditableMapping <- Fox.serialCombined(annotation.getEditableMappingTracingIds) { tracingId =>
          for {
            materializedEditableMappingVersion <- newestMatchingMaterializedEditableMappingVersion(tracingId,
                                                                                                   targetVersion)
            extraUpdates <- if (materializedEditableMappingVersion < annotation.version) {
              tracingDataStore.annotationUpdates.getMultipleVersionsAsVersionValueTuple(
                annotationId.toString,
                Some(annotation.version),
                Some(materializedEditableMappingVersion + 1))(fromJsonBytes[List[UpdateAction]])
            } else Fox.successful(List.empty)
            extraUpdatesForThisMapping = filterEditableMappingUpdates(extraUpdates, tracingId)
          } yield extraUpdatesForThisMapping
        }
      } yield updatesByEditableMapping.flatten
    } else Fox.successful(List.empty)

  private def filterEditableMappingUpdates(updateGroups: List[(Long, List[UpdateAction])],
                                           tracingId: String): List[(Long, List[EditableMappingUpdateAction])] =
    updateGroups.flatMap {
      case (version, updateGroup) =>
        val updateGroupFiltered = updateGroup.flatMap {
          case a: EditableMappingUpdateAction if a.actionTracingId == tracingId => Some(a)
          case _                                                                => None
        }
        if (updateGroupFiltered.nonEmpty) {
          Some((version, updateGroupFiltered))
        } else None
    }

  private def findTracingsForAnnotation(annotation: AnnotationProto)(
      implicit ec: ExecutionContext): Fox[AnnotationWithTracings] = {
    val skeletonTracingIds =
      annotation.annotationLayers.filter(_.typ == AnnotationLayerTypeProto.Skeleton).map(_.tracingId)
    val volumeTracingIds =
      annotation.annotationLayers.filter(_.typ == AnnotationLayerTypeProto.Volume).map(_.tracingId)
    for {
      skeletonTracings <- Fox.serialCombined(skeletonTracingIds.toList)(id =>
        findSkeletonRawFilledWithTreeBodies(id, Some(annotation.version))) ?~> "findSkeletonRaw.failed"
      volumeTracings <- Fox.serialCombined(volumeTracingIds.toList)(id => findVolumeRaw(id, Some(annotation.version))) ?~> "findVolumeRaw.failed"
      skeletonTracingsMap: Map[String, Either[SkeletonTracingWithUpdatedTreeIds, VolumeTracing]] = skeletonTracingIds
        .zip(
          skeletonTracings.map(versioned =>
            Left[SkeletonTracingWithUpdatedTreeIds, VolumeTracing](
              SkeletonTracingWithUpdatedTreeIds(versioned.value, Set.empty))))
        .toMap
      volumeTracingsMap: Map[String, Either[SkeletonTracingWithUpdatedTreeIds, VolumeTracing]] = volumeTracingIds
        .zip(volumeTracings.map(versioned => Right[SkeletonTracingWithUpdatedTreeIds, VolumeTracing](versioned.value)))
        .toMap
    } yield AnnotationWithTracings(annotation, skeletonTracingsMap ++ volumeTracingsMap, Map.empty)
  }

  private def findEditableMappingsForAnnotation(
      annotationId: ObjectId,
      annotationWithTracings: AnnotationWithTracings,
      currentMaterializedVersion: Long,
      targetVersion: Long)(implicit ec: ExecutionContext, tc: TokenContext) = {
    val volumeWithEditableMapping = annotationWithTracings.volumesThatHaveEditableMapping
    for {
      idInfoUpdaterTuples <- Fox.serialCombined(volumeWithEditableMapping) {
        case (volumeTracing, volumeTracingId) =>
          for {
            editableMappingInfo <- getEditableMappingInfoRaw(volumeTracingId, Some(annotationWithTracings.version)) ?~> "getEditableMappingInfoRaw.failed"
            updater <- editableMappingUpdaterFor(annotationId,
                                                 volumeTracingId,
                                                 volumeTracing,
                                                 editableMappingInfo.value,
                                                 currentMaterializedVersion,
                                                 targetVersion) ?~> "EditableMappingUpdater.initialize.failed"
          } yield (editableMappingInfo.key, (editableMappingInfo.value, updater))
      }
    } yield annotationWithTracings.copy(editableMappingsByTracingId = idInfoUpdaterTuples.toMap)
  }

  protected def getEditableMappingInfoRaw(volumeTracingId: String,
                                          version: Option[Long]): Fox[VersionedKeyValuePair[EditableMappingInfo]] =
    tracingDataStore.editableMappingsInfo.get(volumeTracingId, version = version)(fromProtoBytes[EditableMappingInfo])

  private def editableMappingUpdaterFor(annotationId: ObjectId,
                                        tracingId: String,
                                        remoteFallbackLayer: RemoteFallbackLayer,
                                        editableMappingInfo: EditableMappingInfo,
                                        currentMaterializedVersion: Long,
                                        targetVersion: Long)(implicit tc: TokenContext): EditableMappingUpdater =
    new EditableMappingUpdater(
      annotationId,
      tracingId,
      editableMappingInfo.baseMappingName,
      currentMaterializedVersion,
      targetVersion,
      remoteFallbackLayer,
      tc,
      remoteDatastoreClient,
      editableMappingService,
      tracingDataStore
    )

  protected def editableMappingUpdaterFor(
      annotationId: ObjectId,
      tracingId: String,
      volumeTracing: VolumeTracing,
      editableMappingInfo: EditableMappingInfo,
      currentMaterializedVersion: Long,
      targetVersion: Long)(implicit tc: TokenContext, ec: ExecutionContext): Fox[EditableMappingUpdater] =
    for {
      remoteFallbackLayer <- remoteFallbackLayerForVolumeTracing(volumeTracing, annotationId)
    } yield
      editableMappingUpdaterFor(annotationId,
                                tracingId,
                                remoteFallbackLayer,
                                editableMappingInfo,
                                currentMaterializedVersion,
                                targetVersion)

  private def applyUpdatesGrouped(
      annotation: AnnotationWithTracings,
      annotationId: ObjectId,
      updateGroups: List[(Long, List[UpdateAction])],
      reportChangesToWk: Boolean
  )(implicit ec: ExecutionContext, tc: TokenContext): Fox[AnnotationWithTracings] = {
    def updateGroupedIter(annotationWithTracingsFox: Fox[AnnotationWithTracings],
                          remainingUpdateGroups: List[(Long, List[UpdateAction])]): Fox[AnnotationWithTracings] =
      annotationWithTracingsFox.shiftBox.flatMap {
        case Empty => Fox.empty
        case Full(annotationWithTracings) =>
          remainingUpdateGroups match {
            case List() => Fox.successful(annotationWithTracings)
            case updateGroup :: tail =>
              updateGroupedIter(
                applyUpdates(annotationWithTracings, annotationId, updateGroup._2, updateGroup._1, reportChangesToWk),
                tail)
          }
        case _ => annotationWithTracingsFox
      }

    updateGroupedIter(Fox.successful(annotation), updateGroups)
  }

  private def applyUpdates(
      annotationWithTracings: AnnotationWithTracings,
      annotationId: ObjectId,
      updates: List[UpdateAction],
      targetVersion: Long,
      reportChangesToWk: Boolean)(implicit ec: ExecutionContext, tc: TokenContext): Fox[AnnotationWithTracings] = {

    def updateIter(annotationWithTracingsFox: Fox[AnnotationWithTracings],
                   remainingUpdates: List[UpdateAction]): Fox[AnnotationWithTracings] =
      annotationWithTracingsFox.shiftBox.flatMap {
        case Empty => Fox.empty
        case Full(annotationWithTracings) =>
          remainingUpdates match {
            case List() => Fox.successful(annotationWithTracings)
            case update :: tail =>
              updateIter(applyUpdate(annotationId, annotationWithTracings, update, targetVersion), tail)
          }
        case _ => annotationWithTracingsFox
      }

    if (updates.isEmpty) Fox.successful(annotationWithTracings)
    else {
      for {
        updated <- updateIter(
          Fox.successful(annotationWithTracings.withNewUpdaters(annotationWithTracings.version, targetVersion)),
          updates)
        updatedWithNewVersion = updated.withVersion(targetVersion)
        _ <- updatedWithNewVersion.flushEditableMappingUpdaterBuffers() ?~> "flushEditableMappingUpdaterBuffers.failed"
        _ <- flushUpdatedTracings(updatedWithNewVersion, updates) ?~> "flushUpdatedTracings.failed"
        _ <- flushAnnotationInfo(annotationId, updatedWithNewVersion) ?~> "flushAnnotationInfo.failed"
        _ <- Fox.runIf(reportChangesToWk && annotationWithTracings.annotation != updated.annotation)(
          remoteWebknossosClient
            .updateAnnotation(annotationId, updatedWithNewVersion.annotation)) ?~> "updateRemote.failed"
      } yield updatedWithNewVersion
    }
  }

  private def flushUpdatedTracings(annotationWithTracings: AnnotationWithTracings, updates: List[UpdateAction])(
      implicit ec: ExecutionContext) = {
    // Flush updated tracing objects, but only if they were updated.
    // If they weren’t updated, the older versions that will automatically be fetched are guaranteed identical
    val allMayHaveUpdates = updates.exists { update: UpdateAction =>
      update match {
        case _: RevertToVersionAnnotationAction => true
        case _: ResetToBaseAnnotationAction     => true
        case _                                  => false
      }
    }
    val tracingIdsWithUpdates: Set[String] = updates.flatMap {
      case a: LayerUpdateAction        => Some(a.actionTracingId)
      case a: AddLayerAnnotationAction => a.tracingId // tracingId is an option, but filled on save. Drop Nones
      case _                           => None
    }.toSet
    for {
      _ <- Fox.serialCombined(annotationWithTracings.getVolumes) {
        case (volumeTracingId, volumeTracing) if allMayHaveUpdates || tracingIdsWithUpdates.contains(volumeTracingId) =>
          volumeTracingService.saveVolume(volumeTracingId, volumeTracing.version, volumeTracing)
        case _ => Fox.successful(())
      }
      _ <- Fox.serialCombined(annotationWithTracings.getSkeletons) {
        case (skeletonTracingId, skeletonTracing)
            if allMayHaveUpdates || tracingIdsWithUpdates.contains(skeletonTracingId) =>
          flushSkeletonTracingWithSeparatedTreeBodies(annotationWithTracings, skeletonTracingId, skeletonTracing)
        case _ => Fox.successful(())
      }
      _ <- Fox.serialCombined(annotationWithTracings.getEditableMappingsInfo) {
        case (volumeTracingId, editableMappingInfo)
            if allMayHaveUpdates || tracingIdsWithUpdates.contains(volumeTracingId) =>
          tracingDataStore.editableMappingsInfo.put(volumeTracingId,
                                                    annotationWithTracings.version,
                                                    editableMappingInfo)
        case _ => Fox.successful(())
      }
    } yield ()
  }

  private def flushSkeletonTracingWithSeparatedTreeBodies(
      annotationWithTracings: AnnotationWithTracings,
      skeletonTracingId: String,
      skeletonTracing: SkeletonTracing)(implicit ec: ExecutionContext): Fox[Unit] =
    for {
      // All tree bodies that were changed by the update actions need to be stored
      updatedTreeIds <- annotationWithTracings.getUpdatedTreeBodyIdsForSkeleton(skeletonTracingId).toFox
      _ <- skeletonTracingService.saveSkeleton(skeletonTracingId,
                                               skeletonTracing.version,
                                               skeletonTracing,
                                               flushOnlyTheseTreeIds = Some(updatedTreeIds))
    } yield ()

  private def flushAnnotationInfo(annotationId: ObjectId, annotationWithTracings: AnnotationWithTracings) =
    saveAnnotationProto(annotationId, annotationWithTracings.version, annotationWithTracings.annotation)

  private def determineTargetVersion(annotationId: ObjectId,
                                     newestMaterializedAnnotation: AnnotationProto,
                                     requestedVersionOpt: Option[Long]): Fox[Long] =
    /*
     * Determines the newest saved version from the updates column.
     * if there are no updates at all, assume annotation is brand new (possibly created from NML,
     * hence the emptyFallbck newestMaterializedAnnotation.version)
     */
    for {
      newestUpdateVersion <- tracingDataStore.annotationUpdates.getVersion(annotationId.toString,
                                                                           mayBeEmpty = Some(true),
                                                                           emptyFallback =
                                                                             Some(newestMaterializedAnnotation.version))
      targetVersion = requestedVersionOpt match {
        case None => newestUpdateVersion
        case Some(requestedVersion) =>
          math.max(newestMaterializedAnnotation.earliestAccessibleVersion,
                   math.min(requestedVersion, newestUpdateVersion))
      }
    } yield targetVersion

  def editableMappingLayer(annotationId: ObjectId, tracingId: String, tracing: VolumeTracing): EditableMappingLayer =
    EditableMappingLayer(
      name = tracingId,
      tracing.boundingBox,
      resolutions = tracing.mags.map(vec3IntFromProto).toList,
      largestSegmentId = Some(0L),
      elementClass = tracing.elementClass,
      tracing = tracing,
      annotationId = annotationId,
      annotationService = this,
      editableMappingService = editableMappingService
    )

  def baseMappingName(annotationId: ObjectId, tracingId: String, tracing: VolumeTracing)(
      implicit ec: ExecutionContext,
      tc: TokenContext): Fox[Option[String]] =
    if (tracing.getHasEditableMapping)
      for {
        editableMappingInfo <- findEditableMappingInfo(annotationId, tracingId)
      } yield Some(editableMappingInfo.baseMappingName)
    else Fox.successful(tracing.mappingName)

  def findVolumeRaw(tracingId: String, version: Option[Long] = None): Fox[VersionedKeyValuePair[VolumeTracing]] =
    tracingDataStore.volumes
      .get[VolumeTracing](tracingId, version, mayBeEmpty = Some(true))(fromProtoBytes[VolumeTracing])

  private def findSkeletonRawFilledWithTreeBodies(tracingId: String, version: Option[Long])(
      implicit ec: ExecutionContext): Fox[VersionedKeyValuePair[SkeletonTracing]] =
    for {
      skeletonRawKeyValuePair <- findSkeletonRaw(tracingId, version)
      skeletonRaw = skeletonRawKeyValuePair.value
      newTrees: Seq[Tree] <- if (skeletonRaw.getStoredWithExternalTreeBodies) {
        Fox.serialCombined(skeletonRaw.trees) { tree =>
          for {
            treeBodyKeyValuePair <- tracingDataStore.skeletonTreeBodies
              .get[TreeBody](s"$tracingId/${tree.treeId}", version)(fromProtoBytes[TreeBody])
            treeBody = treeBodyKeyValuePair.value
          } yield {
            tree.copy(nodes = treeBody.nodes, edges = treeBody.edges)
          }
        }
      } else Fox.successful(skeletonRaw.trees)
      newSkeletonRaw = skeletonRaw.copy(trees = newTrees)
    } yield skeletonRawKeyValuePair.copy(value = newSkeletonRaw)

  private def findSkeletonRaw(tracingId: String, version: Option[Long]): Fox[VersionedKeyValuePair[SkeletonTracing]] =
    tracingDataStore.skeletons
      .get[SkeletonTracing](tracingId, version, mayBeEmpty = Some(true))(fromProtoBytes[SkeletonTracing])

  def findVolume(annotationId: ObjectId, tracingId: String, version: Option[Long] = None)(
      implicit tc: TokenContext,
      ec: ExecutionContext): Fox[VolumeTracing] =
    for {
      isTemporaryTracing <- temporaryTracingService.isTemporaryTracing(tracingId)
      tracing <- if (isTemporaryTracing) temporaryTracingService.getVolume(tracingId)
      else
        for {
          annotation <- getWithTracings(annotationId, version)
          tracing <- annotation.getVolume(tracingId).toFox
          migrated <- volumeTracingMigrationService.migrateTracing(tracing)
        } yield migrated
    } yield tracing

  def findSkeleton(
      annotationId: ObjectId,
      tracingId: String,
      version: Option[Long] = None
  )(implicit tc: TokenContext, ec: ExecutionContext): Fox[SkeletonTracing] =
    if (tracingId == TracingId.dummy)
      Fox.successful(skeletonTracingService.dummyTracing)
    else {
      for {
        isTemporaryTracing <- temporaryTracingService.isTemporaryTracing(tracingId)
        tracing <- if (isTemporaryTracing) temporaryTracingService.getSkeleton(tracingId)
        else
          for {
            annotation <- getWithTracings(annotationId, version)
            tracing <- annotation.getSkeleton(tracingId).toFox
            migrated <- skeletonTracingMigrationService.migrateTracing(tracing)
          } yield migrated
      } yield tracing
    }

  def findMultipleVolumes(selectors: Seq[Option[TracingSelector]])(
      implicit tc: TokenContext,
      ec: ExecutionContext): Fox[List[Option[VolumeTracing]]] =
    Fox.combined {
      selectors.map {
        case Some(selector) =>
          for {
            annotationId <- remoteWebknossosClient.getAnnotationIdForTracing(selector.tracingId)
            tracing <- findVolume(annotationId, selector.tracingId, selector.version).map(Some(_))
          } yield tracing
        case None => Fox.successful(None)
      }
    }

  def findMultipleSkeletons(selectors: Seq[Option[TracingSelector]])(
      implicit tc: TokenContext,
      ec: ExecutionContext): Fox[List[Option[SkeletonTracing]]] =
    Fox.combined {
      selectors.map {
        case Some(selector) =>
          for {
            annotationId <- remoteWebknossosClient.getAnnotationIdForTracing(selector.tracingId)
            tracing <- findSkeleton(annotationId, selector.tracingId, selector.version).map(Some(_))
          } yield tracing
        case None => Fox.successful(None)
      }
    }

  def duplicate(
<<<<<<< HEAD
      annotationId: ObjectId,
      newAnnotationId: ObjectId,
=======
      annotationId: String,
      newAnnotationId: String,
      ownerId: String,
      requestingUserId: String,
>>>>>>> 2dd6ffbc
      version: Option[Long],
      isFromTask: Boolean,
      datasetBoundingBox: Option[BoundingBox])(implicit ec: ExecutionContext, tc: TokenContext): Fox[AnnotationProto] =
    for {
      v0Annotation <- get(annotationId, Some(0L))
      currentAnnotation <- get(annotationId, version)

      // Duplicate updates
      tracingIdMap <- duplicateUpdates(annotationId,
                                       newAnnotationId,
                                       v0Annotation.annotationLayers.map(_.tracingId),
                                       currentAnnotation.version)

      // Duplicate v0
      v0NewLayers <- Fox.serialCombined(v0Annotation.annotationLayers)(
        layer =>
          duplicateLayer(annotationId,
                         newAnnotationId,
                         ownerId,
                         requestingUserId,
                         layer,
                         tracingIdMap,
                         v0Annotation.version,
                         isFromTask,
                         datasetBoundingBox))
      v0DuplicatedAnnotation = v0Annotation.copy(annotationLayers = v0NewLayers,
                                                 earliestAccessibleVersion = v0Annotation.version)

      _ <- saveAnnotationProto(newAnnotationId, v0Annotation.version, v0DuplicatedAnnotation)

      // Duplicate current
      duplicatedAnnotation <- if (currentAnnotation.version > 0L) {
        for {
          newLayers <- Fox.serialCombined(currentAnnotation.annotationLayers)(
            layer =>
              duplicateLayer(annotationId,
                             newAnnotationId,
                             ownerId,
                             requestingUserId,
                             layer,
                             tracingIdMap,
                             currentAnnotation.version,
                             isFromTask,
                             datasetBoundingBox))
          currentDuplicatedAnnotation = currentAnnotation.copy(annotationLayers = newLayers,
                                                               earliestAccessibleVersion = currentAnnotation.version)
          _ <- saveAnnotationProto(newAnnotationId, currentAnnotation.version, currentDuplicatedAnnotation)
        } yield currentDuplicatedAnnotation
      } else Fox.successful(v0DuplicatedAnnotation)

    } yield duplicatedAnnotation

  private def duplicateUpdates(annotationId: ObjectId,
                               newAnnotationId: ObjectId,
                               v0TracingIds: Seq[String],
                               newestVersion: Long)(implicit ec: ExecutionContext): Fox[Map[String, String]] = {
    val tracingIdMapMutable = scala.collection.mutable.Map[String, String]()
    v0TracingIds.foreach { v0TracingId =>
      tracingIdMapMutable.put(v0TracingId, TracingId.generate)
    }
    val updateBatchRanges = SequenceUtils.batchRangeInclusive(0L, newestVersion, batchSize = 100)
    val updatesPutBuffer = new FossilDBPutBuffer(tracingDataStore.annotationUpdates)
    Fox
      .serialCombined(updateBatchRanges.toList) { batchRange =>
        for {
          updateLists: Seq[(Long, List[UpdateAction])] <- tracingDataStore.annotationUpdates
            .getMultipleVersionsAsVersionValueTuple(
              annotationId.toString,
              oldestVersion = Some(batchRange._1),
              newestVersion = Some(batchRange._2))(fromJsonBytes[List[UpdateAction]])
          _ <- Fox.serialCombined(updateLists.reverse) { // we reverse (order asc by version) so that addLayer comes before the layer’s updates
            case (version, updateList) =>
              for {
                updateListAdapted <- Fox.serialCombined(updateList) {
                  case a: AddLayerAnnotationAction =>
                    for {
                      actionTracingId <- a.tracingId.toFox ?~> "duplicating addLayer without tracingId"
                      _ = if (!tracingIdMapMutable.contains(actionTracingId)) {
                        a.tracingId.foreach(actionTracingId =>
                          tracingIdMapMutable.put(actionTracingId, TracingId.generate))
                      }
                      mappedTracingId <- tracingIdMapMutable
                        .get(actionTracingId)
                        .toFox ?~> s"Trying to duplicate addLayer update action v$version for unknown layer $actionTracingId. Current layer map: ${tracingIdMapMutable.toMap}"
                    } yield a.copy(tracingId = Some(mappedTracingId))
                  case a: LayerUpdateAction =>
                    for {
                      mappedTracingId <- tracingIdMapMutable
                        .get(a.actionTracingId)
                        .toFox ?~> s"Trying to duplicate layer update action v$version for unknown layer ${a.actionTracingId}. Current layer map: ${tracingIdMapMutable.toMap}, v0TracingIds: $v0TracingIds"
                    } yield a.withActionTracingId(mappedTracingId)
                  case a: UpdateAction =>
                    Fox.successful(a)
                }
                _ <- updatesPutBuffer.put(newAnnotationId.toString, version, Json.toJson(updateListAdapted))
              } yield ()
          }
        } yield ()
      }
      .flatMap(_ => updatesPutBuffer.flush())
      .map(_ => tracingIdMapMutable.toMap)
  }

<<<<<<< HEAD
  private def duplicateLayer(annotationId: ObjectId,
                             newAnnotationId: ObjectId,
=======
  private def duplicateLayer(annotationId: String,
                             newAnnotationId: String,
                             ownerId: String,
                             requestingUserId: String,
>>>>>>> 2dd6ffbc
                             layer: AnnotationLayerProto,
                             tracingIdMap: Map[String, String],
                             version: Long,
                             isFromTask: Boolean,
                             datasetBoundingBox: Option[BoundingBox])(implicit ec: ExecutionContext,
                                                                      tc: TokenContext): Fox[AnnotationLayerProto] =
    for {
      newTracingId <- tracingIdMap.get(layer.tracingId).toFox ?~> "duplicate unknown layer"
      _ <- layer.typ match {
        case AnnotationLayerTypeProto.Volume =>
          duplicateVolumeTracing(
            annotationId,
            layer.tracingId,
            version,
            newAnnotationId,
            newTracingId,
            version,
            ownerId,
            requestingUserId,
            isFromTask,
            None,
            datasetBoundingBox,
            MagRestrictions.empty,
            None,
            None
          )
        case AnnotationLayerTypeProto.Skeleton =>
          duplicateSkeletonTracing(annotationId,
                                   layer.tracingId,
                                   version,
                                   newTracingId,
                                   version,
                                   ownerId,
                                   requestingUserId,
                                   isFromTask,
                                   None,
                                   None,
                                   None)
        case AnnotationLayerTypeProto.Unrecognized(num) => Fox.failure(f"unrecognized annotation layer type: $num")
      }
    } yield layer.copy(tracingId = newTracingId)

  def duplicateVolumeTracing(
      sourceAnnotationId: ObjectId,
      sourceTracingId: String,
      sourceVersion: Long,
      newAnnotationId: ObjectId,
      newTracingId: String,
      newVersion: Long,
      ownerId: String,
      requestingUserId: String,
      isFromTask: Boolean,
      boundingBox: Option[BoundingBox],
      datasetBoundingBox: Option[BoundingBox],
      magRestrictions: MagRestrictions,
      editPosition: Option[Vec3Int],
      editRotation: Option[Vec3Double])(implicit ec: ExecutionContext, tc: TokenContext): Fox[String] =
    for {
      sourceTracing <- findVolume(sourceAnnotationId, sourceTracingId, Some(sourceVersion))
      newTracing <- volumeTracingService.adaptVolumeForDuplicate(
        sourceAnnotationId,
        newTracingId,
        sourceTracing,
        isFromTask,
        boundingBox,
        datasetBoundingBox,
        magRestrictions,
        editPosition,
        editRotation,
        newVersion,
        ownerId,
        requestingUserId
      )
      _ <- volumeTracingService.saveVolume(newTracingId, newVersion, newTracing)
      _ <- Fox.runIf(!newTracing.getHasEditableMapping)(
        volumeTracingService.duplicateVolumeData(sourceAnnotationId,
                                                 sourceTracingId,
                                                 sourceTracing,
                                                 newAnnotationId,
                                                 newTracingId,
                                                 newTracing))
      _ <- Fox.runIf(newTracing.getHasEditableMapping)(
        duplicateEditableMapping(sourceAnnotationId, sourceTracingId, newTracingId, sourceVersion, newVersion))
    } yield newTracingId

  private def duplicateEditableMapping(sourceAnnotationId: ObjectId,
                                       sourceTracingId: String,
                                       newTracingId: String,
                                       sourceVersion: Long,
                                       newVersion: Long)(implicit ec: ExecutionContext, tc: TokenContext): Fox[Unit] =
    for {
      editableMappingInfo <- findEditableMappingInfo(sourceAnnotationId, sourceTracingId, Some(sourceVersion))
      _ <- tracingDataStore.editableMappingsInfo.put(newTracingId, newVersion, toProtoBytes(editableMappingInfo))
      _ <- editableMappingService.duplicateSegmentToAgglomerate(sourceTracingId,
                                                                newTracingId,
                                                                sourceVersion,
                                                                newVersion)
      _ <- editableMappingService.duplicateAgglomerateToGraph(sourceTracingId, newTracingId, sourceVersion, newVersion)
    } yield ()

  def duplicateSkeletonTracing(
      sourceAnnotationId: ObjectId,
      sourceTracingId: String,
      sourceVersion: Long,
      newTracingId: String,
      newVersion: Long,
      ownerId: String,
      requestingUserId: String,
      isFromTask: Boolean,
      editPosition: Option[Vec3Int],
      editRotation: Option[Vec3Double],
      boundingBox: Option[BoundingBox])(implicit ec: ExecutionContext, tc: TokenContext): Fox[Unit] =
    for {
      skeleton <- findSkeleton(sourceAnnotationId, sourceTracingId, Some(sourceVersion))
      adaptedSkeleton = skeletonTracingService.adaptSkeletonForDuplicate(skeleton,
                                                                         isFromTask,
                                                                         editPosition,
                                                                         editRotation,
                                                                         boundingBox,
                                                                         newVersion,
                                                                         ownerId,
                                                                         requestingUserId)
      _ <- skeletonTracingService.saveSkeleton(newTracingId, newVersion, adaptedSkeleton)
    } yield ()

}<|MERGE_RESOLUTION|>--- conflicted
+++ resolved
@@ -731,15 +731,10 @@
     }
 
   def duplicate(
-<<<<<<< HEAD
       annotationId: ObjectId,
       newAnnotationId: ObjectId,
-=======
-      annotationId: String,
-      newAnnotationId: String,
-      ownerId: String,
-      requestingUserId: String,
->>>>>>> 2dd6ffbc
+      ownerId: ObjectId,
+      requestingUserId: ObjectId,
       version: Option[Long],
       isFromTask: Boolean,
       datasetBoundingBox: Option[BoundingBox])(implicit ec: ExecutionContext, tc: TokenContext): Fox[AnnotationProto] =
@@ -843,15 +838,10 @@
       .map(_ => tracingIdMapMutable.toMap)
   }
 
-<<<<<<< HEAD
   private def duplicateLayer(annotationId: ObjectId,
                              newAnnotationId: ObjectId,
-=======
-  private def duplicateLayer(annotationId: String,
-                             newAnnotationId: String,
-                             ownerId: String,
-                             requestingUserId: String,
->>>>>>> 2dd6ffbc
+                             ownerId: ObjectId,
+                             requestingUserId: ObjectId,
                              layer: AnnotationLayerProto,
                              tracingIdMap: Map[String, String],
                              version: Long,
@@ -901,8 +891,8 @@
       newAnnotationId: ObjectId,
       newTracingId: String,
       newVersion: Long,
-      ownerId: String,
-      requestingUserId: String,
+      ownerId: ObjectId,
+      requestingUserId: ObjectId,
       isFromTask: Boolean,
       boundingBox: Option[BoundingBox],
       datasetBoundingBox: Option[BoundingBox],
@@ -958,8 +948,8 @@
       sourceVersion: Long,
       newTracingId: String,
       newVersion: Long,
-      ownerId: String,
-      requestingUserId: String,
+      ownerId: ObjectId,
+      requestingUserId: ObjectId,
       isFromTask: Boolean,
       editPosition: Option[Vec3Int],
       editRotation: Option[Vec3Double],
