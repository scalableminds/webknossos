--- conflicted
+++ resolved
@@ -117,15 +117,12 @@
     "NML contains <edge ...> with same source and target id: Edge",
   "nml.tree_not_connected": "NML contains tree that is not fully connected: Tree with id",
   "nml.different_dataset": "Imported NML was originally for a different dataset.",
-<<<<<<< HEAD
   "users.is_admin":
     "At least one of the selected users is an admin of this organization and already has access to all teams. No team assignments are necessary for this user.",
   "users.grant_admin_rights_title": "Do you really want to grant admin rights?",
   "users.grant_admin_rights": _.template(
     "You are about to grant admin privileges to <%- numUsers %> user(s) giving them access to all teams, datasets and annotations. Do you want to proceed?",
   ),
-=======
   "mapping.too_big":
     "The mapping contains too many values, currently only up to 2^24 values are supported.",
->>>>>>> 39443c1f
 };