# Changelog (Unreleased)

All notable (yet unreleased) user-facing changes to webknossos are documented in this file.
See `CHANGELOG.released.md` for the changes which are part of official releases.

The format is based on [Keep a Changelog](http://keepachangelog.com/en/1.0.0/)
and this project adheres to [Calendar Versioning](http://calver.org/) `0Y.0M.MICRO`.
For upgrade instructions, please check the [migration guide](MIGRATIONS.released.md).

## Unreleased
[Commits](https://github.com/scalableminds/webknossos/compare/21.01.0...HEAD)

### Added
<<<<<<< HEAD
- Added the possibility to generate skeletons from an HDF5 agglomerate file mapping on-the-fly. With an activated agglomerate file mapping, use `Shift + Middle Mouse Click` to import a skeleton of the cell into the annotation. Alternatively, use the button in the segmentation tab to import a skeleton of the centered cell into the annotation.
- Added a context menu via *Shift & Right Click* that provides easy access to skeleton functionalities and additional information. [#4950](https://github.com/scalableminds/webknossos/pull/4950)
=======
- Added the possibility to generate skeletons from an HDF5 agglomerate file mapping on-the-fly. With an activated agglomerate file mapping, use `Shift + Middle Mouse Click` to import a skeleton of the cell into the annotation. Alternatively, use the button in the segmentation tab to import a skeleton of the centered cell into the annotation. [#4958](https://github.com/scalableminds/webknossos/pull/4958)
- Added a cleanup procedure for erroneous uploads, so failed uploads can be retried without changing the dataset name. [#4999](https://github.com/scalableminds/webknossos/pull/4999)
>>>>>>> 99be61f6

### Changed
- The brush tool is disabled in low magnifications (magnification 16 and lower) to avoid performance problems when annotating. [#5017](https://github.com/scalableminds/webknossos/pull/5017)
- Users can now join multiple organizations, admins can now invite users by email address, skipping the manual user activation step. [#4984](https://github.com/scalableminds/webknossos/4984)
- Dataset Manager role now additionally grants permission to create explorative annotations on all datasets. [#5037](https://github.com/scalableminds/webknossos/pull/5037)

### Fixed
- Fixed a bug where importing NMLs failed if they had unescaped greater-than signs inside of attributes. [#5003](https://github.com/scalableminds/webknossos/pull/5003)
- Mitigate errors concerning localStorage quotas in the datasets dashboard. [#5039](https://github.com/scalableminds/webknossos/pull/5039)
- Fixed a bug where viewing a dataset via sharingToken crashed. [#5047](https://github.com/scalableminds/webknossos/pull/5047)

### Removed
-<|MERGE_RESOLUTION|>--- conflicted
+++ resolved
@@ -11,13 +11,9 @@
 [Commits](https://github.com/scalableminds/webknossos/compare/21.01.0...HEAD)
 
 ### Added
-<<<<<<< HEAD
-- Added the possibility to generate skeletons from an HDF5 agglomerate file mapping on-the-fly. With an activated agglomerate file mapping, use `Shift + Middle Mouse Click` to import a skeleton of the cell into the annotation. Alternatively, use the button in the segmentation tab to import a skeleton of the centered cell into the annotation.
 - Added a context menu via *Shift & Right Click* that provides easy access to skeleton functionalities and additional information. [#4950](https://github.com/scalableminds/webknossos/pull/4950)
-=======
 - Added the possibility to generate skeletons from an HDF5 agglomerate file mapping on-the-fly. With an activated agglomerate file mapping, use `Shift + Middle Mouse Click` to import a skeleton of the cell into the annotation. Alternatively, use the button in the segmentation tab to import a skeleton of the centered cell into the annotation. [#4958](https://github.com/scalableminds/webknossos/pull/4958)
 - Added a cleanup procedure for erroneous uploads, so failed uploads can be retried without changing the dataset name. [#4999](https://github.com/scalableminds/webknossos/pull/4999)
->>>>>>> 99be61f6
 
 ### Changed
 - The brush tool is disabled in low magnifications (magnification 16 and lower) to avoid performance problems when annotating. [#5017](https://github.com/scalableminds/webknossos/pull/5017)
