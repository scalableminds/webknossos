--- conflicted
+++ resolved
@@ -2,22 +2,15 @@
 # This file defines all application routes (Higher priority routes first)
 # ~~~~
 
-<<<<<<< HEAD
 GET           /assets/*file                                                     controllers.Assets.at(path="/public", file)
 
 GET           /buildinfo                                                        controllers.Application.buildInfo
 GET           /features                                                         controllers.Application.features
 POST          /analytics/:namespace                                             controllers.Application.analytics(namespace)
 POST          /triggers/initialData                                             controllers.InitialDataController.triggerInsert
-=======
-GET           /api/buildinfo                                                        controllers.Application.buildInfo
-GET           /api/features                                                         controllers.Application.features
-POST          /api/analytics/:namespace                                             controllers.Application.analytics(namespace)
-POST          /api/triggers/initialData                                             controllers.InitialDataController.triggerInsert
-GET           /api/maintenance                                                      controllers.MaintenanceController.info
-POST          /api/maintenance                                                      controllers.MaintenanceController.initMaintenance
-DELETE        /api/maintenance                                                      controllers.MaintenanceController.closeMaintenance
->>>>>>> 8dc903f2
+GET           /maintenance                                                      controllers.MaintenanceController.info
+POST          /maintenance                                                      controllers.MaintenanceController.initMaintenance
+DELETE        /maintenance                                                      controllers.MaintenanceController.closeMaintenance
 
 # Authentication
 GET           /auth/autoLogin                                                   controllers.Authentication.autoLogin
