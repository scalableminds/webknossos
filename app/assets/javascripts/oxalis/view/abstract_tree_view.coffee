### define
libs/event_mixin : EventMixin
../constants : constants
###


class AbstractTreeView

  NODE_RADIUS          : 2
  MAX_NODE_DISTANCE    : 100
  CLICK_TRESHOLD       : 6

  MODE_NORMAL          : 0     # draw every node and the complete tree
  MODE_NOCHAIN         : 1    # draw only decision points

  constructor : (width, height) ->

    _.extend(this, new EventMixin())

    @canvas = $("<canvas>", {id : "abstractTreeViewerCanvas"})
    @canvas.click(@onClick)
    $(@canvas).css(
      width : width
      height : height
    )
    @canvas[0].width = @canvas.width()
    @canvas[0].height = @canvas.height()
    @ctx = @canvas[0].getContext("2d")
    @ctx.lineWidth = 1
    console.log(@ctx)
    @width = width
    @height = height
    @nodeList = []


  drawTree : (tree, @activeNodeId) ->
    # clear Background
    @ctx.clearRect(0, 0, @width, @height)
    @vgColor = $(@canvas).css("color")

    unless tree?
      return

    # List of {x : ..., y : ..., id: ...} objects
    @nodeList = []

    mode = @MODE_NOCHAIN

    # TODO: Actually, I though that buildTree() is pretty heavy, but
    # I do not experience performance issues, even with large trees.
    # Still, this might not need to be done on every single draw...
    tree.buildTree()
    @nodeDistance = Math.min(@height / (@getMaxTreeDepth(tree, mode) + 1), @MAX_NODE_DISTANCE)

    # The algorithm works as follows:
    # A tree is given a left and right border that it can use. If
    # there is a branchpoint, both children are rest trees, so the
    # branch point will choose a left and right border for each of
    # them and call the method recursively.
    # For that decision, the branch points needs information about
    # the rest tree's width. A trees width, however, depends on its
    # children's width. So, we need to do two iterations: first we
    # determine the widths of each relevant node, then we use this
    # information to actually draw the tree. The first task is done
    # by recordWidths(), the second by drawTreeWithWidths().

    @recordWidths(tree)
    @drawTreeWithWidths(tree, 0, @width, @nodeDistance, mode)

<<<<<<< HEAD
  drawTreeWithWidths : (tree, left, right, top, mode) ->
    unless mode
      mode = @MODE_NORMAL
=======
  drawTreeWithWidths : (tree, left, right, top, mode = MODE_NORMAL) ->
>>>>>>> 42c9e1b6

    # get the decision point
    decisionPoint = @getNextDecisionPoint(tree)
    # calculate m (middle that divides the left and right tree, if any)
    if decisionPoint.children.length == 0
      m = (left + right) / 2
    else
      c1 = decisionPoint.children[0]
      c2 = decisionPoint.children[1]
      m = (right - left) * c1.width / (c1.width + c2.width) + left
    
    # Calculate the length of the 'chain' of nodes with one child,
    # because they all share the root's x coordinate
    chainCount = 0
    subTree = tree
    while subTree.children.length == 1
      subTree = subTree.children[0]
      chainCount++

    # if the decision point has (2) children, draw them and remember their prosition
    if decisionPoint.children.length > 0
      # Calculate the top of the children
      if mode == @MODE_NORMAL or chainCount < 3
        topC = top + (chainCount + 1) * @nodeDistance
      else if mode == @MODE_NOCHAIN
        topC = top + 3 * @nodeDistance

      c1 = @drawTreeWithWidths(decisionPoint.children[0], left,  m, topC, mode)
      c2 = @drawTreeWithWidths(decisionPoint.children[1], m, right, topC, mode)
      # set the root's x coordinate to be in between the decisionPoint's childs
      xr = (c1[0] + c2[0]) / 2
      # draw edges from last node in 'chain' (or root, if chain empty)
      # and the decisionPoint's children
      @drawEdge(xr, topC - @nodeDistance, c1[0], c1[1])
      @drawEdge(xr, topC - @nodeDistance, c2[0], c2[1])
    else
      # if decisionPoint is leaf, there's not much to do
      xr = m
    
    if mode == @MODE_NORMAL or chainCount < 3
      # Draw the chain and the root, connect them.
      node = tree
      for i in [0..chainCount]
        @drawNode(xr, top + i * @nodeDistance, node.id)
        node = node.children[0]
        if i != 0
          @drawEdge(xr, top + (i - 1) * @nodeDistance, xr, top + i * @nodeDistance)
<<<<<<< HEAD
    else if mode == @MODE_NOCHAIN
=======
    else if mode == MODE_NOCHAIN

      # Find out, if the chain contains an active node
      node = tree.children[0]; hasActiveNode = false
      for i in [0...(chainCount - 1)]
        hasActiveNode |= node.id == @activeNodeId
        node = node.children[0]

>>>>>>> 42c9e1b6
      # Draw root, chain indicator and decision point
      @drawNode(xr, top, tree.id)
      @drawEdge(xr, top, xr, top + 0.5 * @nodeDistance)
      @drawChainIndicator(xr, top + 0.5 * @nodeDistance, top + 1.5 * @nodeDistance, hasActiveNode)
      @drawEdge(xr, top + 1.5 * @nodeDistance, xr, top + 2 * @nodeDistance)
      @drawNode(xr, top + 2 * @nodeDistance, decisionPoint.id)

    return [xr, top]

  drawNode : (x, y, id) ->
    @ctx.beginPath()
    @ctx.fillStyle = @vgColor
    radius = if (id == @activeNodeId) then 2 * @NODE_RADIUS else @NODE_RADIUS
    @ctx.arc(x, y, radius, 0, 2 * Math.PI)
    @ctx.fill()
    # put it in nodeList
    @nodeList.push({x : x, y : y, id : id})

  drawEdge : (x1, y1, x2, y2) ->
    @ctx.beginPath()
    @ctx.strokeStyle = @vgColor
    @ctx.moveTo(x1, y1)
    @ctx.lineTo(x2, y2)
    @ctx.stroke()

  drawChainIndicator : (x, top, bottom, emphasize = false) ->
    # Draw a dashed line
    dashLength = (bottom - top) / 7
    if emphasize
      @ctx.lineWidth = 4
    @ctx.beginPath()
    @ctx.strokeStyle = @vgColor
    for i in [0, 1, 2]
      @ctx.moveTo(x, top + (2 * i + 1) * dashLength)
      @ctx.lineTo(x, top + (2 * i + 2) * dashLength)
    @ctx.stroke()
    @ctx.lineWidth = 1

  # Decision point is any point with point.children.length != 1
  getNextDecisionPoint : (tree) ->
    while tree.children.length == 1
      tree = tree.children[0]
    return tree

  recordWidths : (tree) ->
    # Because any node with children.length == 1 has
    # the same width as its child, we can skip those.

    # Leaves just have a width of one
    decisionPoint = @getNextDecisionPoint(tree)
    if decisionPoint.children.length == 0
      decisionPoint.width = 1
      return 1
    
    # Branchpoints are as wide as its children combined.
    # But actually, we need the width of the children
    result = 0
    for child in decisionPoint.children
      child.width = @recordWidths(child)
      result += child.width
    return result

  getMaxTreeDepth : (tree, mode = @MODE_NORMAL, count = 0) ->
    unless tree
      return count

    # One decision point
    count++

    # Count non decision points
    chainCount = 0
    while tree.children.length == 1
      tree = tree.children[0]
      chainCount++
    if mode == @MODE_NOCHAIN
      chainCount = Math.min(chainCount, 2)
    count += chainCount

    if tree.children.length == 0
      return count
    return Math.max(@getMaxTreeDepth(tree.children[0], mode, count),
              @getMaxTreeDepth(tree.children[1], mode, count))

  onClick : (evt) =>
    id = @getIdFromPos(evt.offsetX, evt.offsetY)
    if id
      @trigger "nodeClick", id

  getIdFromPos : (x, y) =>
    for entry in @nodeList
      if Math.abs(x - entry.x) <= @CLICK_TRESHOLD &&
          Math.abs(y - entry.y) <= @CLICK_TRESHOLD
        return entry.id<|MERGE_RESOLUTION|>--- conflicted
+++ resolved
@@ -67,13 +67,7 @@
     @recordWidths(tree)
     @drawTreeWithWidths(tree, 0, @width, @nodeDistance, mode)
 
-<<<<<<< HEAD
-  drawTreeWithWidths : (tree, left, right, top, mode) ->
-    unless mode
-      mode = @MODE_NORMAL
-=======
-  drawTreeWithWidths : (tree, left, right, top, mode = MODE_NORMAL) ->
->>>>>>> 42c9e1b6
+  drawTreeWithWidths : (tree, left, right, top, mode = @MODE_NORMAL) ->
 
     # get the decision point
     decisionPoint = @getNextDecisionPoint(tree)
@@ -121,10 +115,8 @@
         node = node.children[0]
         if i != 0
           @drawEdge(xr, top + (i - 1) * @nodeDistance, xr, top + i * @nodeDistance)
-<<<<<<< HEAD
+
     else if mode == @MODE_NOCHAIN
-=======
-    else if mode == MODE_NOCHAIN
 
       # Find out, if the chain contains an active node
       node = tree.children[0]; hasActiveNode = false
@@ -132,7 +124,6 @@
         hasActiveNode |= node.id == @activeNodeId
         node = node.children[0]
 
->>>>>>> 42c9e1b6
       # Draw root, chain indicator and decision point
       @drawNode(xr, top, tree.id)
       @drawEdge(xr, top, xr, top + 0.5 * @nodeDistance)
