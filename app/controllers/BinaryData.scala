--- conflicted
+++ resolved
@@ -134,21 +134,11 @@
         params = ImageCreatorParameters(dataLayer.bytesPerElement, width, height, imagesPerRow)
         data <- requestData(dataSetName, dataLayerName, Point3D(x, y, z), width, height, depth, resolution, settings) ?~> Messages("binary.data.notFound")
         spriteSheet <- ImageCreator.spriteSheetFor(data, params) ?~> Messages("image.create.failed")
+        firstSheet <- spriteSheet.pages.headOption ?~> "Couldn'T create spritesheet"
       } yield {
-<<<<<<< HEAD
-        val dataRequest = MultipleDataRequest(Array(SingleDataRequest(resolution, Point3D(x, y, z), false)))
-        handleMultiDataRequest(dataRequest, dataSet, dataLayer, cubeSize).map(_.flatMap { result =>
-          ImageCreator.createImage(result.toArray, params).map { combinedImage =>
-            val file = new JPEGWriter().writeToFile(combinedImage.pages.head.image)
-            Ok.sendFile(file, true, _ => "test.jpg").withHeaders(
-              CONTENT_TYPE -> "image/jpeg")
-          }
-        } getOrElse NotFound)
-=======
-        val file = new JPEGWriter().writeToFile(spriteSheet.image)
+        val file = new JPEGWriter().writeToFile(firstSheet.image)
         Ok.sendFile(file, true, _ => "test.jpg").withHeaders(
           CONTENT_TYPE -> "image/jpeg")
->>>>>>> 90646b50
       }
     }
   }
