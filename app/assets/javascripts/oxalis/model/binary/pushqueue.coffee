--- conflicted
+++ resolved
@@ -11,11 +11,7 @@
   THROTTLE_TIME : 2000
 
 
-<<<<<<< HEAD
-  constructor : (@dataSetName, @cube, @dataLayerName, @tracingId, @updatePipeline, @sendData = true) ->
-=======
-  constructor : (@dataSetName, @cube, @layer, @tracingId, version, @sendData = true) ->
->>>>>>> 0b73ca67
+  constructor : (@dataSetName, @cube, @layer, @tracingId, @updatePipeline, @sendData = true) ->
 
     @queue = []
     @batchCount = 0
