# Changelog

All notable user-facing changes to webknossos are documented in this file.

The format is based on [Keep a Changelog](http://keepachangelog.com/en/1.0.0/)
and this project adheres to [Calendar Versioning](http://calver.org/) `0Y.0M.MICRO`.
For upgrade instructions, please check the [migration guide](MIGRATIONS.md).

## Unreleased
[Commits](https://github.com/scalableminds/webknossos/compare/20.03.0...HEAD)

### Added
- Added the possibility to reopen finished tasks as non-admin for a configurable time. [#4415](https://github.com/scalableminds/webknossos/pull/4415)
<<<<<<< HEAD
- Added support for drag-and-drop import of NML files even if the current view is read-only (e.g., because a dataset was opened in "view" mode). In this case, a new tracing is directly created into which the NML file is imported. [#4459](https://github.com/scalableminds/webknossos/pull/4459)
=======
- Added indication for reloading a dataset in the dataset actions in the dashboard. [#4421](https://github.com/scalableminds/webknossos/pull/4421)
>>>>>>> aaf3a25e

### Changed
- Changed NML import in tracings to try parsing files as NMLs and protobuf regardless of the file extension. [#4421](https://github.com/scalableminds/webknossos/pull/4421)

### Fixed
- Fixed opening view only dataset links with arbitrary modes being initially displayed in plane mode. [#4421](https://github.com/scalableminds/webknossos/pull/4421)

### Removed
-

## [20.03.0](https://github.com/scalableminds/webknossos/releases/tag/20.03.0) - 2020-02-27
[Commits](https://github.com/scalableminds/webknossos/compare/20.02.0...20.03.0)

### Highlights
- Added support for datasets with more layers than the hardware can render simultaneously. The user can disable layers temporarily to control for which layers the GPU resources should be used. [#4424](https://github.com/scalableminds/webknossos/pull/4424)
- Time tracking precision is improved. [#4445](https://github.com/scalableminds/webknossos/pull/4445)

### Added
- Added support for datasets with more layers than the hardware can render simultaneously. The user can disable layers temporarily to control for which layers the GPU resources should be used. [#4424](https://github.com/scalableminds/webknossos/pull/4424)
- Added a notification when downloading nml including volume that informs that the fallback data is excluded in the download. [#4413](https://github.com/scalableminds/webknossos/pull/4413)
- Added a simpler method to install webKnossos on an own server. [#4446](https://github.com/scalableminds/webknossos/pull/4446)

### Changed
- Made the navbar scrollable on small screens. [#4413](https://github.com/scalableminds/webknossos/pull/4413)
- Opening the settings sidebar when viewing a dataset or tracing defaults to the dataset settings now. [#4425](https://github.com/scalableminds/webknossos/pull/4425)

### Fixed
- Fixed that for uint16 data layer the default value range of [0, 255] was used, causing most of the data to look white without manual adjustments. Now the correct range of [0, 65535] is used as default. [#4381](https://github.com/scalableminds/webknossos/pull/4381)
- Time tracking precision is improved. [#4445](https://github.com/scalableminds/webknossos/pull/4445)

### Removed
-


## [20.02.0](https://github.com/scalableminds/webknossos/releases/tag/20.02.0) - 2020-01-27
[Commits](https://github.com/scalableminds/webknossos/compare/20.01.0...20.02.0)

### Added
- Added new viewing permission for annotations: public (everyone with the link has access, logged in or not), internal (everyone from your organization has access), private (only you and your team managers and admins have access). The new default is internal as it is the old default non-public.
- Added support for using task ids as base for a new task, if the corresponding task only has one (finished) instance. [#4404](https://github.com/scalableminds/webknossos/pull/4404)

### Changed
- Changed the error message when importing a dataset without resolution directories. [#4389](https://github.com/scalableminds/webknossos/pull/4389)

### Fixed
- Fixed the deactivation of datasets if no datasets are present. [#4388](https://github.com/scalableminds/webknossos/pull/4388)
- Fixed the team sharing settings for private annotations. [#4409](https://github.com/scalableminds/webknossos/pull/4409)
- Fixed the team sharing loading for read only tracings. [#4411](https://github.com/scalableminds/webknossos/pull/4411)
- Fixed the renaming of annotations in the tracing view. [#4416](https://github.com/scalableminds/webknossos/pull/4416)


## [20.01.0](https://github.com/scalableminds/webknossos/releases/tag/20.01.0) - 2020-01-08
[Commits](https://github.com/scalableminds/webknossos/compare/19.12.0...20.01.0)

### Highlights
- Added a scale to the y-axis of histograms to indicate the logarithmic representation. Additionally, small histogram values are smoothed out. [#4349](https://github.com/scalableminds/webknossos/pull/4349)
- You can now share your annotations with selected teams. These annotations appear in the Shared Annotations Tab in the dashboard. [#4304](https://github.com/scalableminds/webknossos/pull/4304)

### Added
- Added `publicUri` configs for datastore and tracingstore for initial setup. [#4368](https://github.com/scalableminds/webknossos/pull/4368)
- Added a button to delete all cached data buckets of color layer and the reload them. [#4383](https://github.com/scalableminds/webknossos/pull/4383)
- Added a scale to the y-axis of histograms to indicate the logarithmic representation. Additionally, small histogram values are smoothed out. [#4349](https://github.com/scalableminds/webknossos/pull/4349)
- Added a new way of sharing annotations. You can share your annotations with selected teams. These annotations appear in the Shared Annotations Tab in the dashboard. [#4304](https://github.com/scalableminds/webknossos/pull/4304)
- Added an option to invert the color values of color layers. [#4382](https://github.com/scalableminds/webknossos/pull/4382)

### Changed
- Changed the way the new active tree is selected after deleting a tree. Now the tree with the next highest id, compared to the id of the deleted tree, is selected. [#4370](https://github.com/scalableminds/webknossos/pull/4370)
- Consolidates URI handling in the config. Pairs of `uri` and `secured` entries are now specified as just `uri` and require either `http://` or `https://` prefix. [#4368](https://github.com/scalableminds/webknossos/pull/4368)
- Renamed initial organization for the dev deployment to `sample_organization`. [#4368](https://github.com/scalableminds/webknossos/pull/4368)

### Fixed
- Fixed an issue where webKnossos would complain in certain scenarios when resolutions of datasets were not complete. [#4344](https://github.com/scalableminds/webknossos/pull/4344)
- Fixed permissions to all task lists, so only administrable tasks can get accessed. [#4331](https://github.com/scalableminds/webknossos/pull/4331)


## [19.12.0](https://github.com/scalableminds/webknossos/releases/tag/19.12.0) - 2019-11-25
[Commits](https://github.com/scalableminds/webknossos/compare/19.11.0...19.12.0)

### Highlights
- Added possibility to disable saving in an explorative annotation. This feature can save a lot of resources when dealing with very large NMLs which don't need to be persisted. [#4321](https://github.com/scalableminds/webknossos/pull/4321)
- Added support for importing tracings in a binary protobuf format via drag and drop. [#4320](https://github.com/scalableminds/webknossos/pull/4320)
- Fixed broken sorting in the dataset table of the dashboard. [#4318](https://github.com/scalableminds/webknossos/pull/4318)

### Added
- Added support for importing tracings in a binary protobuf format via drag and drop. [#4320](https://github.com/scalableminds/webknossos/pull/4320)
- Added an API to set a tree active by name. [#4317](https://github.com/scalableminds/webknossos/pull/4317)
- Added possibility to disable saving in an explorative annotation. This feature can save a lot of resources when dealing with very large NMLs which don't need to be persisted. [#4321](https://github.com/scalableminds/webknossos/pull/4321)

### Changed
- Some user actions, like deleting a group with all subtrees, resulted in lots of entries in the undo stack (one for each deleted tree). Those actions are now handled as a single atomic change and can be undone with a single undo invocation. [#4312](https://github.com/scalableminds/webknossos/pull/4312)
- The "Find Data" feature will jump to the center of the layer's bounding box, if no data could be found. The "Find Data" feature can be found next to each layer's name in the dataset settings tab. [#4346](https://github.com/scalableminds/webknossos/pull/4346)

### Fixed
- Fixed broken sorting in the dataset table of the dashboard. [#4318](https://github.com/scalableminds/webknossos/pull/4318)
- Fixed annotation access to match the text in the modal. [#4314](https://github.com/scalableminds/webknossos/pull/4314)
- Fixed that the brush tool could be selected in an read-only tracing. [#4345](https://github.com/scalableminds/webknossos/pull/4345)
- Fixed the name of downloaded annotation zips. [#4330](https://github.com/scalableminds/webknossos/pull/4330)

## [19.11.0](https://github.com/scalableminds/webknossos/releases/tag/19.11.0) - 2019-10-28
[Commits](https://github.com/scalableminds/webknossos/compare/19.10.0...19.11.0)

### Added
- Added an API to manage DataStores and TracingStores as admin. [#4286](https://github.com/scalableminds/webknossos/pull/4286)

### Fixed
- Cleaned up error reporting wording in case of dataset access failures (e.g. due to not being logged in). [#4301](https://github.com/scalableminds/webknossos/pull/4301)
- Fixed handling of uint64 data layers in sql evolution. [#4303](https://github.com/scalableminds/webknossos/pull/4303)


## [19.10.0](https://github.com/scalableminds/webknossos/releases/tag/19.10.0) - 2019-09-30
[Commits](https://github.com/scalableminds/webknossos/compare/19.09.0...19.10.0)

### Highlights
- Clicking on an experience domain of a user, while multiple users are selected will edit the domain of all selected users (instead of only the domain of the clicked row). [#4280](https://github.com/scalableminds/webknossos/pull/4280)
- Creating a new skeleton tree group will always activate that group. [#4282](https://github.com/scalableminds/webknossos/pull/4282)
- Resetting a task to the initials state is now also allowed for volume tasks. [#4276](https://github.com/scalableminds/webknossos/pull/4276)

### Added
- Reset to base is now also allowed for volume tasks. [#4276](https://github.com/scalableminds/webknossos/pull/4276)

### Changed

- Renamed "Expected Time" to "Time Limit" in the project table. [#4278](https://github.com/scalableminds/webknossos/pull/4278)
- Clicking on an experience domain of a user, while multiple users are selected will edit the domain of all selected users (instead of only the domain of the clicked row). [#4280](https://github.com/scalableminds/webknossos/pull/4280)
- Creating a new skeleton tree group will always activate that group. [#4282](https://github.com/scalableminds/webknossos/pull/4282)

### Fixed
- When creating tasks from zip, the individual nml names are used again, rather than the zip name. [#4277](https://github.com/scalableminds/webknossos/pull/4277)

### Removed
- Removed the Search shortcut (Ctrl+Shift+F) for comments in the tracing view, since that shortcut collides with the tree search. [#4291](https://github.com/scalableminds/webknossos/pull/4291)

## [19.09.0](https://github.com/scalableminds/webknossos/releases/tag/19.09.0) - 2019-08-28
[Commits](https://github.com/scalableminds/webknossos/compare/19.08.0...19.09.0)

### Highlights
- Users can see their own time statistics now. [#4220](https://github.com/scalableminds/webknossos/pull/4220)
- Added limited support for `uint64` segmentation layer by using the lower 4 bytes. [#4233](https://github.com/scalableminds/webknossos/pull/4233)
- Added a scale bar to the 3D viewport. [#4258](https://github.com/scalableminds/webknossos/pull/4258)
- Added currently spent hours on a project to the project progress view. [#4236](https://github.com/scalableminds/webknossos/pull/4236)


### Added
- Added the possibility to have an existing annotation as a base for a new task, thus making it also possible to have a base tracing for volume tasks. [#4198](https://github.com/scalableminds/webknossos/pull/4198)
- Indicating active nml downloads with a loading icon. [#4228](https://github.com/scalableminds/webknossos/pull/4228)
- Added possibility for users to see their own time statistics. [#4220](https://github.com/scalableminds/webknossos/pull/4220)
- Added merger mode as a setting for task types. Enabling this setting will automatically activate merger mode in tasks. [#4269](https://github.com/scalableminds/webknossos/pull/4269)
- The segmentation layer can now be turned invisible and also supports the find data feature. [#4232](https://github.com/scalableminds/webknossos/pull/4232)
- Enabled the advanced search for the comment tab. [#4238](https://github.com/scalableminds/webknossos/pull/4238)
- Added limited support for `uint64` segmentation layer by using the lower 4 bytes. [#4233](https://github.com/scalableminds/webknossos/pull/4233)
- Added an API route to add and delete dataStores. [#4242](https://github.com/scalableminds/webknossos/pull/4242)
- Added a scale bar to the 3D viewport. [#4258](https://github.com/scalableminds/webknossos/pull/4258)
- Added the possibility to import an nml file as a string and to reset the active skeleton tracing to the API. [#4252](https://github.com/scalableminds/webknossos/pull/4252)
- Added currently spent hours on a project to the project progress view. [#4236](https://github.com/scalableminds/webknossos/pull/4236)

### Changed
- Each of the  columns of the dataset table and explorative annotations table in the dashboard now have an individual fixed width, so the tables become scrollable on smaller screens. [#4207](https://github.com/scalableminds/webknossos/pull/4207)
- When uploading a zipped annotation (such as volume / hybrid / collection), the zip name is used for the resulting explorative annotation, rather than the name of the contained NML file. [#4222](https://github.com/scalableminds/webknossos/pull/4222)
- Color and segmentation layer are not longer treated separately in the dataset settings in tracing/view mode.  [#4232](https://github.com/scalableminds/webknossos/pull/4232)

### Fixed
- Data for disabled or invisible layers will no longer be downloaded, saving bandwidth and speeding up webKnossos in general. [#4202](https://github.com/scalableminds/webknossos/pull/4202)
- Fixed tooltip not disappearing in the statistics view in certain circumstances. [#4219](https://github.com/scalableminds/webknossos/pull/4219)
- Fixed the error messages when trying to access a dataset with insufficient permissions. [#4244](https://github.com/scalableminds/webknossos/pull/4244)
- Fixed the upload of volume tracings by recognizing the correct format of the fallback layer. [#4248](https://github.com/scalableminds/webknossos/pull/4248)
- Fixed an imprecision when exporting an NML via the front-end. [#4262](https://github.com/scalableminds/webknossos/pull/4262)
- Fixed viewing and tracing of datasets which only contain a segmentation layer. [#4265](https://github.com/scalableminds/webknossos/pull/4265)


## [19.08.0](https://github.com/scalableminds/webknossos/releases/tag/19.08.0) - 2019-07-29
[Commits](https://github.com/scalableminds/webknossos/compare/19.07.0...19.08.0)

### Highlights
- Added the possibility to remove isosurfaces from the 3D viewport by CTRL+Clicking it. [#4185](https://github.com/scalableminds/webknossos/pull/4185)
- Added support for int16 and uint16 color layers. [#4152](https://github.com/scalableminds/webknossos/pull/4152)
- Team managers and admins can now get tasks that they had previously cancelled. [#4088](https://github.com/scalableminds/webknossos/pull/4088)
- Increased performance for time logging. [#4196](https://github.com/scalableminds/webknossos/pull/4196)

### Added
- Volume tasks with only one finished instance can now be viewed as CompoundTask. [#4167](https://github.com/scalableminds/webknossos/pull/4167)
- Added the possibility to remove isosurfaces from the 3D viewport by CTRL+Clicking it. [#4185](https://github.com/scalableminds/webknossos/pull/4185)
- Added support for `int16` and `uint16` color layers. [#4152](https://github.com/scalableminds/webknossos/pull/4152)
- Added histogram support for `int16` and `uint16` color layers. Additionally refined support for `float` color layers. [#4195](https://github.com/scalableminds/webknossos/pull/4195)

### Changed
- Volume project download zips are reorganized to contain a zipfile for each annotation (that in turn contains a data.zip and an nml file). [#4167](https://github.com/scalableminds/webknossos/pull/4167)
- Team managers and admins can now get tasks that they had previously cancelled. [#4088](https://github.com/scalableminds/webknossos/pull/4088)
- Recording is now automatically turned off when switching from flight/oblique to orthogonal mode to prevent accidental node creation when switching back later. [#4211](https://github.com/scalableminds/webknossos/pull/4211)

### Fixed
- Fixed a bug where volume tracings could not be converted to hybrid. [#4159](https://github.com/scalableminds/webknossos/pull/4159)
- Fixed a bug where for uint24 color layers, scrambled data was shown for missing magnifications. [#4188](https://github.com/scalableminds/webknossos/pull/4188)
- Fixed a bug where collapsing/expanding all tree groups would trigger when toggling a single tree [#4178](https://github.com/scalableminds/webknossos/pull/4178)
- Fixed performance for time logging. [#4196](https://github.com/scalableminds/webknossos/pull/4196)
- Personal tracing layouts are saved per user now. [#4217](https://github.com/scalableminds/webknossos/pull/4217)
- Fixed an error message when quickly resizing the browser window. [#4205](https://github.com/scalableminds/webknossos/pull/4205)

### Removed
-


## [19.07.0](https://github.com/scalableminds/webknossos/releases/tag/19.07.0) - 2019-07-01
[Commits](https://github.com/scalableminds/webknossos/compare/19.06.0...19.07.0)

### Highlights
- Added a histogram and min- / max-sliders to the dataset settings for each layer. This replaces the brightness and contrast settings. [#4105](https://github.com/scalableminds/webknossos/pull/4105)
- Added the possibility to enforce a certain magnification range for tasks (can be configured in the corresponding task type). [#4101](https://github.com/scalableminds/webknossos/pull/4101)
- Added the possibility for admins to add experience domains while creating new tasks. [#4119](https://github.com/scalableminds/webknossos/pull/4119)

### Added
- Added the possibility to enforce a certain magnification range for tasks (can be configured in the corresponding task type). [#4101](https://github.com/scalableminds/webknossos/pull/4101)
- Added the possibility for admins to add experience domains while creating new tasks. [#4119](https://github.com/scalableminds/webknossos/pull/4119)
- Added a histogram to the dataset settings for each layer. It simplifies adjusting the brightness and contrast of a layer and replaces the brightness and contrast slider. [#4105](https://github.com/scalableminds/webknossos/pull/4105)
- The dataset and the explorative annotations table in the dashboard are now horizontally scrollable if the window is not wide enough. Additionally, clicking on the name of a dataset in the dataset table opens the dataset in view mode. [#4136](https://github.com/scalableminds/webknossos/pull/4136)
- Added an two additional buttons to the dropdown menu of the tree hierarchy view. On Click, one collapses the other expands all subgroups. [#4143](https://github.com/scalableminds/webknossos/pull/4143)
### Changed
- The tooltip of the timeline chart in the Time Tracking view now displays the duration in minutes:seconds. [#4121](https://github.com/scalableminds/webknossos/pull/4121)
- Reactivated and renamed the "Quality" setting to "Hardware Utilization". Using a higher value will render data in higher quality, but puts more stress on the user's hardware and bandwidth. [#4142](https://github.com/scalableminds/webknossos/pull/4142)


### Fixed
- Fixed that team managers couldn't view time tracking details of other users anymore. [#4125](https://github.com/scalableminds/webknossos/pull/4125)
- Fixed the positioning of the tooltip of the timeline chart in the Time Tracking view. [#4121](https://github.com/scalableminds/webknossos/pull/4121)
- Fixed a rendering problem which caused a red viewport on some Windows machines. [#4133](https://github.com/scalableminds/webknossos/pull/4133)

### Removed
- The brightness and contrast slider in the dataset got removed in favour of the new histogram feature. [#4105](https://github.com/scalableminds/webknossos/pull/4105)


## [19.06.0](https://github.com/scalableminds/webknossos/releases/tag/19.06.0) - 2019-05-27
[Commits](https://github.com/scalableminds/webknossos/compare/19.05.0...19.06.0)

### Highlights
- The time tracking view now displays dates instead of hours when having more than one day selected. [#4028](https://github.com/scalableminds/webknossos/pull/4028)
- BossDB datasets can now be added to webKnossos using the webknossos-connect service. [#4036](https://github.com/scalableminds/webknossos/pull/4036)
- When holding CTRL while toggling the visibility of a layer, that layer will be made exclusively visible. [#4061](https://github.com/scalableminds/webknossos/pull/4061)

### Added
- Non-admin users now can see their own tracing time statistics. [#4028](https://github.com/scalableminds/webknossos/pull/4028)
- The extent of a dataset is now displayed next to the scale in the dataset list in the dashboard. [#4058](https://github.com/scalableminds/webknossos/pull/4058)
- BossDB datasets can now be added to webKnossos using the webknossos-connect service. [#4036](https://github.com/scalableminds/webknossos/pull/4036)
- Added an auto-brush feature for selected datasets. [#4053](https://github.com/scalableminds/webknossos/pull/4053)
- When holding CTRL while toggling the visibility of a layer, that layer will be made exclusively visible. This change makes it easier to quickly compare different data layers against each other. [#4061](https://github.com/scalableminds/webknossos/pull/4061)

### Changed
- Heavily improved mapping creation/activation performance. [#4103](https://github.com/scalableminds/webknossos/pull/4103)
- The NML parser now rounds floating point values in node coordinates. [#4045](https://github.com/scalableminds/webknossos/pull/4045)
- The time tracking view now displays dates instead of hours when having more then one day selected. The display id's in the timeline diagram are not the task ids. The tooltip of the timeline diagram also got a rework. [#4028](https://github.com/scalableminds/webknossos/pull/4028)
- Improved the editing of datasets. Changes suggested by webKnossos will be easier to recognize as suggestions. [4104](https://github.com/scalableminds/webknossos/pull/4104)
- The time tracking view now displays dates instead of hours when having more than one day selected. The display id's in the timeline diagram are not the task ids. The tooltip of the timeline diagram also got a rework. [#4028](https://github.com/scalableminds/webknossos/pull/4028)

### Fixed
- Fixed an issue where the 3D view was not rendered correctly after maximizing another pane. [#4098](https://github.com/scalableminds/webknossos/pull/4098)
- The admin task list now only shows tasks belonging to a project one can administrate. [#4087](https://github.com/scalableminds/webknossos/pull/4087)
- When making a hybrid tracing from a volume tracing, the user bounding box is no longer lost. [#4062](https://github.com/scalableminds/webknossos/pull/4062)

### Removed
- It is no longer possible to scroll through planes while dragging one. [#4085](https://github.com/scalableminds/webknossos/pull/4085)


## [19.05.0](https://github.com/scalableminds/webknossos/releases/tag/19.05.0) - 2019-04-29
[Commits](https://github.com/scalableminds/webknossos/compare/19.04.0...19.05.0)

### Changed
- Improved performance for large tracings. [#3995](https://github.com/scalableminds/webknossos/pull/3995)
- Improved how the rendering quality can be adapted in the settings. The setting can now be used to tune the quality to your hardware specification. [#4015](https://github.com/scalableminds/webknossos/pull/4015)
- Empty trees in skeleton tracings are now allowed. [#4010](https://github.com/scalableminds/webknossos/pull/4010)
- Creating a hybrid tracing now asks whether to use the existing segmentation layer or use a new one. [#4033](https://github.com/scalableminds/webknossos/pull/4033)

### Fixed
- Fixed a missing redirect after registering for an existing organization (with autoVerify=true) via the onboarding flow. [#3984](https://github.com/scalableminds/webknossos/pull/3984)
- Fixed rendering artifacts which could occur under certain conditions. [#4015](https://github.com/scalableminds/webknossos/pull/4015)
- Fixed that the zoom step was reset after switching to a new task. [#4049](https://github.com/scalableminds/webknossos/pull/4049)


## [19.04.0](https://github.com/scalableminds/webknossos/releases/tag/19.04.0) - 2019-04-01
[Commits](https://github.com/scalableminds/webknossos/compare/19.03.0...19.04.0)

### Highlights
This release multiple new interactions are expanding webKnossos:
- Added merger mode for skeleton and hybrid tracings. It allows to merge segments from e.g. generated oversegmentations. [#3619](https://github.com/scalableminds/webknossos/pull/3619)
- Added a shortcut (Q) and button to screenshot the tracing views. [#3834](https://github.com/scalableminds/webknossos/pull/3834)
- Rendered isosurfaces in the 3D viewport can now be interacted with. Shift+Click on an isosurface will jump exactly to where you clicked. Also, hovering over an isosurface will highlight that cell in all viewports. [#3858](https://github.com/scalableminds/webknossos/pull/3858)
- Neuroglancer precomputed datasets can now be added to webKnossos using the webknossos-connect service. [#3843](https://github.com/scalableminds/webknossos/pull/3843)

Also the data viewing and tracing workflow is smoothed further:
- Different loading strategies are now supported ("best quality first" and "progressive quality"). Additionally, the rendering can use different magnifications as a fallback. [#3801](https://github.com/scalableminds/webknossos/pull/3801)
- Performance improvements :racing_car: [#3880](https://github.com/scalableminds/webknossos/pull/3880) & [#3902](https://github.com/scalableminds/webknossos/pull/3902)

### Added
- Rendered isosurfaces in the 3D viewport can now be interacted with. Shift+Click on an isosurface will jump exactly to where you clicked. Also, hovering over an isosurface will highlight that cell in all viewports. [#3858](https://github.com/scalableminds/webknossos/pull/3858)
- webKnossos now comes with a list of sample datasets that can be automatically downloaded and imported from the menu. [#3725](https://github.com/scalableminds/webknossos/pull/3725)
- Added a shortcut (Q) and button in the actions dropdown to screenshot the tracing views. The screenshots will contain everything that is visible in the tracing views, so feel free to disable the crosshairs in the settings or toggle the tree visibility using the (1) and (2) shortcuts before triggering the screenshot. [#3834](https://github.com/scalableminds/webknossos/pull/3834)
- Neuroglancer precomputed datasets can now be added to webKnossos using the webknossos-connect (wk-connect) service. To setup a wk-connect datastore follow the instructions in the [Readme](https://github.com/scalableminds/webknossos-connect). Afterwards, datasets can be added through "Add Dataset" - "Add Dataset via wk-connect". [#3843](https://github.com/scalableminds/webknossos/pull/3843)
- Added support for mappings for 8-bit and 16-bit segmentation layers. [#3953](https://github.com/scalableminds/webknossos/pull/3953)
- The dataset settings within the tracing view allow to select between different loading strategies now ("best quality first" and "progressive quality"). Additionally, the rendering can use different magnifications as a fallback (instead of only one magnification). [#3801](https://github.com/scalableminds/webknossos/pull/3801)
- The mapping selection dropdown is now sorted alphabetically. [#3864](https://github.com/scalableminds/webknossos/pull/3864)
- Added the possibility to filter datasets in the dashboard according to their availability. By default, datasets which are missing on disk (e.g., when the datastore was deleted) are not shown anymore. This behavior can be configured via the settings icon next to the search box in the dashboard. [#3883](https://github.com/scalableminds/webknossos/pull/3883)
- Added merger mode for skeleton and hybrid tracings. It allows to merge segments from e.g. generated segmentations. [#3619](https://github.com/scalableminds/webknossos/pull/3619)
- The HTML template now includes SEO tags for demo instances and hides internal instances from search engines.
- Segmentation ID mappings can now be used in volume and hybrid tracings. [#3949](https://github.com/scalableminds/webknossos/pull/3949)
- A maximize-button was added to the viewports in the annotation view. Maximization can also be toggled with the `.` shortcut. [#3876](https://github.com/scalableminds/webknossos/pull/3876)
- [webknossos-connect](https://github.com/scalableminds/webknossos-connect) now starts with webKnossos on local and development instances by default. [#3913](https://github.com/scalableminds/webknossos/pull/3913)
- The visibilities of trees in a skeleton tracing is now persisted across page loads. [#3942](https://github.com/scalableminds/webknossos/pull/3942)
- Added a button for each color layer to enable/disable the layer. [#3943](https://github.com/scalableminds/webknossos/pull/3943)
- Paginated routes now send a `X-Total-Count` HTTP header which shows how many entries were found in total. [#3899](https://github.com/scalableminds/webknossos/pull/3899)

### Changed
- Improved the flight mode performance for tracings with very large trees (>80.000 nodes). [#3880](https://github.com/scalableminds/webknossos/pull/3880)
- Tweaked the highlighting of the active node. The inner node looks exactly as a non-active node and is not round, anymore. An active node is circled by a "halo". In arbitrary mode, the halo is hidden and the active node is round. [#3868](https://github.com/scalableminds/webknossos/pull/3868)
- Improved the performance of moving through a dataset which should make the overall interaction smoother. [#3902](https://github.com/scalableminds/webknossos/pull/3902)
- Brush size is independent of zoom value, now. This change simplifies volume annotations, as brush sizes can be adapted to certain structures (e.g., vesicles) and don't need to be changed when zooming. [#3868](https://github.com/scalableminds/webknossos/pull/3889)
- Reworked the search in the trees tab. [#3878](https://github.com/scalableminds/webknossos/pull/3878)

### Fixed
- Fixed a bug where failed large save requests lead to inconsistent tracings on the server. [#3829](https://github.com/scalableminds/webknossos/pull/3829)
- Fixed the setting which enables to hide the planes within the 3D viewport. [#3857](https://github.com/scalableminds/webknossos/pull/3857)
- Fixed a bug which allowed the brush size to become negative when using shortcuts. [#3861](https://github.com/scalableminds/webknossos/pull/3861)
- Fixed interpolation along z-axis. [#3888](https://github.com/scalableminds/webknossos/pull/3888)
- Fixed that the halo of the active node could cover other nodes. [#3919](https://github.com/scalableminds/webknossos/pull/3919)
- Fixed that the 3D viewport was partially occluded due to clipping distance issues. [#3919](https://github.com/scalableminds/webknossos/pull/3919)
- Fixed that scrolling with the mouse wheel over a data viewport also scrolled the page. This bug appeared with the new Chrome version 73. [#3939](https://github.com/scalableminds/webknossos/pull/3939)

### Removed
- Removed FPS meter in Annotation View. [#3916](https://github.com/scalableminds/webknossos/pull/3916)


## [19.03.0](https://github.com/scalableminds/webknossos/releases/tag/19.03.0) - 2019-03-04
[Commits](https://github.com/scalableminds/webknossos/compare/19.02.0...19.03.0)

### Highlights
- The tracing view got two major improvements:
   - Data rendering is now fully using the available space and doesn't have to be quadratic anymore. Increasing the size of a viewport will result in more data being rendered (as opposed to the same data will be upscaled). [#3634](https://github.com/scalableminds/webknossos/pull/3634)
   - The active node is highlighted with a "halo ring". Additionally, the node is also rendered as a circle. In flight and oblique modes the halo is hidden. [#3731](https://github.com/scalableminds/webknossos/pull/3731)
- Added the possibility to create volume annotation tasks. When creating a task type, select whether to create `volume` or `skeleton` tasks. Compound viewing and file upload for volume tasks is not yet supported. [#3712](https://github.com/scalableminds/webknossos/pull/3712)
- Mappings for segmentations will be read automatically from the file system. It's not necessary to define the mappings within the `datasource-properties.json` anymore. [#3720](https://github.com/scalableminds/webknossos/pull/3720)

### Added
- Added the possibility to create volume annotation tasks. When creating a task type, select whether to create `volume` or `skeleton` tasks. Note that compound viewing for volume tasks is not supported yet. Same for creating volume tasks from uploaded nml/data files. [#3712](https://github.com/scalableminds/webknossos/pull/3712)
- Added an UI to select a mapping for a segmentation layer. The UI is placed in the segmentation tab within the tracing view. [#3720](https://github.com/scalableminds/webknossos/pull/3720)
- Added a button to jump to actual data if the bounding box of a dataset contains a lot of black data. [#3682](https://github.com/scalableminds/webknossos/pull/3682)

### Changed
- Data rendering is not tied to square viewports, anymore. As a result the screen space is used more efficiently to show data. Also, increasing the size of a viewport will result in more data being rendered (as opposed to the same data will be upscaled). [#3634](https://github.com/scalableminds/webknossos/pull/3634)
- Mappings for segmentations will be read automatically from the file system. It's not necessary to define the mappings within the `datasource-properties.json`, anymore. [#3720](https://github.com/scalableminds/webknossos/pull/3720)
- The active node is highlighted with a "halo ring". Additionally, the node is also rendered as a circle. In flight and oblique modes the halo is hidden. [#3731](https://github.com/scalableminds/webknossos/pull/3731)
- In the dashboard list of active tasks, the project name is now featured more prominently, as it switched places with the task type summary. [#3792](https://github.com/scalableminds/webknossos/pull/3792)
- Isosurfaces are now loaded from the middle outwards. [#3818](https://github.com/scalableminds/webknossos/pull/3818)
- The brush size will now be remembered across page reloads. [#3827](https://github.com/scalableminds/webknossos/pull/3827)
- Do not show publication view if no publications are specified. [#3778](https://github.com/scalableminds/webknossos/pull/3778)

### Fixed
- Fixed an error that occured when changing the URL hash. [#3746](https://github.com/scalableminds/webknossos/pull/3746)
- Fixed a bug in the timeline chart rendering. The start and end time of the timeline chart now match the selected time range. [#3772](https://github.com/scalableminds/webknossos/pull/3772)
- The modals for a new task description and recommended task settings are no longer shown in read-only tracings. [#3724](https://github.com/scalableminds/webknossos/pull/3724)
- Fixed a rendering bug when opening a task that only allowed flight/oblique mode tracing. [#3783](https://github.com/scalableminds/webknossos/pull/3783)
- Fixed a bug where some NMLs caused the webKnossos tab to freeze during NML upload. [#3758](https://github.com/scalableminds/webknossos/pull/3758)
- Fixed a bug where some skeleton save requests were wrongly rejected if they were sent more than once. [#3767](https://github.com/scalableminds/webknossos/pull/3767)
- Fixed a bug which caused a wrong aspect ratio in the 3D viewport when changing the layout. [#3817](https://github.com/scalableminds/webknossos/pull/3817)


## [19.02.0](https://github.com/scalableminds/webknossos/releases/tag/19.02.0) - 2019-02-04
[Commits](https://github.com/scalableminds/webknossos/compare/19.01.0...19.02.0)

### Highlights

- The Dataset Gallery was redesigned to be a Publication Gallery instead. It will feature scientific publications together with their published datasets and information such as the species, brain region or acquisition method of such datasets. [#3653](https://github.com/scalableminds/webknossos/pull/3653)
  Please see the [migration guide](MIGRATIONS.md#19020---2019-02-04) on how to add publications.
- Also, this release includes new features that enrich the view of your data:
   - Isosurface computation can now be triggered for whole segments (shift + click on a segment in view mode). [#3655](https://github.com/scalableminds/webknossos/pull/3655)
   - Added the possibility to fade the alpha value of data layers. Also, a dataset can now contain both RGB and grayscale layers. [#3670](https://github.com/scalableminds/webknossos/pull/3670)
- The volume annotation brush tool will now automatically fill any enclosed areas if the brushed outline is closed in one stroke. [#3698](https://github.com/scalableminds/webknossos/pull/3698)
  <img src="https://user-images.githubusercontent.com/1702075/51846983-02d34480-231b-11e9-86f2-2d8c4b0c9bd0.gif" width="200" />


### Added

- Added the possibility to fade the alpha value of data layers. Also, a dataset can now contain both RGB and grayscale layers. [#3670](https://github.com/scalableminds/webknossos/pull/3670)
- Added the possibility to disable that the current layout is saved automatically when changing it. Instead, the layout can be saved explicitly. [#3620](https://github.com/scalableminds/webknossos/pull/3620)
- Added the possibility to use flight and oblique mode when viewing a dataset. [#3644](https://github.com/scalableminds/webknossos/pull/3644)
- Added pagination to the REST API route `GET /projects/:name/tasks` (new optional parameters `limit` and `pageNumber`). [#3659](https://github.com/scalableminds/webknossos/pull/3659)
- Added the possibility to open the version restore view for read-only tracings. Older versions can be previewed and be downloaded as NML. [#3660](https://github.com/scalableminds/webknossos/pull/3660)

### Changed

- Team managers are now also allowed to create and own scripts. [#3676](https://github.com/scalableminds/webknossos/pull/3676)
- The Dataset Gallery was redesigned to be a Publication Gallery instead. It will feature scientific publications together with their published datasets and information such as the species, brain region or acquisition method of such datasets. [#3653](https://github.com/scalableminds/webknossos/pull/3653)
- Annotations for non-public datasets can now be shared using the "Share" functionality without making the dataset public. [#3664](https://github.com/scalableminds/webknossos/pull/3664)
- The volume annotation brush tool will now automatically fill any enclosed areas if the brushed outline is closed in one stroke. [#3698](https://github.com/scalableminds/webknossos/pull/3698)
  <img src="https://user-images.githubusercontent.com/1702075/51846983-02d34480-231b-11e9-86f2-2d8c4b0c9bd0.gif" width="200" />
- Statistics are now separated by organization, rather than showing the webKnossos instance’s totals. [#3663](https://github.com/scalableminds/webknossos/pull/3663)
- NML files can be imported into arbitrary datasets. Users will be asked to confirm the import process if the dataset of the NML differs from the currently active dataset. [#3716](https://github.com/scalableminds/webknossos/pull/3716)

### Fixed

- Fixed a rendering bug which caused data to be clipped in certain scenarios for datasets with anisotropic resolutions. [#3609](https://github.com/scalableminds/webknossos/pull/3609)
- Fixed a bug where saving tracings failed after they were open for >24h. [#3633](https://github.com/scalableminds/webknossos/pull/3633)
- Fixed a bug that resulted in slow data loading when moving quickly through a dataset. [#3656](https://github.com/scalableminds/webknossos/pull/3656)
- Fixed a bug which caused the wrong magnification to be rendered when zooming out very far. [#3641](https://github.com/scalableminds/webknossos/pull/3641)
- Fixed a bug which broke the functionality to toggle the visibility of a tree in a skeleton tracing. [#3719](https://github.com/scalableminds/webknossos/pull/3719)

## [19.01.0](https://github.com/scalableminds/webknossos/releases/tag/19.01.0) - 2019-01-14
[Commits](https://github.com/scalableminds/webknossos/compare/18.12.0...19.01.0)

### Highlights

- You can now create tracings on datasets of other organizations, provided you have access rights to the dataset (i.e. it is public). [#3533](https://github.com/scalableminds/webknossos/pull/3533)
- Added the experimental feature to dynamically render isosurfaces for segmentation layers (can be enabled in the dataset settings when viewing a dataset). [#3495](https://github.com/scalableminds/webknossos/pull/3495)
- Added the possibility to specify a recommended user configuration in a task type. The recommended configuration will be shown to users when they trace a task with a different task type and the configuration can be accepted or declined. [#3466](https://github.com/scalableminds/webknossos/pull/3466)
- Added the possibility to select multiple trees in skeleton tracings in the tree tab by using ctrl + left mouse. Deleting and moving trees will affect all selected trees. [#3457](https://github.com/scalableminds/webknossos/pull/3457)

### Added

- Added the possibility to select multiple trees in skeleton tracings in the tree tab by using ctrl + left mouse. Deleting and moving trees will affect all selected trees. [#3457](https://github.com/scalableminds/webknossos/pull/3457)
- Added the possibility to specify a recommended user configuration in a task type. The recommended configuration will be shown to users when they trace a task with a different task type and the configuration can be accepted or declined. [#3466](https://github.com/scalableminds/webknossos/pull/3466)
- You can now create tracings on datasets of other organizations, provided you have access rights to the dataset (i.e. it is public). [#3533](https://github.com/scalableminds/webknossos/pull/3533)
- Datasets imported through a datastore that is marked as 'scratch' will now show a construction-like header and error message to encourage moving the datasets to a permanent storage location. [#3500](https://github.com/scalableminds/webknossos/pull/3500)
- Added the experimental feature to dynamically render isosurfaces for segmentation layers (can be enabled in the dataset settings when viewing a dataset). [#3495](https://github.com/scalableminds/webknossos/pull/3495)
- Adds healthchecks to all Dockerfiles for automatic service healing [#3606](https://github.com/scalableminds/webknossos/pull/3606)
- Added possibility to load more tasks or explorative annotations in the dashboard. [#3505](https://github.com/scalableminds/webknossos/pull/3505)
- Adds a second colorful thumbnail for the datasets which have a segmentation layer and this segmentation thumbnail will be shown on hover over the other thumbnail. [#3507](https://github.com/scalableminds/webknossos/pull/3507)

### Fixed

- Fixed a performance issue for large tracings with many branch points. [#3519](https://github.com/scalableminds/webknossos/pull/3519)
- Fixed bug which caused buckets to disappear randomly. [#3531](https://github.com/scalableminds/webknossos/pull/3531)
- Fixed a bug which broke the redirect after dataset upload via GUI. [#3571](https://github.com/scalableminds/webknossos/pull/3571)

## [18.12.0](https://github.com/scalableminds/webknossos/releases/tag/18.12.0) - 2018-11-26
[Commits](https://github.com/scalableminds/webknossos/compare/18.11.0...18.12.0)

### Highlights

- Added the possibility to add STL mesh files to tracings. [#3367](https://github.com/scalableminds/webknossos/pull/3367)
- Improved support for datasets with a large skew in scale. [#3398](https://github.com/scalableminds/webknossos/pull/3398)
- Improved performance for flight mode. [#3392](https://github.com/scalableminds/webknossos/pull/3392)
- Fixed the guessed bounding box for datasets that do not start at (0,0,0). [#3437](https://github.com/scalableminds/webknossos/pull/3437)

### Added

- Added the possibility to add STL mesh files to tracings. [#3367](https://github.com/scalableminds/webknossos/pull/3367)

### Changed

- Improved support for datasets with a large skew in scale (e.g., [600, 600, 35]). [#3398](https://github.com/scalableminds/webknossos/pull/3398)
- Improved performance for flight mode. [#3392](https://github.com/scalableminds/webknossos/pull/3392)

### Fixed

- Fixed a bug where the initial onboarding setup failed if automatic initial data was disabled. [#3421](https://github.com/scalableminds/webknossos/pull/3421)
- Fixed a permission issue in the try setup.
- Fixed a bug where the guessed bounding box for datasets that do not start at (0,0,0) was too large. [#3437](https://github.com/scalableminds/webknossos/pull/3437)
- Fixed a bug where dataset list refresh failed when datasets for non-existing organizations were reported. [#3438](https://github.com/scalableminds/webknossos/pull/3438)
- Editing team access rights for datasets now works even if the datastore has no disk write access. [#3411](https://github.com/scalableminds/webknossos/pull/3411)
- Fixed a bug where the form values when editing TaskTypes were missing. [#3451](https://github.com/scalableminds/webknossos/pull/3451)
- Fixed a bug which caused RGB data to not render correctly. [#3455](https://github.com/scalableminds/webknossos/pull/3455)

### Removed

- Removed support to watch additional dataset directories, no longer automatically creating symbolic links to the main directory. [#3416](https://github.com/scalableminds/webknossos/pull/3416)

## [18.11.0](https://github.com/scalableminds/webknossos/releases/tag/18.11.0) - 2018-10-29

[Commits](https://github.com/scalableminds/webknossos/compare/18.10.0...18.11.0)

### Highlights

- Skeleton and volume tracings will be more unified, resulting in hybrid tracings that can contain both structures:
  - Hybrid tracings are now enabled by default. They allow to combine the functionality of skeleton and volume annotations in one tracing. [#3399](https://github.com/scalableminds/webknossos/pull/3399)
  - Old volume tracing versions now also can be restored. Access it through the dropdown next to the Save button. [#3349](https://github.com/scalableminds/webknossos/pull/3349)
- The tracing view was improved:
  - The info tab in tracing views now displays the extent of the current dataset. [#3371](https://github.com/scalableminds/webknossos/pull/3371).
  - A User can now have multiple layouts for tracing views. [#3299](https://github.com/scalableminds/webknossos/pull/3299)
  - More layouting improvements: [#3256](https://github.com/scalableminds/webknossos/pull/3256) [#3256](https://github.com/scalableminds/webknossos/pull/3256) [#3272](https://github.com/scalableminds/webknossos/pull/3272)

### Added

- Added support for duplicate dataset names for different organizations. [#3137](https://github.com/scalableminds/webknossos/pull/3137)
- Extended the version restore view and added a view to restore older versions of a volume tracing. Access it through the dropdown next to the Save button. [#3349](https://github.com/scalableminds/webknossos/pull/3349)
- Added support to watch additional dataset directories, automatically creating symbolic links to the main directory. [#3330](https://github.com/scalableminds/webknossos/pull/3330)
- Added a button to the users list view that revokes admin rights from all selected users. [#3378](https://github.com/scalableminds/webknossos/pull/3378)
- Hybrid tracings are now enabled by default. They allow to combine the functionality of skeleton and volume annotations in one tracing. [#3399](https://github.com/scalableminds/webknossos/pull/3399)
- A User can now have multiple layouts for tracing views. [#3299](https://github.com/scalableminds/webknossos/pull/3299)
- Added support for datasets with sparse resolutions (e.g., [[1, 1, 1], [16, 16, 16]]). [#3406](https://github.com/scalableminds/webknossos/pull/3406)
- The info tab in tracing views now displays the extent of the current dataset. [#3371](https://github.com/scalableminds/webknossos/pull/3371).

### Changed

- The UI for editing experience domains of users was improved. [#3254](https://github.com/scalableminds/webknossos/pull/3254)
- The tracing layout was changed to be more compact. [#3256](https://github.com/scalableminds/webknossos/pull/3256)
- It is no longer possible to draw outside of a viewport with the brush tool in volume tracing. [#3283](https://github.com/scalableminds/webknossos/pull/3283)
- There is now a separate tracingstore module, the datastore is no longer responsible for saving tracings. [#3281](https://github.com/scalableminds/webknossos/pull/3281)
- The version history view shows versions grouped by day and time now. [#3365](https://github.com/scalableminds/webknossos/pull/3365)
- Users can now access the annotations of other users (of the same organization) given the link, even if they are non-public. [#3348](https://github.com/scalableminds/webknossos/pull/3348)

### Fixed

- Fixed a layouting issue which occurred on a fresh page load when the layout was scaled to be bigger than the available space. [#3256](https://github.com/scalableminds/webknossos/pull/3256)
- Fixed overlap in comment tab for long tree names or comments. [#3272](https://github.com/scalableminds/webknossos/pull/3272)
- Fixed that CTRL + Shift + F opens two search popovers in the tracing view. Instead, the shortcut will only open the tree search now. [#3407](https://github.com/scalableminds/webknossos/pull/3407)
- Fixed a bug which caused data to not be displayed correctly if adjacent data does not exist.[#3270](https://github.com/scalableminds/webknossos/pull/3270)
- Fixed a bug which caused data to not be displayed correctly if adjacent data does not exist. [#3270](https://github.com/scalableminds/webknossos/pull/3270)
- Fixed a bug which caused initial rendering to sometimes miss some buckets. [#3262](https://github.com/scalableminds/webknossos/pull/3262)
- Fixed a bug which caused the save-button to never show success for volume tracings. [#3267](https://github.com/scalableminds/webknossos/pull/3267)
- Fixed a rendering bug which caused data to turn black sometimes when moving around. [#3409](https://github.com/scalableminds/webknossos/pull/3409)

## [18.10.0](https://github.com/scalableminds/webknossos/releases/tag/18.10.0) - 2018-09-22

[Commits](https://github.com/scalableminds/webknossos/compare/18.09.0...18.10.0)

### Highlights

- WebKnossos is documented now! Check it out: https://docs.webknossos.org [#3011](https://github.com/scalableminds/webknossos/pull/3011)
- There are multiple improvements of the tracing view:
  - Added customizable layouting to the tracing view. [#3070](https://github.com/scalableminds/webknossos/pull/3070)
  - Improved general performance of the tracing view by leveraging web workers. [#3162](https://github.com/scalableminds/webknossos/pull/3162)
  - Added a view to restore any older version of a skeleton tracing. Access it through the dropdown next to the Save button. [#3194](https://github.com/scalableminds/webknossos/pull/3194)
  - And more usability improvements: [#3126](https://github.com/scalableminds/webknossos/pull/3126), [#3066](https://github.com/scalableminds/webknossos/pull/3066)
- Project administration got some UI improvements: [#3077](https://github.com/scalableminds/webknossos/pull/3077), [#3224](https://github.com/scalableminds/webknossos/pull/3224), [#3233](https://github.com/scalableminds/webknossos/pull/3233)
- Improved security by enabling http security headers. [#3084](https://github.com/scalableminds/webknossos/pull/3084)

### Added

- Added URLs to the tabs in the dashboard. [#3183](https://github.com/scalableminds/webknossos/pull/3183)
- Improved security by enabling http security headers. [#3084](https://github.com/scalableminds/webknossos/pull/3084)
- Added the possibility to write markdown in the annotation description. [#3081](https://github.com/scalableminds/webknossos/pull/3081)
- Added a view to restore any older version of a skeleton tracing. Access it through the dropdown next to the Save button. [#3194](https://github.com/scalableminds/webknossos/pull/3194)
  ![version-restore-highlight](https://user-images.githubusercontent.com/1702075/45428378-6842d380-b6a1-11e8-88c2-e4ffcd762cd5.png)
- Added customizable layouting to the tracing view. [#3070](https://github.com/scalableminds/webknossos/pull/3070)
- Added the brush size to the settings on the left in volume tracing. The size can now also be adjusted by using only the keyboard. [#3126](https://github.com/scalableminds/webknossos/pull/3126)
- Added a user documentation for webKnossos [#3011](https://github.com/scalableminds/webknossos/pull/3011)
- Tree groups can now be activated. This allows to rename a tree group analogous to renaming a tree. Also, toggling the visibility of a tree group can now be done by using the shortcuts "1" and "2". [#3066](https://github.com/scalableminds/webknossos/pull/3066)
- Added the possibility to upload multiple NML files during task creation, even if they are not in a zip archive
- Added the possibility to supply a dedicated "sorting date" for datasets to change the sorting order in the gallery view, by default the creation date is used [#3124](https://github.com/scalableminds/webknossos/pull/3124)
- Added bar-chart visualization to project progress report. [#3224](https://github.com/scalableminds/webknossos/pull/3224)
- Added a button to collapse all comments. [#3215](https://github.com/scalableminds/webknossos/pull/3215)
- The datasets in the dashboard are now sorted according to their user-specific usage. As a result, relevant datasets should appear at the top of the list. [#3206](https://github.com/scalableminds/webknossos/pull/3206)
- 3D Meshes can now be imported into the tracing view by uploading corresponding STL files. [#3242](https://github.com/scalableminds/webknossos/pull/3242)

### Changed

- The modal used to change the experience of users by admins got a rework. [#3077](https://github.com/scalableminds/webknossos/pull/3077)
- During task creation, specifying an experience domain is now possible by choosing from existing domains. [#3233](https://github.com/scalableminds/webknossos/pull/3233)
- Unified the search functionality within webKnossos to implement an AND logic everyhwere. [#3228](https://github.com/scalableminds/webknossos/pull/3228)
- Renamed "Soma Clicking" to "Single-Node-Tree Mode". [#3141](https://github.com/scalableminds/webknossos/pull/3141/files)
- The fallback segmentation layer attribute of volume tracings is now persisted to NML/ZIP files. Upon re-upload, only volume tracings with this attribute will show a fallback layer. Use `tools/volumeAddFallbackLayer.py` to add this attribute to existing volume tracings. [#3088](https://github.com/scalableminds/webknossos/pull/3088)
- When splitting a tree, the split part that contains the initial node will now keep the original tree name and id. [#3145](https://github.com/scalableminds/webknossos/pull/3145)
- Improve error messages for parsing faulty NMLs. [#3227](https://github.com/scalableminds/webknossos/pull/3227)
- Finished tasks will be displayed with less details and sorted by their finishing date in the dashboard. [#3202](https://github.com/scalableminds/webknossos/pull/3202)
- Improved layouting for narrow screens. [#3226](https://github.com/scalableminds/webknossos/pull/3226)
- The welcome header will now also show on the default page if there are no existing organisations. [#3133](https://github.com/scalableminds/webknossos/pull/3133)
- Simplified the sharing of tracings. Users can simply copy the active URL from the browser's URL bar to share a tracing (assuming the tracing is public). [#3176](https://github.com/scalableminds/webknossos/pull/3176)
- Improved general performance of the tracing view by leveraging web workers. [#3162](https://github.com/scalableminds/webknossos/pull/3162)
- Improved overall drag-and-drop behavior by preventing the browser from opening the dragged file when the actual drag target was missed. [#3222](https://github.com/scalableminds/webknossos/pull/3222)
- The checkboxes in the user list view will clear now after the experience domains of users have been changed. [#3178](https://github.com/scalableminds/webknossos/pull/3178)
- Resetting a user's task requires a confirmation now. [#3181](https://github.com/scalableminds/webknossos/pull/3181)

### Fixed

- Fixed a bug where large volume downloads contained invalid data.zip archives. [#3086](https://github.com/scalableminds/webknossos/pull/3086)
- Fixed the sorting of the dashboard task list and explorative annotation list. [#3153](https://github.com/scalableminds/webknossos/pull/3153)
- Fixed a missing notification when a task annotation was reset. [#3207](https://github.com/scalableminds/webknossos/pull/3207)
- Fixed a bug where non-privileged users were wrongly allowed to pause/unpause projects. [#3097](https://github.com/scalableminds/webknossos/pull/3097)
- Fixed a bug in copy-segmentation-slice feature. [#3245](https://github.com/scalableminds/webknossos/pull/3245)
- Fixed a regression bug which caused the initial data loading to fail sometimes. [#3149](https://github.com/scalableminds/webknossos/pull/3149)
- Fixed a bug which caused a blank screen sometimes when the user is not logged in. [#3167](https://github.com/scalableminds/webknossos/pull/3167)
- Fixed a bug where NML downloads of Task Annotations failed. [#3166](https://github.com/scalableminds/webknossos/pull/3166)
- Fixed a bug where viewing Compound Annotations (such as all tasks for a project in one view) failed. [#3174](https://github.com/scalableminds/webknossos/pull/3174)

### Removed

- Removed the automatic redirect to the onboarding page from the default page if there are no existing organisations. [#3133](https://github.com/scalableminds/webknossos/pull/3133)

## [18.09.0](https://github.com/scalableminds/webknossos/releases/tag/18.09.0) - 2018-08-20

[Commits](https://github.com/scalableminds/webknossos/compare/18.08.0...18.09.0)

### Highlights

- The dashboard gallery loads faster [#3036](https://github.com/scalableminds/webknossos/pull/3036) and tracings in the dashboard can show their descriptions [#3035](https://github.com/scalableminds/webknossos/pull/3035).
- Managing new users got easier through "new inactive users" notifications [#2994](https://github.com/scalableminds/webknossos/pull/2994), and also team managers can activate them now [#3050](https://github.com/scalableminds/webknossos/pull/3050).
- Improved the UI for sharing datasets and tracings [#3029](https://github.com/scalableminds/webknossos/pull/3029).
- The tracing view got a progress-indicator [#2935](https://github.com/scalableminds/webknossos/pull/2935) and scale-bars [#3049](https://github.com/scalableminds/webknossos/pull/3049).
- When merging datasets within a tracing via the merge-modal, the user can choose whether the merge should be executed directly in the currently opened tracing. Alternatively, a new annotation can be created which is accessible via the dashboard, as before [#2935](https://github.com/scalableminds/webknossos/pull/2935).

### Added

- Added two new properties to mapping json files. The `colors: [<hsvHueValue1>, <hsvHueValue2>, ...]` property can be used to specify up to 256 custom colors for the first 256 equivalence classes of the mapping. The `hideUnmappedIds: <true|false>` property indicates whether segments that were not mapped should be rendered transparently or not. [#2965](https://github.com/scalableminds/webknossos/pull/2965)
- Added a button for refreshing the dataset in the backend cache. [#2975](https://github.com/scalableminds/webknossos/pull/2975)
- Added the possibility to see the description of a tracing within the dashboard. [#3035](https://github.com/scalableminds/webknossos/pull/3035)
- Comments of tracing trees can now be cycled through by keeping n and p pressed. [#3041](https://github.com/scalableminds/webknossos/pull/3041)
- All dates in webknossos will be shown in the browser's timezone. On hover, a tooltip will show the date in UTC. [#2916](https://github.com/scalableminds/webknossos/pull/2916) ![image](https://user-images.githubusercontent.com/2486553/42888385-74c82bc0-8aa8-11e8-9c3e-7cfc90ce93bc.png)
- When merging datasets within a tracing via the merge-modal, the user can choose whether the merge should be executed directly in the currently opened tracing. Alternatively, a new annotation can be created which is accessible via the dashboard (as it has been before).
- Added shortcuts for moving along the current tracing direction in orthogonal mode. Pressing 'e' (and 'r' for the reverse direction) will move along the "current direction", which is defined by the vector between the last two created nodes.
- Added a banner to the user list to notify admins of new inactive users that need to be activated. [#2994](https://github.com/scalableminds/webknossos/pull/2994)
- When a lot of changes need to be persisted to the server (e.g., after importing a large NML), the save button will show a percentage-based progress indicator.
- Changing tabs in a tracing view will not disable the keyboard shortcuts anymore. [#3042](https://github.com/scalableminds/webknossos/pull/3042)
- Added the possibility for admins to see and transfer all active tasks of a project to a single user in the project tab[#2863](https://github.com/scalableminds/webknossos/pull/2863)
- Added the possibility to import multiple NML files into the active tracing. This can be done by dragging and dropping the files directly into the tracing view. [#2908](https://github.com/scalableminds/webknossos/pull/2908)
- Added placeholders and functionality hints to (nearly) empty lists and tables in the admin views. [#2969](https://github.com/scalableminds/webknossos/pull/2969)
- Added the possibility to copy volume tracings to own account
- During the import of multiple NML files, the user can select an option to automatically create a group per file so that the imported trees are organized in a hierarchy. [#2908](https://github.com/scalableminds/webknossos/pull/2908)
- Added the option to display scale bars in the viewports for orthogonal mode. [#3049](https://github.com/scalableminds/webknossos/pull/3049)
- Added functions to the front-end API to activate a tree and to change the color of a tree. [#2997](https://github.com/scalableminds/webknossos/pull/2997)
- When a new team or project is created, invalid names will be directly marked in red. [#3034](https://github.com/scalableminds/webknossos/pull/3034)
- Added an error message to the NML upload if the needed permissions are missing for the upload. [#3051](https://github.com/scalableminds/webknossos/pull/3051)
- Comments can now contain references to nodes (`#<nodeid>`) or positions (`#(<x,y,z>)`). Clicking on such a reference activates the respective node or position and centers it. [#2950](https://github.com/scalableminds/webknossos/pull/2950)
- Added a default text to the task view to indicate, that no users are assigned to a task. [#3030](https://github.com/scalableminds/webknossos/issues/3030)

### Changed

- Added a checkbox to disable the warning when deleting a tree. An accidentally deleted tree can easily be restored using the Undo functionality. [#2995](https://github.com/scalableminds/webknossos/pull/2995)
- Improved the UI for sharing datasets and tracings. [#3029](https://github.com/scalableminds/webknossos/pull/3029)
- Team managers are now allowed to activate users (previously admin-only) [#3050](https://github.com/scalableminds/webknossos/pull/3050)
- Improved the loading time of datasets in the dashboard. [#3036](https://github.com/scalableminds/webknossos/pull/3036)

### Fixed

- Fixed a bug where unloaded data was sometimes shown as black instead of gray. [#2963](https://github.com/scalableminds/webknossos/pull/2963)
- Fixed that URLs linking to a certain position in a dataset or tracing always led to the position of the active node. [#2960](https://github.com/scalableminds/webknossos/pull/2960)
- Fixed that setting a bounding box in view mode did not work. [#3015](https://github.com/scalableminds/webknossos/pull/3015)
- Fixed a bug where viewing Compound Annotations (such as viewing all instances of a task at once) failed with a permission issue. [#3023](https://github.com/scalableminds/webknossos/pull/3023)
- Fixed that the segmentation layer is loaded from the server even when the segmentation opacity is set to 0. [#3067](https://github.com/scalableminds/webknossos/pull/3067)
- Fixed a bug where the team name was not displayed in the task types view of admins. [#3053](https://github.com/scalableminds/webknossos/pull/3053)

## [18.08.0](https://github.com/scalableminds/webknossos/releases/tag/18.08.0) - 2018-07-23

[Commits](https://github.com/scalableminds/webknossos/compare/18.07.0...18.08.0)

### Highlights

- Performance improvements for the tracing views. #2709 #2724 #2821
- Added onboarding flow for initial setup of WebKnossos. #2859
- The dataset gallery got a redesign with mobile support. #2761
- Improved the import dialog for datasets. Important fields can now be edited via form inputs instead of having to change the JSON. The JSON is still changeable when enabling an "Advanced" mode. #2881
- Added possibility to share a special link to invite users to join your organization. Following that link, the sign-up form will automatically register the user for the correct organization. #2898

### Added

- Added release version to navbar [#2888](https://github.com/scalableminds/webknossos/pull/2888)
- Users can view datasets in a table from the dashboard. That view also allows to create explorational tracings (which had to be done via the gallery view for non-admins before). [#2866](https://github.com/scalableminds/webknossos/pull/2866)
- Added the task bounding box of a skeleton tracing to NML files. [#2827](https://github.com/scalableminds/webknossos/pull/2827) \
   Example: `<taskBoundingBox topLeftX="0" topLeftY="0" topLeftZ="0" width="512" height="512" depth="512" />`
- Added the possibility to kick a user out of the organization team. [#2801](https://github.com/scalableminds/webknossos/pull/2801)
- Added a mandatory waiting interval of 10 seconds when getting a task with a new task type. The modal containing the task description cannot be closed earlier. These ten seconds should be used to fully understand the new task type. [#2793](https://github.com/scalableminds/webknossos/pull/2793)
- Added possibility to share a special link to invite users to join your organization. Following that link, the sign-up form will automatically register the user for the correct organization. [#2898](https://github.com/scalableminds/webknossos/pull/2898)
- Added more debugging related information in case of unexpected errors. The additional information can be used when reporting the error. [#2766](https://github.com/scalableminds/webknossos/pull/2766)
- Added permission for team managers to create explorational tracings on datasets without allowed teams. [#2758](https://github.com/scalableminds/webknossos/pull/2758)
- Added higher-resolution images for dataset gallery thumbnails. [#2745](https://github.com/scalableminds/webknossos/pull/2745)
- Added permission for admins to get tasks from all projects in their organization. [#2728](https://github.com/scalableminds/webknossos/pull/2728)
- Added the shortcut to copy the currently hovered cell id (CTRL + I) to non-volume-tracings, too. [#2726](https://github.com/scalableminds/webknossos/pull/2726)
- Added permission for team managers to refresh datasets. [#2688](https://github.com/scalableminds/webknossos/pull/2688)
- Added backend-unit-test setup and a first test for NML validation. [#2829](https://github.com/scalableminds/webknossos/pull/2829)
- Added progress indicators to the save button for cases where the saving takes some time (e.g., when importing a large NML). [#2947](https://github.com/scalableminds/webknossos/pull/2947)
- Added the possibility to not sort comments by name. When clicking the sort button multiple times, sorting is switched to sort by IDs. [#2915](https://github.com/scalableminds/webknossos/pull/2915)
- Added displayName for organizations. [#2869](https://github.com/scalableminds/webknossos/pull/2869)
- Added onboarding flow for initial setup of WebKnossos. [#2859](https://github.com/scalableminds/webknossos/pull/2859)
- Added the possibility to show the task in a random order. [#2860](https://github.com/scalableminds/webknossos/pull/2860)

### Changed

- Improved the search functionality in the datasets view. The datasets will be sorted so that the best match is shown first. If a different sorting is desired, the sorting-arrows in the columns can still be used to change the sorting criteria. [#2834](https://github.com/scalableminds/webknossos/pull/2834)
- Improved performance in orthogonal mode. [#2821](https://github.com/scalableminds/webknossos/pull/2821)
- When deleting the last node of a tree, that tree will not be removed automatically anymore. Instead, the tree will just be empty. To remove that active tree, the "delete" shortcut can be used again. [#2806](https://github.com/scalableminds/webknossos/pull/2806)
- Renamed "Cancel" to "Reset and Cancel" for tasks. [#2910](https://github.com/scalableminds/webknossos/pull/2910)
- Changed the type of the initial node of new tasks to be a branchpoint (if not created via NML). [#2799](https://github.com/scalableminds/webknossos/pull/2799)
- The dataset gallery got a redesign with mobile support. [#2761](https://github.com/scalableminds/webknossos/pull/2761)
- Improved the performance of saving large changes to a tracing (e.g., when importing a large NML). [#2947](https://github.com/scalableminds/webknossos/pull/2947)
- Improved loading speed of buckets. [#2724](https://github.com/scalableminds/webknossos/pull/2724)
- Changed the task search, when filtered by user, to show all instead of just active tasks (except for canceled tasks). [#2774](https://github.com/scalableminds/webknossos/pull/2774)
- Improved the import dialog for datasets. Important fields can now be edited via form inputs instead of having to change the JSON. The JSON is still changeable when enabling an "Advanced" mode. [#2881](https://github.com/scalableminds/webknossos/pull/2881)
- Hid old paused projects in the project progress report even if they have open instances. [#2768](https://github.com/scalableminds/webknossos/pull/2768)
- Excluded canceled tasks and base tracings from the list at `api/projects/:name/usersWithOpenTasks`. [#2765](https://github.com/scalableminds/webknossos/pull/2765)
- Streamlined the order in which initial buckets are loaded when viewing a dataset. [#2749](https://github.com/scalableminds/webknossos/pull/2749)
- Reduced the number of scenarios in which segmentation-related warnings are shown (e.g, not for skeleton tracings when there are multiple resolutions for segmentations anyway). [#2715](https://github.com/scalableminds/webknossos/pull/2715)
- Email addresses for notifications about new users and about task overtime are no longer specified instance-wide but once per organization. [#2939](https://github.com/scalableminds/webknossos/pull/2939)
- Improved tracing view page load performance by decreasing WebGL shader compilation time. [#2709](https://github.com/scalableminds/webknossos/pull/2709)
- Improved error reporting for project progress page. [#2955](https://github.com/scalableminds/webknossos/pull/2955)
- Redesigned the user task list to make it easier to read the whole task description. [#2861](https://github.com/scalableminds/webknossos/pull/2861)

### Fixed

- Fixed a bug which caused segmentation data to be requested as four-bit when four-bit-mode was enabled. [#2828](https://github.com/scalableminds/webknossos/pull/2828)
- Fixed a bug where possible comments or branchpoints sometimes were not properly deleted when deleting a node. [2897](https://github.com/scalableminds/webknossos/pull/2897)
- Fixed a bug which caused projects to be unpaused when the project priority was changed. [#2795](https://github.com/scalableminds/webknossos/pull/2795)
- Fixed an unnecessary warning when deleting a tree in a task, that warned about deleting the initial node although the initial node was not contained in the deleted tree. [#2812](https://github.com/scalableminds/webknossos/pull/2812)
- Fixed a bug where the comment tab was scrolled into view horizontally if a node with a comment was activated. [#2805](https://github.com/scalableminds/webknossos/pull/2805)
- Fixed a bug in for Firefox users where a long tree list created an unnecessary scroll region. [#2787](https://github.com/scalableminds/webknossos/pull/2787)
- Fixed clicking on a task type within the task list page, so that the task type page will actually only show the linked task type. [#2769](https://github.com/scalableminds/webknossos/pull/2769)
- Fixed clicking on a project within the task list page, so that the project page will actually only show the linked project. [#2759](https://github.com/scalableminds/webknossos/pull/2759)
- Fixed a bug in the front-end API's `setMapping` call which caused ignored calls if the provided object was mutated. [#2921](https://github.com/scalableminds/webknossos/pull/2921)
- Fixed a bug where cell IDs in the segmentation tab were not shown for all zoomsteps. [#2726](https://github.com/scalableminds/webknossos/pull/2726)
- Fixed the naming of the initial tree in tasks. [#2689](https://github.com/scalableminds/webknossos/pull/2689)
- Fixed a regression affecting node selection, shortcuts and 3d viewport navigation. [#2673](https://github.com/scalableminds/webknossos/pull/2673)
- Fixed the dataset zip upload for datasets, which only have one data layer and no config file. [#2840](https://github.com/scalableminds/webknossos/pull/2840)
- Fixed a bug where task deletion broke the task listing for users who had active annotations for the task [#2884](https://github.com/scalableminds/webknossos/pull/2884)
- Fixed that decimal scales (e.g., 11.24, 11.24, 30) couldn't be defined for datasets in "simple" mode. [#2912](https://github.com/scalableminds/webknossos/pull/2912)

## [18.07.0](https://github.com/scalableminds/webknossos/releases/tag/18.07.0) - 2018-07-05

First release<|MERGE_RESOLUTION|>--- conflicted
+++ resolved
@@ -11,11 +11,8 @@
 
 ### Added
 - Added the possibility to reopen finished tasks as non-admin for a configurable time. [#4415](https://github.com/scalableminds/webknossos/pull/4415)
-<<<<<<< HEAD
 - Added support for drag-and-drop import of NML files even if the current view is read-only (e.g., because a dataset was opened in "view" mode). In this case, a new tracing is directly created into which the NML file is imported. [#4459](https://github.com/scalableminds/webknossos/pull/4459)
-=======
 - Added indication for reloading a dataset in the dataset actions in the dashboard. [#4421](https://github.com/scalableminds/webknossos/pull/4421)
->>>>>>> aaf3a25e
 
 ### Changed
 - Changed NML import in tracings to try parsing files as NMLs and protobuf regardless of the file extension. [#4421](https://github.com/scalableminds/webknossos/pull/4421)
