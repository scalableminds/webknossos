--- conflicted
+++ resolved
@@ -5,15 +5,11 @@
 
 import _ from "lodash";
 import Backbone from "backbone";
-<<<<<<< HEAD
 import app from "app";
 import Store from "oxalis/store";
 import { updateUserSettingAction } from "oxalis/model/actions/settings_actions";
-=======
 import Model from "oxalis/model";
-import User from "oxalis/model/user";
 import scaleInfo from "oxalis/model/scaleinfo";
->>>>>>> 93a99706
 import Dimensions from "./dimensions";
 import constants from "../constants";
 import type { Vector3, Vector4 } from "../constants";
@@ -30,7 +26,6 @@
   viewportWidth: number;
   zoomStepCount: number;
   model: Model;
-  user: User;
   maxZoomStepDiff: number;
   zoomStep: number;
   integerZoomStep: number;
