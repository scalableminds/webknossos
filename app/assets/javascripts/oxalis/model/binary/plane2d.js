--- conflicted
+++ resolved
@@ -5,23 +5,11 @@
 
 import _ from "lodash";
 import Backbone from "backbone";
-<<<<<<< HEAD
 import DataCube from "oxalis/model/binary/data_cube";
 import Dimensions from "oxalis/model/dimensions";
 import { BUCKET_SIZE_P } from "oxalis/model/binary/bucket";
-
 import constants from "oxalis/constants";
-
 import type { Vector2, Vector3, Vector4, OrthoViewType } from "oxalis/constants";
-=======
-import DataCube from "./data_cube";
-import Dimensions from "../dimensions";
-import { BUCKET_SIZE_P } from "./bucket";
-
-import constants from "../../constants";
-
-import type { Vector2, Vector3, Vector4 } from "../../constants";
->>>>>>> e496dbdd
 
 class DataTexture {
   buffer = new Uint8Array();
@@ -30,11 +18,7 @@
   ready: boolean = false;
   zoomStep: number = 0;
   topLeftBucket: Vector3 = [0, 0, 0];
-<<<<<<< HEAD
-  area: Vector2 = [0, 0, 0, 0];
-=======
   area: Vector4 = [0, 0, 0, 0];
->>>>>>> e496dbdd
   counter: number = 0;
 }
 
@@ -102,14 +86,9 @@
   // Copied from backbone events (TODO: handle this better)
   listenTo: Function;
 
-<<<<<<< HEAD
   constructor(index: OrthoViewType, cube: DataCube, DATA_BIT_DEPTH: number,
     TEXTURE_BIT_DEPTH: number, MAPPED_DATA_BIT_DEPTH: number, isSegmentation: boolean) {
     _.extend(this, Backbone.Events);
-=======
-  constructor(index: number, cube: DataCube, DATA_BIT_DEPTH: number,
-    TEXTURE_BIT_DEPTH: number, MAPPED_DATA_BIT_DEPTH: number, isSegmentation: boolean) {
->>>>>>> e496dbdd
     this.index = index;
     this.cube = cube;
     this.DATA_BIT_DEPTH = DATA_BIT_DEPTH;
@@ -195,12 +174,6 @@
 
 
   getTexture(texture: DataTexture, position: Vector3, zoomStep: number, area: Vector4): ?Uint8Array {
-<<<<<<< HEAD
-    if (texture.counter == null) {
-      texture.counter = 0;
-    }
-=======
->>>>>>> e496dbdd
     texture.counter++;
 
     // Saving the layer, we'll have to render
