--- conflicted
+++ resolved
@@ -43,13 +43,7 @@
   <td colspan="12">
     <table class="table table-condensed table-nohead">
       <tbody>
-<<<<<<< HEAD
-        <!-- DETAILS FOR A TASKS TRACINGS NEED TO BE PUT IN HERE -->
-=======
-        @task.annotations.map{ annotation =>
-          @taskAnnotationDetailTableItem(annotation)
-        }
->>>>>>> 90646b50
+        <!-- DETAILS FOR A TASKS ANNOTATIONS NEED TO BE PUT IN HERE -->
       </tbody>
     </table>
   </td>
