--- conflicted
+++ resolved
@@ -127,19 +127,14 @@
           if (datasetNeedsConversion)
             Fox.successful(())
           else {
-            addLayerAndResolutionDirIfMissing(dataSourceDir)
+            addLayerAndResolutionDirIfMissing(unpackToDir)
             dataSourceRepository.updateDataSource(
-<<<<<<< HEAD
-              dataSourceService.dataSourceFromFolder(dataSourceDir, dataSourceId.team))
-          }
-        case e =>
-=======
               dataSourceService.dataSourceFromFolder(unpackToDir, dataSourceId.team))
+          }
         case Empty =>
           Fox.failure(s"Unknown error while unpacking dataset ${dataSourceId.name}")
           deleteOnDisk(dataSourceId.team, dataSourceId.name, datasetNeedsConversion, Some("the upload failed"))
         case Failure(msg, e, _) =>
->>>>>>> fe48eda6
           deleteOnDisk(dataSourceId.team, dataSourceId.name, datasetNeedsConversion, Some("the upload failed"))
           dataSourceRepository.cleanUpDataSource(dataSourceId)
           val errorMsg = s"Error unzipping uploaded dataset to $unpackToDir: $msg, $e"
@@ -177,53 +172,41 @@
     dataSourceDir
   }
 
-<<<<<<< HEAD
-  private def addLayerAndResolutionDirIfMissing(dataSourceDir: Path): Unit = {
+  private def addLayerAndResolutionDirIfMissing(dataSourceDir: Path): Unit =
     if (Files.exists(dataSourceDir)) {
       for {
         listing: Seq[Path] <- PathUtils.listDirectories(dataSourceDir)
       } yield {
         if (looksLikeMagDir(listing)) {
-          logger.info("Looks like mag dir")
+          val targetDir = dataSourceDir.resolve("color").resolve("1")
+          logger.info(s"Looks like mag dir. Moving to $targetDir")
+          PathUtils.moveDirectoryViaTemp(dataSourceDir, targetDir)
         } else if (looksLikeLayerDir(listing)) {
-          logger.info("Looks like layer dir")
-        } else {
-          logger.info("Looks ok")
+          val targetDir = dataSourceDir.resolve("color")
+          logger.info(s"Looks like layer dir. Moving to $targetDir")
+          PathUtils.moveDirectoryViaTemp(dataSourceDir, targetDir)
         }
       }
     }
-  }
 
   private def looksLikeMagDir(children: Seq[Path]): Boolean = {
     val magDirChildRegex = """z(\d+)""".r
-    children.nonEmpty && children.forall(path => path.getFileName.toString match {
-      case magDirChildRegex(_*) => true
-      case _ => false
+    children.nonEmpty && children.forall(path =>
+      path.getFileName.toString match {
+        case magDirChildRegex(_*) => true
+        case _                    => false
     })
   }
 
   private def looksLikeLayerDir(children: Seq[Path]): Boolean = {
     val layerDirChildRegex = """(\d+)""".r
-    children.nonEmpty && children.exists(path => path.getFileName.toString match {
-      case layerDirChildRegex(_*) => true
-      case _ => false
+    children.nonEmpty && children.exists(path =>
+      path.getFileName.toString match {
+        case layerDirChildRegex(_*) => true
+        case _                      => false
     })
   }
 
-  def cleanUpOrphanFileChunks(): Box[Unit] =
-    PathUtils
-      .listFiles(dataBaseDir, PathUtils.fileExtensionFilter("temp"))
-      .map { tempUploadFiles =>
-        val uploadIds = tempUploadFiles.map { uploadFile =>
-          // file name format is .${uploadId}.temp
-          val uploadId = uploadFile.getFileName.toString.drop(1).dropRight(5)
-          if (!isKnownUpload(uploadId)) {
-            try {
-              uploadFile.toFile.delete()
-            } catch {
-              case _: Exception => println(s"Could not delete file $uploadId")
-            }
-=======
   private def unpackDataset(uploadDir: Path, unpackToDir: Path): Fox[Unit] =
     for {
       shallowFileList <- PathUtils.listFiles(uploadDir).toFox
@@ -279,7 +262,6 @@
             logger.info(f"Deleted orphan dataset upload at $uploadDir")
           } else {
             logger.warn(f"Failed to delete orphan dataset upload at $uploadDir")
->>>>>>> fe48eda6
           }
         }
       }
