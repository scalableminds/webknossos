package controllers

import play.silhouette.api.Silhouette
import com.scalableminds.util.geometry.{BoundingBox, Vec3Double, Vec3Int}
import com.scalableminds.util.accesscontext.GlobalAccessContext
import com.scalableminds.util.tools.Fox
import models.dataset.{DataStoreDAO, DatasetDAO, DatasetLayerAdditionalAxesDAO, DatasetService}
<<<<<<< HEAD
import models.job.{JobCommand, _}
import models.organization.{CreditTransactionDAO, CreditTransactionService, OrganizationDAO, OrganizationService}
import models.user.MultiUserDAO
=======
import models.job._
import models.organization.OrganizationDAO
import models.user.{MultiUserDAO, UserService}
>>>>>>> d36d67ef
import play.api.i18n.Messages
import play.api.libs.json._
import play.api.mvc.{Action, AnyContent, PlayBodyParsers}
import security.{WkEnv, WkSilhouetteEnvironment}
import telemetry.SlackNotificationService
import utils.WkConf

import java.util.Date
import javax.inject.Inject
import scala.concurrent.ExecutionContext
import com.scalableminds.util.enumeration.ExtendedEnumeration
import com.scalableminds.util.objectid.ObjectId
import com.scalableminds.webknossos.datastore.models.{LengthUnit, VoxelSize}
import com.scalableminds.webknossos.datastore.dataformats.zarr.Zarr3OutputHelper
import com.scalableminds.webknossos.datastore.datareaders.{AxisOrder, FullAxisOrder, NDBoundingBox}
import com.scalableminds.webknossos.datastore.models.AdditionalCoordinate
import models.team.PricingPlan

object MovieResolutionSetting extends ExtendedEnumeration {
  val SD, HD = Value
}

object CameraPositionSetting extends ExtendedEnumeration {
  val MOVING, STATIC_XZ, STATIC_YZ = Value
}

case class AnimationJobOptions(
    layerName: String,
    boundingBox: BoundingBox,
    includeWatermark: Boolean,
    meshes: JsValue,
    movieResolution: MovieResolutionSetting.Value,
    cameraPosition: CameraPositionSetting.Value,
    intensityMin: Double,
    intensityMax: Double,
    magForTextures: Vec3Int
)

object AnimationJobOptions {
  implicit val jsonFormat: OFormat[AnimationJobOptions] = Json.format[AnimationJobOptions]
}

<<<<<<< HEAD
class JobController @Inject()(
    jobDAO: JobDAO,
    sil: Silhouette[WkEnv],
    datasetDAO: DatasetDAO,
    datasetService: DatasetService,
    jobService: JobService,
    workerService: WorkerService,
    workerDAO: WorkerDAO,
    datasetLayerAdditionalAxesDAO: DatasetLayerAdditionalAxesDAO,
    wkconf: WkConf,
    multiUserDAO: MultiUserDAO,
    wkSilhouetteEnvironment: WkSilhouetteEnvironment,
    slackNotificationService: SlackNotificationService,
    organizationDAO: OrganizationDAO,
    organizationService: OrganizationService,
    creditTransactionService: CreditTransactionService,
    creditTransactionDAO: CreditTransactionDAO,
    dataStoreDAO: DataStoreDAO)(implicit ec: ExecutionContext, playBodyParsers: PlayBodyParsers)
=======
class JobController @Inject()(jobDAO: JobDAO,
                              sil: Silhouette[WkEnv],
                              datasetDAO: DatasetDAO,
                              datasetService: DatasetService,
                              jobService: JobService,
                              workerService: WorkerService,
                              workerDAO: WorkerDAO,
                              datasetLayerAdditionalAxesDAO: DatasetLayerAdditionalAxesDAO,
                              wkconf: WkConf,
                              multiUserDAO: MultiUserDAO,
                              wkSilhouetteEnvironment: WkSilhouetteEnvironment,
                              slackNotificationService: SlackNotificationService,
                              organizationDAO: OrganizationDAO,
                              dataStoreDAO: DataStoreDAO,
                              userService: UserService)(implicit ec: ExecutionContext, playBodyParsers: PlayBodyParsers)
>>>>>>> d36d67ef
    extends Controller
    with Zarr3OutputHelper {

  def status: Action[AnyContent] = sil.SecuredAction.async { implicit request =>
    for {
      _ <- Fox.successful(())
      jobCountsByState <- jobDAO.countByState
      workers <- workerDAO.findAll
      workersJson = workers.map(workerService.publicWrites)
      jsStatus = Json.obj(
        "workers" -> workersJson,
        "jobsByState" -> Json.toJson(jobCountsByState)
      )
    } yield Ok(jsStatus)
  }

  def list: Action[AnyContent] = sil.SecuredAction.async { implicit request =>
    for {
      _ <- bool2Fox(wkconf.Features.jobsEnabled) ?~> "job.disabled"
      jobs <- jobDAO.findAll
      jobsJsonList <- Fox.serialCombined(jobs.sortBy(_.created).reverse)(jobService.publicWrites)
    } yield Ok(Json.toJson(jobsJsonList))
  }

  def get(id: ObjectId): Action[AnyContent] = sil.SecuredAction.async { implicit request =>
    for {
      _ <- bool2Fox(wkconf.Features.jobsEnabled) ?~> "job.disabled"
      job <- jobDAO.findOne(id) ?~> "job.notFound"
      js <- jobService.publicWrites(job)
    } yield Ok(js)
  }

  /*
   * Job cancelling protocol:
   * When a user cancels a job, the manualState is immediately set. Thus, the job looks cancelled to the user
   * The worker-written “state” field is later updated by the worker when it has successfully cancelled the job run.
   * When both fields are set, the cancelling is complete and wk no longer includes the job in the to_cancel list sent to worker
   */
  def cancel(id: ObjectId): Action[AnyContent] = sil.SecuredAction.async { implicit request =>
    for {
      _ <- bool2Fox(wkconf.Features.jobsEnabled) ?~> "job.disabled"
      job <- jobDAO.findOne(id)
      _ <- jobDAO.updateManualState(id, JobState.CANCELLED)
      js <- jobService.publicWrites(job)
    } yield Ok(js)
  }

  def retry(id: ObjectId): Action[AnyContent] = sil.SecuredAction.async { implicit request =>
    for {
      _ <- bool2Fox(wkconf.Features.jobsEnabled) ?~> "job.disabled"
      _ <- userService.assertIsSuperUser(request.identity) ?~> "notAllowed" ~> FORBIDDEN
      job <- jobDAO.findOne(id)
      _ <- jobDAO.retryOne(id)
      js <- jobService.publicWrites(job)
    } yield Ok(js)
  }

  // Note that the dataset has to be registered by reserveUpload via the datastore first.
  def runConvertToWkwJob(datasetId: ObjectId, scale: String, unit: Option[String]): Action[AnyContent] =
    sil.SecuredAction.async { implicit request =>
      log(Some(slackNotificationService.noticeFailedJobRequest)) {
        for {
          dataset <- datasetDAO.findOne(datasetId) ?~> Messages("dataset.notFound", datasetId) ~> NOT_FOUND
          voxelSizeFactor <- Vec3Double.fromUriLiteral(scale).toFox
          voxelSizeUnit <- Fox.runOptional(unit)(u => LengthUnit.fromString(u).toFox)
          voxelSize = VoxelSize.fromFactorAndUnitWithDefault(voxelSizeFactor, voxelSizeUnit)
          organization <- organizationDAO.findOne(dataset._organization)(GlobalAccessContext) ?~> Messages(
            "organization.notFound",
            dataset._organization)
          _ <- bool2Fox(request.identity._organization == organization._id) ?~> "job.convertToWkw.notAllowed.organization" ~> FORBIDDEN
          command = JobCommand.convert_to_wkw
          commandArgs = Json.obj(
            "organization_id" -> organization._id,
            "organization_display_name" -> organization.name,
            "dataset_name" -> dataset.name,
            "dataset_id" -> dataset._id,
            "dataset_directory_name" -> dataset.directoryName,
            "voxel_size_factor" -> voxelSize.factor.toUriLiteral,
            "voxel_size_unit" -> voxelSize.unit
          )
          job <- jobService.submitJob(command, commandArgs, request.identity, dataset._dataStore) ?~> "job.couldNotRunCubing"
          js <- jobService.publicWrites(job)
        } yield Ok(js)
      }
    }

  def runComputeMeshFileJob(datasetId: ObjectId,
                            layerName: String,
                            mag: String,
                            agglomerateView: Option[String]): Action[AnyContent] =
    sil.SecuredAction.async { implicit request =>
      for {
        dataset <- datasetDAO.findOne(datasetId) ?~> Messages("dataset.notFound", datasetId) ~> NOT_FOUND
        organization <- organizationDAO.findOne(dataset._organization)(GlobalAccessContext) ?~> Messages(
          "organization.notFound",
          dataset._organization)
        _ <- bool2Fox(request.identity._organization == organization._id) ?~> "job.meshFile.notAllowed.organization" ~> FORBIDDEN
        _ <- datasetService.assertValidLayerNameLax(layerName)
        command = JobCommand.compute_mesh_file
        commandArgs = Json.obj(
          "organization_id" -> organization._id,
          "dataset_name" -> dataset.name,
          "dataset_id" -> dataset._id,
          "dataset_directory_name" -> dataset.directoryName,
          "layer_name" -> layerName,
          "mag" -> mag,
          "agglomerate_view" -> agglomerateView
        )
        job <- jobService.submitJob(command, commandArgs, request.identity, dataset._dataStore) ?~> "job.couldNotRunComputeMeshFile"
        js <- jobService.publicWrites(job)
      } yield Ok(js)
    }

  def runComputeSegmentIndexFileJob(datasetId: ObjectId, layerName: String): Action[AnyContent] =
    sil.SecuredAction.async { implicit request =>
      for {
        dataset <- datasetDAO.findOne(datasetId) ?~> Messages("dataset.notFound", datasetId) ~> NOT_FOUND
        organization <- organizationDAO.findOne(dataset._organization)(GlobalAccessContext) ?~> Messages(
          "organization.notFound",
          dataset._organization)
        _ <- bool2Fox(request.identity._organization == organization._id) ?~> "job.segmentIndexFile.notAllowed.organization" ~> FORBIDDEN
        _ <- datasetService.assertValidLayerNameLax(layerName)
        command = JobCommand.compute_segment_index_file
        commandArgs = Json.obj(
          "organization_id" -> dataset._organization,
          "dataset_name" -> dataset.name,
          "dataset_directory_name" -> dataset.directoryName,
          "segmentation_layer_name" -> layerName,
        )
        job <- jobService.submitJob(command, commandArgs, request.identity, dataset._dataStore) ?~> "job.couldNotRunSegmentIndexFile"
        js <- jobService.publicWrites(job)
      } yield Ok(js)
    }

  def runInferNucleiJob(datasetId: ObjectId, layerName: String, newDatasetName: String): Action[AnyContent] =
    sil.SecuredAction.async { implicit request =>
      log(Some(slackNotificationService.noticeFailedJobRequest)) {
        for {
          dataset <- datasetDAO.findOne(datasetId) ?~> Messages("dataset.notFound", datasetId) ~> NOT_FOUND
          organization <- organizationDAO.findOne(dataset._organization)(GlobalAccessContext) ?~> Messages(
            "organization.notFound",
            dataset._organization)
          _ <- bool2Fox(request.identity._organization == organization._id) ?~> "job.inferNuclei.notAllowed.organization" ~> FORBIDDEN
          _ <- datasetService.assertValidDatasetName(newDatasetName)
          _ <- datasetService.assertValidLayerNameLax(layerName)
          command = JobCommand.infer_nuclei
          commandArgs = Json.obj(
            "organization_id" -> dataset._organization,
            "dataset_name" -> dataset.name,
            "dataset_directory_name" -> dataset.directoryName,
            "layer_name" -> layerName,
            "new_dataset_name" -> newDatasetName
          )
          job <- jobService.submitJob(command, commandArgs, request.identity, dataset._dataStore) ?~> "job.couldNotRunNucleiInferral"
          js <- jobService.publicWrites(job)
        } yield Ok(js)
      }
    }

  def runInferNeuronsJob(datasetId: ObjectId,
                         layerName: String,
                         bbox: String,
                         newDatasetName: String,
                         doSplitMergerEvaluation: Boolean,
                         annotationId: Option[String],
                         evalUseSparseTracing: Option[Boolean],
                         evalMaxEdgeLength: Option[Double],
                         evalSparseTubeThresholdNm: Option[Double],
                         evalMinMergerPathLengthNm: Option[Double]): Action[AnyContent] =
    sil.SecuredAction.async { implicit request =>
      log(Some(slackNotificationService.noticeFailedJobRequest)) {
        for {
          dataset <- datasetDAO.findOne(datasetId) ?~> Messages("dataset.notFound", datasetId) ~> NOT_FOUND
          organization <- organizationDAO.findOne(dataset._organization)(GlobalAccessContext) ?~> Messages(
            "organization.notFound",
            dataset._organization)
          _ <- bool2Fox(request.identity._organization == organization._id) ?~> "job.inferNeurons.notAllowed.organization" ~> FORBIDDEN
          _ <- datasetService.assertValidDatasetName(newDatasetName)
          _ <- datasetService.assertValidLayerNameLax(layerName)
          multiUser <- multiUserDAO.findOne(request.identity._multiUser)
          annotationIdParsed <- Fox.runIf(doSplitMergerEvaluation)(annotationId.toFox) ?~> "job.inferNeurons.annotationIdEvalParamsMissing"
          command = JobCommand.infer_neurons
          parsedBoundingBox <- BoundingBox.fromLiteral(bbox).toFox
          commandArgs = Json.obj(
            "organization_id" -> organization._id,
            "dataset_name" -> dataset.name,
            "dataset_directory_name" -> dataset.directoryName,
            "new_dataset_name" -> newDatasetName,
            "layer_name" -> layerName,
            "bbox" -> bbox,
            "do_split_merger_evaluation" -> doSplitMergerEvaluation,
            "annotation_id" -> annotationIdParsed,
            "eval_use_sparse_tracing" -> evalUseSparseTracing,
            "eval_max_edge_length" -> evalMaxEdgeLength,
            "eval_sparse_tube_threshold_nm" -> evalSparseTubeThresholdNm,
            "eval_min_merger_path_length_nm" -> evalMinMergerPathLengthNm,
          )
          creditTransactionComment = s"AI neuron segmentation for dataset ${dataset.name}"
          jobAsJs <- jobService.submitPaidJob(command,
                                              commandArgs,
                                              parsedBoundingBox,
                                              creditTransactionComment,
                                              request.identity,
                                              dataset._dataStore)
        } yield Ok(jobAsJs)
      }
    }

  def runInferMitochondriaJob(datasetId: ObjectId,
                              layerName: String,
                              bbox: String,
                              newDatasetName: String): Action[AnyContent] =
    sil.SecuredAction.async { implicit request =>
      log(Some(slackNotificationService.noticeFailedJobRequest)) {
        for {
          dataset <- datasetDAO.findOne(datasetId) ?~> Messages("dataset.notFound", datasetId) ~> NOT_FOUND
          organization <- organizationDAO.findOne(dataset._organization)(GlobalAccessContext) ?~> Messages(
            "organization.notFound",
            dataset._organization)
          _ <- bool2Fox(request.identity._organization == organization._id) ?~> "job.inferMitochondria.notAllowed.organization" ~> FORBIDDEN
          _ <- datasetService.assertValidDatasetName(newDatasetName)
          _ <- datasetService.assertValidLayerNameLax(layerName)
          multiUser <- multiUserDAO.findOne(request.identity._multiUser)
          command = JobCommand.infer_mitochondria
          parsedBoundingBox <- BoundingBox.fromLiteral(bbox).toFox
          _ <- Fox.runIf(!multiUser.isSuperUser)(jobService.assertBoundingBoxLimits(bbox, None))
          commandArgs = Json.obj(
            "organization_id" -> dataset._organization,
            "dataset_name" -> dataset.name,
            "dataset_directory_name" -> dataset.directoryName,
            "new_dataset_name" -> newDatasetName,
            "layer_name" -> layerName,
            "bbox" -> bbox,
          )
          creditTransactionComment = s"Run for AI mitochondria segmentation for dataset ${dataset.name}"
          jobAsJs <- jobService.submitPaidJob(command,
                                              commandArgs,
                                              parsedBoundingBox,
                                              creditTransactionComment,
                                              request.identity,
                                              dataset._dataStore)
        } yield Ok(jobAsJs)
      }
    }

  def runAlignSectionsJob(datasetId: ObjectId,
                          layerName: String,
                          newDatasetName: String,
                          annotationId: Option[ObjectId] = None): Action[AnyContent] =
    sil.SecuredAction.async { implicit request =>
      log(Some(slackNotificationService.noticeFailedJobRequest)) {
        for {
          dataset <- datasetDAO.findOne(datasetId) ?~> Messages("dataset.notFound", datasetId) ~> NOT_FOUND
          organization <- organizationDAO.findOne(dataset._organization)(GlobalAccessContext) ?~> Messages(
            "organization.notFound",
            dataset._organization)
          _ <- bool2Fox(request.identity._organization == organization._id) ?~> "job.alignSections.notAllowed.organization" ~> FORBIDDEN
          _ <- datasetService.assertValidDatasetName(newDatasetName)
          _ <- datasetService.assertValidLayerNameLax(layerName)
          datasetBoundingBox <- datasetService
            .dataSourceFor(dataset)
            .flatMap(_.toUsable)
            .map(_.boundingBox) ?~> "dataset.boundingBox.unset"
          command = JobCommand.align_sections
          commandArgs = Json.obj(
            "organization_id" -> organization._id,
            "dataset_name" -> dataset.name,
            "dataset_directory_name" -> dataset.directoryName,
            "new_dataset_name" -> newDatasetName,
            "layer_name" -> layerName,
            "annotation_id" -> annotationId
          )
          creditTransactionComment = s"Align dataset ${dataset.name}"
          jobAsJs <- jobService.submitPaidJob(command,
                                              commandArgs,
                                              datasetBoundingBox,
                                              creditTransactionComment,
                                              request.identity,
                                              dataset._dataStore)
        } yield Ok(jobAsJs)
      }
    }

  def runExportTiffJob(datasetId: ObjectId,
                       bbox: String,
                       additionalCoordinates: Option[String],
                       layerName: Option[String],
                       mag: Option[String],
                       annotationLayerName: Option[String],
                       annotationId: Option[ObjectId],
                       asOmeTiff: Boolean): Action[AnyContent] =
    sil.SecuredAction.async { implicit request =>
      log(Some(slackNotificationService.noticeFailedJobRequest)) {
        for {
          dataset <- datasetDAO.findOne(datasetId) ?~> Messages("dataset.notFound", datasetId) ~> NOT_FOUND
          organization <- organizationDAO.findOne(dataset._organization)(GlobalAccessContext) ?~> Messages(
            "organization.notFound",
            dataset._organization)
          _ <- bool2Fox(request.identity._organization == organization._id) ?~> "job.exportTiff.notAllowed.organization" ~> FORBIDDEN
          _ <- Fox.runOptional(layerName)(datasetService.assertValidLayerNameLax)
          _ <- Fox.runOptional(annotationLayerName)(datasetService.assertValidLayerNameLax)
          _ <- jobService.assertBoundingBoxLimits(bbox, mag)
          additionalAxesOpt <- Fox.runOptional(layerName)(layerName =>
            datasetLayerAdditionalAxesDAO.findAllForDatasetAndDataLayerName(dataset._id, layerName))
          additionalAxesOpt <- Fox.runOptional(additionalAxesOpt)(a => Fox.successful(reorderAdditionalAxes(a)))
          rank = additionalAxesOpt.map(_.length).getOrElse(0) + 4
          axisOrder = FullAxisOrder.fromAxisOrderAndAdditionalAxes(rank,
                                                                   AxisOrder.cAdditionalxyz(rank),
                                                                   additionalAxesOpt)
          threeDBBox <- BoundingBox.fromLiteral(bbox).toFox ~> "job.invalidBoundingBox"
          parsedAdditionalCoordinatesOpt <- Fox.runOptional(additionalCoordinates)(coords =>
            Json.parse(coords).validate[Seq[AdditionalCoordinate]]) ~> "job.additionalCoordinates.invalid"
          parsedAdditionalCoordinates = parsedAdditionalCoordinatesOpt.getOrElse(Seq.empty)
          additionalAxesOfNdBBox = additionalAxesOpt.map(additionalAxes =>
            additionalAxes.map(_.intersectWithAdditionalCoordinates(parsedAdditionalCoordinates)))
          ndBoundingBox = NDBoundingBox(threeDBBox, additionalAxesOfNdBBox.getOrElse(Seq.empty), axisOrder)
          command = JobCommand.export_tiff
          exportFileName = if (asOmeTiff)
            s"${formatDateForFilename(new Date())}__${dataset.name}__${annotationLayerName.map(_ => "volume").getOrElse(layerName.getOrElse(""))}.ome.tif"
          else
            s"${formatDateForFilename(new Date())}__${dataset.name}__${annotationLayerName.map(_ => "volume").getOrElse(layerName.getOrElse(""))}.zip"
          commandArgs = Json.obj(
            "dataset_directory_name" -> dataset.directoryName,
            "organization_id" -> organization._id,
            "dataset_name" -> dataset.name,
            "nd_bbox" -> ndBoundingBox.toWkLibsDict,
            "export_file_name" -> exportFileName,
            "layer_name" -> layerName,
            "mag" -> mag,
            "annotation_layer_name" -> annotationLayerName,
            "annotation_id" -> annotationId,
          )
          job <- jobService.submitJob(command, commandArgs, request.identity, dataset._dataStore) ?~> "job.couldNotRunTiffExport"
          js <- jobService.publicWrites(job)
        } yield Ok(js)
      }
    }

  def runMaterializeVolumeAnnotationJob(datasetId: ObjectId,
                                        fallbackLayerName: String,
                                        annotationId: ObjectId,
                                        annotationType: String,
                                        newDatasetName: String,
                                        outputSegmentationLayerName: String,
                                        mergeSegments: Boolean,
                                        volumeLayerName: Option[String],
                                        includesEditableMapping: Boolean,
                                        boundingBox: Option[String]): Action[AnyContent] =
    sil.SecuredAction.async { implicit request =>
      log(Some(slackNotificationService.noticeFailedJobRequest)) {
        for {
          dataset <- datasetDAO.findOne(datasetId) ?~> Messages("dataset.notFound", datasetId) ~> NOT_FOUND
          organization <- organizationDAO.findOne(dataset._organization)(GlobalAccessContext) ?~> Messages(
            "organization.notFound",
            dataset._organization)
          _ <- bool2Fox(request.identity._organization == organization._id) ?~> "job.materializeVolumeAnnotation.notAllowed.organization" ~> FORBIDDEN
          _ <- datasetService.assertValidLayerNameLax(fallbackLayerName)
          command = JobCommand.materialize_volume_annotation
          _ <- datasetService.assertValidDatasetName(newDatasetName)
          _ <- datasetService.assertValidLayerNameLax(outputSegmentationLayerName)
          multiUser <- multiUserDAO.findOne(request.identity._multiUser)
          _ <- Fox.runIf(!multiUser.isSuperUser && includesEditableMapping)(Fox.runOptional(boundingBox)(bbox =>
            jobService.assertBoundingBoxLimits(bbox, None)))
          commandArgs = Json.obj(
            "organization_id" -> organization._id,
            "dataset_name" -> dataset.name,
            "dataset_directory_name" -> dataset.directoryName,
            "fallback_layer_name" -> fallbackLayerName,
            "annotation_id" -> annotationId,
            "output_segmentation_layer_name" -> outputSegmentationLayerName,
            "annotation_type" -> annotationType,
            "new_dataset_name" -> newDatasetName,
            "merge_segments" -> mergeSegments,
            "volume_layer_name" -> volumeLayerName,
            "use_zarr_streaming" -> includesEditableMapping,
            "bounding_box" -> boundingBox
          )
          job <- jobService.submitJob(command, commandArgs, request.identity, dataset._dataStore) ?~> "job.couldNotRunApplyMergerMode"
          js <- jobService.publicWrites(job)
        } yield Ok(js)
      }
    }

  def runFindLargestSegmentIdJob(datasetId: ObjectId, layerName: String): Action[AnyContent] =
    sil.SecuredAction.async { implicit request =>
      log(Some(slackNotificationService.noticeFailedJobRequest)) {
        for {
          dataset <- datasetDAO.findOne(datasetId) ?~> Messages("dataset.notFound", datasetId) ~> NOT_FOUND
          organization <- organizationDAO.findOne(dataset._organization)(GlobalAccessContext) ?~> Messages(
            "organization.notFound",
            dataset._organization)
          _ <- bool2Fox(request.identity._organization == organization._id) ?~> "job.findLargestSegmentId.notAllowed.organization" ~> FORBIDDEN
          _ <- datasetService.assertValidLayerNameLax(layerName)
          command = JobCommand.find_largest_segment_id
          commandArgs = Json.obj(
            "organization_id" -> organization._id,
            "dataset_name" -> dataset.name,
            "dataset_directory_name" -> dataset.directoryName,
            "layer_name" -> layerName
          )
          job <- jobService.submitJob(command, commandArgs, request.identity, dataset._dataStore) ?~> "job.couldNotRunFindLargestSegmentId"
          js <- jobService.publicWrites(job)
        } yield Ok(js)
      }
    }

  def runRenderAnimationJob(datasetId: ObjectId): Action[AnimationJobOptions] =
    sil.SecuredAction.async(validateJson[AnimationJobOptions]) { implicit request =>
      log(Some(slackNotificationService.noticeFailedJobRequest)) {
        for {
          dataset <- datasetDAO.findOne(datasetId) ?~> Messages("dataset.notFound", datasetId) ~> NOT_FOUND
          organization <- organizationDAO.findOne(dataset._organization)(GlobalAccessContext) ?~> Messages(
            "organization.notFound",
            dataset._organization)
          _ <- bool2Fox(request.identity._organization == organization._id) ?~> "job.renderAnimation.notAllowed.organization" ~> FORBIDDEN
          userOrganization <- organizationDAO.findOne(request.identity._organization)
          animationJobOptions = request.body
          _ <- Fox.runIf(!PricingPlan.isPaidPlan(userOrganization.pricingPlan)) {
            bool2Fox(animationJobOptions.includeWatermark) ?~> "job.renderAnimation.mustIncludeWatermark"
          }
          _ <- Fox.runIf(!PricingPlan.isPaidPlan(userOrganization.pricingPlan)) {
            bool2Fox(animationJobOptions.movieResolution == MovieResolutionSetting.SD) ?~> "job.renderAnimation.resolutionMustBeSD"
          }
          layerName = animationJobOptions.layerName
          _ <- datasetService.assertValidLayerNameLax(layerName)
          exportFileName = s"webknossos_animation_${formatDateForFilename(new Date())}__${dataset.name}__$layerName.mp4"
          command = JobCommand.render_animation
          commandArgs = Json.obj(
            "organization_id" -> organization._id,
            "dataset_name" -> dataset.name,
            "dataset_directory_name" -> dataset.directoryName,
            "export_file_name" -> exportFileName,
            "layer_name" -> animationJobOptions.layerName,
            "bounding_box" -> animationJobOptions.boundingBox.toLiteral,
            "include_watermark" -> animationJobOptions.includeWatermark,
            "meshes" -> animationJobOptions.meshes,
            "movie_resolution" -> animationJobOptions.movieResolution,
            "camera_position" -> animationJobOptions.cameraPosition,
            "intensity_min" -> animationJobOptions.intensityMin,
            "intensity_max" -> animationJobOptions.intensityMax,
            "mag_for_textures" -> animationJobOptions.magForTextures,
          )
          job <- jobService.submitJob(command, commandArgs, request.identity, dataset._dataStore) ?~> "job.couldNotRunRenderAnimation"
          js <- jobService.publicWrites(job)
        } yield Ok(js)
      }
    }

  def redirectToExport(jobId: ObjectId): Action[AnyContent] =
    sil.SecuredAction.async { implicit request =>
      for {
        job <- jobDAO.findOne(jobId)
        dataStore <- dataStoreDAO.findOneByName(job._dataStore) ?~> "dataStore.notFound"
        userAuthToken <- wkSilhouetteEnvironment.combinedAuthenticatorService.findOrCreateToken(
          request.identity.loginInfo)
        uri = s"${dataStore.publicUrl}/data/exports/$jobId/download"
      } yield Redirect(uri, Map(("token", Seq(userAuthToken.id))))
    }

  def getJobCreditCost(command: String, boundingBoxInMag: String): Action[AnyContent] =
    sil.SecuredAction.async { implicit request =>
      for {
        boundingBox <- BoundingBox.fromLiteral(boundingBoxInMag).toFox
        jobCommand <- JobCommand.fromString(command).toFox
        jobCostsInCredits <- jobService.calculateJobCostInCredits(boundingBox, jobCommand)
        organizationCreditBalance <- creditTransactionDAO.getCreditBalance(request.identity._organization)
        hasEnoughCredits = jobCostsInCredits <= organizationCreditBalance
        js = Json.obj(
          "costInCredits" -> jobCostsInCredits.toString(),
          "hasEnoughCredits" -> hasEnoughCredits,
          "organizationCredits" -> organizationCreditBalance.toString(),
        )
      } yield Ok(js)
    }

}<|MERGE_RESOLUTION|>--- conflicted
+++ resolved
@@ -5,15 +5,10 @@
 import com.scalableminds.util.accesscontext.GlobalAccessContext
 import com.scalableminds.util.tools.Fox
 import models.dataset.{DataStoreDAO, DatasetDAO, DatasetLayerAdditionalAxesDAO, DatasetService}
-<<<<<<< HEAD
 import models.job.{JobCommand, _}
 import models.organization.{CreditTransactionDAO, CreditTransactionService, OrganizationDAO, OrganizationService}
-import models.user.MultiUserDAO
-=======
-import models.job._
 import models.organization.OrganizationDAO
 import models.user.{MultiUserDAO, UserService}
->>>>>>> d36d67ef
 import play.api.i18n.Messages
 import play.api.libs.json._
 import play.api.mvc.{Action, AnyContent, PlayBodyParsers}
@@ -56,7 +51,6 @@
   implicit val jsonFormat: OFormat[AnimationJobOptions] = Json.format[AnimationJobOptions]
 }
 
-<<<<<<< HEAD
 class JobController @Inject()(
     jobDAO: JobDAO,
     sil: Silhouette[WkEnv],
@@ -74,24 +68,8 @@
     organizationService: OrganizationService,
     creditTransactionService: CreditTransactionService,
     creditTransactionDAO: CreditTransactionDAO,
-    dataStoreDAO: DataStoreDAO)(implicit ec: ExecutionContext, playBodyParsers: PlayBodyParsers)
-=======
-class JobController @Inject()(jobDAO: JobDAO,
-                              sil: Silhouette[WkEnv],
-                              datasetDAO: DatasetDAO,
-                              datasetService: DatasetService,
-                              jobService: JobService,
-                              workerService: WorkerService,
-                              workerDAO: WorkerDAO,
-                              datasetLayerAdditionalAxesDAO: DatasetLayerAdditionalAxesDAO,
-                              wkconf: WkConf,
-                              multiUserDAO: MultiUserDAO,
-                              wkSilhouetteEnvironment: WkSilhouetteEnvironment,
-                              slackNotificationService: SlackNotificationService,
-                              organizationDAO: OrganizationDAO,
-                              dataStoreDAO: DataStoreDAO,
-                              userService: UserService)(implicit ec: ExecutionContext, playBodyParsers: PlayBodyParsers)
->>>>>>> d36d67ef
+    dataStoreDAO: DataStoreDAO,
+    userService: UserService)(implicit ec: ExecutionContext, playBodyParsers: PlayBodyParsers)
     extends Controller
     with Zarr3OutputHelper {
 
