--- conflicted
+++ resolved
@@ -114,19 +114,14 @@
       .silent
       .putJson(dataSources)
 
-<<<<<<< HEAD
   def reportRealPaths(dataSourcePaths: List[DataSourcePathInfo]): Fox[_] =
     rpc(s"$webknossosUri/api/datastores/$dataStoreName/datasources/paths")
       .addQueryString("key" -> dataStoreKey)
       .silent
       .put(dataSourcePaths)
 
-  def reserveDataSourceUpload(info: ReserveUploadInformation,
-                              userTokenOpt: Option[String]): Fox[ReserveAdditionalInformation] =
-=======
   def reserveDataSourceUpload(info: ReserveUploadInformation)(
       implicit tc: TokenContext): Fox[ReserveAdditionalInformation] =
->>>>>>> 13f8c143
     for {
       reserveUploadInfo <- rpc(s"$webknossosUri/api/datastores/$dataStoreName/reserveUpload")
         .addQueryString("key" -> dataStoreKey)
