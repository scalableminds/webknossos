--- conflicted
+++ resolved
@@ -91,26 +91,6 @@
       }
   }
 
-<<<<<<< HEAD
-  def revert(typ: String, id: String, version: Int) = sil.SecuredAction.async { implicit request =>
-    for {
-      annotation <- provider.provideAnnotation(typ, id, request.identity) ?~> "annotation.notFound"
-      restrictions <- provider.restrictionsFor(typ, id) ?~> "restrictions.notFound"
-      _ <- restrictions.allowUpdate(request.identity) ?~> Messages("notAllowed")
-      _ <- bool2Fox(annotation.isRevertPossible) ?~> Messages("annotation.revert.toOld")
-      dataSet <- dataSetDAO.findOne(annotation._dataSet)(GlobalAccessContext) ?~> "dataSet.notFound"
-      tracingStoreClient <- tracingStoreService.clientFor(dataSet)
-      skeletonTracingId <- annotation.skeletonTracingId.toFox ?~> "annotation.noSkeleton"
-      newSkeletonTracingId <- tracingStoreClient.duplicateSkeletonTracing(skeletonTracingId, Some(version.toString))
-      _ <- annotationDAO.updateSkeletonTracingId(annotation._id, newSkeletonTracingId)
-    } yield {
-      logger.info(s"REVERTED [$typ - $id, $version]")
-      JsonOk("annotation.reverted")
-    }
-  }
-
-=======
->>>>>>> 270eaf20
   def reset(typ: String, id: String) = sil.SecuredAction.async { implicit request =>
     for {
       annotation <- provider.provideAnnotation(typ, id, request.identity) ?~> "annotation.notFound"
