--- conflicted
+++ resolved
@@ -25,20 +25,12 @@
     "less-loader": "^2.2.3",
     "mock-require": "^1.2.1",
     "napa": "^2.2.0",
-<<<<<<< HEAD
-    "require-sugar": "^0.1.2",
-    "rimraf": "^2.4.3",
     "sinon": "^1.17.3",
-    "through2": "^2.0.0",
+    "style-loader": "^0.13.1",
+    "url-loader": "^0.5.7",
     "wdio-jasmine-framework": "^0.2.2",
     "wdio-selenium-standalone-service": "0.0.5",
     "webdriverio": "^4.1.1",
-=======
-    "protractor": "^3.3.0",
-    "sinon": "^1.17.3",
-    "style-loader": "^0.13.1",
-    "url-loader": "^0.5.7",
->>>>>>> 70dcd4f1
     "webpack": "^1.13.1",
     "worker-loader": "^0.6.0"
   },
