--- conflicted
+++ resolved
@@ -8,17 +8,13 @@
 ## Unreleased
 [Commits](https://github.com/scalableminds/webknossos/compare/24.12.0...HEAD)
 - Removed support for HTTP API versions 3 and 4. [#8075](https://github.com/scalableminds/webknossos/pull/8075)
-<<<<<<< HEAD
+- Datastore config options `datastore.baseFolder` and `localFolderWhitelist` to `datastore.baseDirectory` and `localDirectoryWhitelist` respectively, to avoid confusion with the dashboard folders. [#8292](https://github.com/scalableminds/webknossos/pull/8292)
 - The migration route `addSegmentIndex` was removed. If you haven’t done this yet, but need segment indices for your volume annotations, upgrade to an earlier version first, call addSegmentIndex, and then upgrade again. [#7917](https://github.com/scalableminds/webknossos/pull/7917)
 - The versioning scheme of annotations has been changed. That requires a larger migration including the FossilDB content. [#7917](https://github.com/scalableminds/webknossos/pull/7917)
     - New FossilDB version `0.1.34` (docker image `scalableminds/fossildb:master__510`) is required.
     - For the migration, a second FossilDB needs to be started. To do that, either use the docker image, a jar, or checkout the [fossilDB repository](https://github.com/scalableminds/fossildb). If you opened your old FossilDB with an options file, it probably makes sense to use the same options file for the new one as well.
     - FossilDB must now be opened with new column family set `skeletons,volumes,volumeData,volumeSegmentIndex,editableMappingsInfo,editableMappingsAgglomerateToGraph,editableMappingsSegmentToAgglomerate,annotations,annotationUpdates`.
     - The FossilDB content needs to be migrated. For that, use the python program at `tools/migration-unified-annotation-versioning` (see python main.py --help for instructions). Note that it writes to a completely new FossilDB, that must first be opened with the new column families, see above. The migration code needs to connect to postgres, to the old FossilDB and to the new. After the migration, replace the old FossilDB by the new one (either change the ports of the existing programs, or exchange the data directories on disk). The migration can also be run in several steps so that the majority of the data can already be migrated while WEBKNOSSOS is still running. Then only annotations that have been edited again since the first run need to be migrated in the incremental second run during a WEBKNOSSOS downtime.
-=======
-- New FossilDB version `0.1.33` (docker image `scalableminds/fossildb:master__504`) is required.
-- Datastore config options `datastore.baseFolder` and `localFolderWhitelist` to `datastore.baseDirectory` and `localDirectoryWhitelist` respectively, to avoid confusion with the dashboard folders. [#8292](https://github.com/scalableminds/webknossos/pull/8292)
->>>>>>> 2704f0b8
 
 ### Postgres Evolutions:
 - [124-decouple-dataset-directory-from-name](conf/evolutions/124-decouple-dataset-directory-from-name)