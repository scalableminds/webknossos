--- conflicted
+++ resolved
@@ -246,36 +246,6 @@
     @pitch -x * Math.PI / 180
 
 
-<<<<<<< HEAD
-  getDirection : ->
-
-    matrix = @currentMatrix
-    [ matrix[8], matrix[9], matrix[10] ]
-
-
-  setDirection : (d) ->
-
-    pos = @getPosition()
-
-    m = new THREE.Matrix4().lookAt(new THREE.Vector3(d...),
-      new THREE.Vector3(0, 0, 0),
-      @getCurrentUpVector()).elements
-
-    matrix2 = [
-      1, 0, 0, 0,
-      0, 1, 0, 0,
-      0, 0, 1, 0,
-      pos[0], pos[1], pos[2], 1
-    ]
-
-    M4x4.scale(@scale, matrix2, matrix2)
-
-    @currentMatrix = @convertToJsArray(M4x4.mul(matrix2, m))
-    updateMacro(@)
-
-
-=======
->>>>>>> fc541039
   getCurrentUpVector : ->
 
     currentRotation = new THREE.Matrix4()
