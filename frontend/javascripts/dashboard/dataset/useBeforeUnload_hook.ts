import { useCallback, useEffect, useRef } from "react";
import { type BlockerFunction, useBlocker } from "react-router-dom";

const useBeforeUnload = (hasUnsavedChanges: boolean, message: string) => {
  // @ts-ignore beforeUnload signature is overloaded
  const blocker = useBlocker(beforeUnload);
  const blockTimeoutIdRef = useRef<number | null>(null);

  const unblockHistory = useCallback(() => {
    window.onbeforeunload = null;
    if (blockTimeoutIdRef.current != null) {
      clearTimeout(blockTimeoutIdRef.current);
      blockTimeoutIdRef.current = null;
    }
    blocker.reset ? blocker.reset() : void 0;
  }, [blocker.reset]);

  function beforeUnload(args: BeforeUnloadEvent | BlockerFunction): boolean | undefined {
    // Navigation blocking can be triggered by two sources:
    // 1. The browser's native beforeunload event
    // 2. The React-Router block function (useBlocker or withBlocker HOC)

    if (hasUnsavedChanges) {
      window.onbeforeunload = null; // clear the event handler otherwise it would be called twice. Once from history.block once from the beforeunload event
      blockTimeoutIdRef.current = window.setTimeout(() => {
        // restore the event handler in case a user chose to stay on the page
        window.onbeforeunload = beforeUnload;
      }, 500);
      // The native event requires a truthy return value to show a generic message
      // The React Router blocker accepts a boolean
      return "preventDefault" in args ? true : !confirm(message);
    }
    // The native event requires an empty return value to not show a message
    return;
  }

  useEffect(() => {
<<<<<<< HEAD
    const beforeUnload = (
      newLocation: HistoryLocation<unknown>,
      action: HistoryAction,
    ): string | false | void => {
      // Only show the prompt if this is a proper beforeUnload event from the browser
      // or the pathname changed
      // This check has to be done because history.block triggers this function even if only the url hash changed
      if (action === undefined || !newLocation.pathname.includes("/datasets")) {
        if (hasUnsavedChanges) {
          window.onbeforeunload = null; // clear the event handler otherwise it would be called twice. Once from history.block once from the beforeunload event
          blockTimeoutIdRef.current = window.setTimeout(() => {
            // restore the event handler in case a user chose to stay on the page
            // @ts-ignore
            window.onbeforeunload = beforeUnload;
          }, 500);
          return message;
        }
      }
      return;
    };

    unblockRef.current = history.block(beforeUnload);
    // @ts-ignore
=======
>>>>>>> c4a0fb39
    window.onbeforeunload = beforeUnload;

    return () => {
      unblockHistory();
    };
  }, [unblockHistory, beforeUnload]);
};

export default useBeforeUnload;<|MERGE_RESOLUTION|>--- conflicted
+++ resolved
@@ -2,6 +2,28 @@
 import { type BlockerFunction, useBlocker } from "react-router-dom";
 
 const useBeforeUnload = (hasUnsavedChanges: boolean, message: string) => {
+  const beforeUnload = useCallback(
+    (args: BeforeUnloadEvent | BlockerFunction): boolean | undefined => {
+      // Navigation blocking can be triggered by two sources:
+      // 1. The browser's native beforeunload event
+      // 2. The React-Router block function (useBlocker or withBlocker HOC)
+
+      if (hasUnsavedChanges) {
+        window.onbeforeunload = null; // clear the event handler otherwise it would be called twice. Once from history.block once from the beforeunload event
+        blockTimeoutIdRef.current = window.setTimeout(() => {
+          // restore the event handler in case a user chose to stay on the page
+          window.onbeforeunload = beforeUnload;
+        }, 500);
+        // The native event requires a truthy return value to show a generic message
+        // The React Router blocker accepts a boolean
+        return "preventDefault" in args ? true : !confirm(message);
+      }
+      // The native event requires an empty return value to not show a message
+      return;
+    },
+    [hasUnsavedChanges, message],
+  );
+
   // @ts-ignore beforeUnload signature is overloaded
   const blocker = useBlocker(beforeUnload);
   const blockTimeoutIdRef = useRef<number | null>(null);
@@ -15,52 +37,7 @@
     blocker.reset ? blocker.reset() : void 0;
   }, [blocker.reset]);
 
-  function beforeUnload(args: BeforeUnloadEvent | BlockerFunction): boolean | undefined {
-    // Navigation blocking can be triggered by two sources:
-    // 1. The browser's native beforeunload event
-    // 2. The React-Router block function (useBlocker or withBlocker HOC)
-
-    if (hasUnsavedChanges) {
-      window.onbeforeunload = null; // clear the event handler otherwise it would be called twice. Once from history.block once from the beforeunload event
-      blockTimeoutIdRef.current = window.setTimeout(() => {
-        // restore the event handler in case a user chose to stay on the page
-        window.onbeforeunload = beforeUnload;
-      }, 500);
-      // The native event requires a truthy return value to show a generic message
-      // The React Router blocker accepts a boolean
-      return "preventDefault" in args ? true : !confirm(message);
-    }
-    // The native event requires an empty return value to not show a message
-    return;
-  }
-
   useEffect(() => {
-<<<<<<< HEAD
-    const beforeUnload = (
-      newLocation: HistoryLocation<unknown>,
-      action: HistoryAction,
-    ): string | false | void => {
-      // Only show the prompt if this is a proper beforeUnload event from the browser
-      // or the pathname changed
-      // This check has to be done because history.block triggers this function even if only the url hash changed
-      if (action === undefined || !newLocation.pathname.includes("/datasets")) {
-        if (hasUnsavedChanges) {
-          window.onbeforeunload = null; // clear the event handler otherwise it would be called twice. Once from history.block once from the beforeunload event
-          blockTimeoutIdRef.current = window.setTimeout(() => {
-            // restore the event handler in case a user chose to stay on the page
-            // @ts-ignore
-            window.onbeforeunload = beforeUnload;
-          }, 500);
-          return message;
-        }
-      }
-      return;
-    };
-
-    unblockRef.current = history.block(beforeUnload);
-    // @ts-ignore
-=======
->>>>>>> c4a0fb39
     window.onbeforeunload = beforeUnload;
 
     return () => {
