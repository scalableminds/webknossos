--- conflicted
+++ resolved
@@ -1,24 +1,11 @@
-<<<<<<< HEAD
-_                        = require("lodash")
-marionette               = require("backbone.marionette")
-DatasetListView          = require("./dataset_list_view")
-DatasetCollection        = require("admin/models/dataset/dataset_collection")
-SpotlightDatasetListView = require("views/spotlight_dataset_list_view")
-PaginationCollection     = require("admin/models/pagination_collection")
-PaginationView           = require("admin/views/pagination_view")
-utils                    = require("libs/utils")
-
-=======
-### define
-underscore : _
-backbone.marionette : marionette
-./dataset_list_view : DatasetListView
-admin/models/dataset/paginated_dataset_collection : PaginatedDatasetCollection
-views/spotlight_dataset_list_view : SpotlightDatasetListView
-admin/views/pagination_view : PaginationView
-libs/utils : utils
-###
->>>>>>> a0bc0d8d
+_                           = require("lodash")
+marionette                  = require("backbone.marionette")
+DatasetListView             = require("./dataset_list_view")
+PaginatedDatasetCollection  = require("admin/models/dataset/paginated_dataset_collection")
+SpotlightDatasetListView    = require("views/spotlight_dataset_list_view")
+PaginationCollection        = require("admin/models/pagination_collection")
+PaginationView              = require("admin/views/pagination_view")
+utils                       = require("libs/utils")
 
 class DatasetSwitchView extends Backbone.Marionette.LayoutView
 
