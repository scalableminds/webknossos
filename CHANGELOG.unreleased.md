--- conflicted
+++ resolved
@@ -13,11 +13,8 @@
 ### Added
 - Zarr datasets can now be directly uploaded to WEBKNOSSOS. [#7397](https://github.com/scalableminds/webknossos/pull/7397)
 - Added support for reading uint24 rgb layers in datasets with zarr2/zarr3/n5/neuroglancerPrecomputed format, as used for voxelytics predictions. [#7413](https://github.com/scalableminds/webknossos/pull/7413)
-<<<<<<< HEAD
 - Adding a remote dataset can now be done by providing a Neuroglancer URI. [#7416](https://github.com/scalableminds/webknossos/pull/7416)
-=======
-Added a filter to the Task List->Stats column to quickly filter for tasks with "Prending", "In-Progress" or "Finished" instances. [#7430](https://github.com/scalableminds/webknossos/pull/7430)
->>>>>>> c346d045
+- Added a filter to the Task List->Stats column to quickly filter for tasks with "Prending", "In-Progress" or "Finished" instances. [#7430](https://github.com/scalableminds/webknossos/pull/7430)
 
 ### Changed
 - An appropriate error is returned when requesting an API version that is higher that the current version. [#7424](https://github.com/scalableminds/webknossos/pull/7424)
