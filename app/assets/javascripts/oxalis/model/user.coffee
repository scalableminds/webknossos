_        = require("lodash")
Backbone = require("backbone")
app      = require("app")

class User extends Backbone.Model

  url : "/api/user/userConfiguration"
  # To add any user setting, you must define default values in
  # UserSettings.scala


  initialize : ->

    @listenTo(@, "change", _.debounce((=> @save()), 500))


  getMouseInversionX : ->

    return if @get("inverseX") then 1 else -1


  getMouseInversionY : ->

<<<<<<< HEAD
    return if @get("inverseY") then 1 else -1
=======
    return if @userSettings.inverseY then 1 else -1


  getOrCreateBrightnessContrastColorSettings : (model) ->

    settings = @get("brightnessContrastColorSettings")
    datasetSettings = settings[model.datasetPostfix] || {}

    for binary in model.getColorBinaries()
      datasetSettings[binary.name] = datasetSettings[binary.name] || {}
      _.defaults(datasetSettings[binary.name], settings.default)

    settings[model.datasetPostfix] = datasetSettings


  resetBrightnessContrastColorSettings : (model) ->

    Request.$(Request.receiveJSON("/user/configuration/default").then( (defaultData) =>
      @get("brightnessContrastColorSettings")[model.datasetPostfix] =
        defaultData.brightnessContrastColorSettings[model.datasetPostfix]

      @getOrCreateBrightnessContrastColorSettings(model)
    ))
>>>>>>> 37daf6c3


  triggerAll : ->

    for property of @attributes
      @trigger("change:#{property}", @, @get(property))

<<<<<<< HEAD
module.exports = User
=======
    return Request.sendJSONReceiveJSON(
      "/user/configuration"
      data : @userSettings
    )
>>>>>>> 37daf6c3
<|MERGE_RESOLUTION|>--- conflicted
+++ resolved
@@ -21,10 +21,7 @@
 
   getMouseInversionY : ->
 
-<<<<<<< HEAD
     return if @get("inverseY") then 1 else -1
-=======
-    return if @userSettings.inverseY then 1 else -1
 
 
   getOrCreateBrightnessContrastColorSettings : (model) ->
@@ -47,19 +44,10 @@
 
       @getOrCreateBrightnessContrastColorSettings(model)
     ))
->>>>>>> 37daf6c3
-
 
   triggerAll : ->
 
     for property of @attributes
       @trigger("change:#{property}", @, @get(property))
 
-<<<<<<< HEAD
-module.exports = User
-=======
-    return Request.sendJSONReceiveJSON(
-      "/user/configuration"
-      data : @userSettings
-    )
->>>>>>> 37daf6c3
+module.exports = User