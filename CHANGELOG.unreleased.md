# Changelog (Unreleased)

All notable (yet unreleased) user-facing changes to webknossos are documented in this file.
See `CHANGELOG.released.md` for the changes which are part of official releases.

The format is based on [Keep a Changelog](http://keepachangelog.com/en/1.0.0/)
and this project adheres to [Calendar Versioning](http://calver.org/) `0Y.0M.MICRO`.
For upgrade instructions, please check the [migration guide](MIGRATIONS.released.md).

## Unreleased
[Commits](https://github.com/scalableminds/webknossos/compare/22.11.1...HEAD)

### Added
<<<<<<< HEAD
- The task creation page now links to creation pages for task types, projects etc., for a smoother task administration experience. [#6513](https://github.com/scalableminds/webknossos/pull/6513)
- Support for a new mesh file format which allows up to billions of meshes. [#6491](https://github.com/scalableminds/webknossos/pull/6491)
- Remote n5 datasets can now also be explored and added. [#6520](https://github.com/scalableminds/webknossos/pull/6520)
- Improved performance for applying agglomerate mappings on segmentation data. [#6532](https://github.com/scalableminds/webknossos/pull/6532)
- Added backspace as an additional keyboard shortcut for deleting the active node. [#6554](https://github.com/scalableminds/webknossos/pull/6554)
- Tasks can now be assigned to individual users directly. [#6551](https://github.com/scalableminds/webknossos/pull/6551)
- When reloading a layer, because the underlying data has changed, the histogram will also be reloaded and reflect the changes. [#6537](https://github.com/scalableminds/webknossos/pull/6537)
- Enable "What's New" update information for all instances. [#6563](https://github.com/scalableminds/webknossos/pull/6563)
- Button for switching organizations for Voxelytics workflows. [#6572](https://github.com/scalableminds/webknossos/pull/6572)
=======
>>>>>>> bdb15ebc

### Changed
- Node positions are always handled as integers. They have always been persisted as integers by the server, anyway, but the session in which a node was created handled the position as floating point in earlier versions. [#6589](https://github.com/scalableminds/webknossos/pull/6589)
- When merging annotations, bounding boxes are no longer duplicated. [#6576](https://github.com/scalableminds/webknossos/pull/6576)

### Fixed

### Removed

### Breaking Changes<|MERGE_RESOLUTION|>--- conflicted
+++ resolved
@@ -11,18 +11,7 @@
 [Commits](https://github.com/scalableminds/webknossos/compare/22.11.1...HEAD)
 
 ### Added
-<<<<<<< HEAD
-- The task creation page now links to creation pages for task types, projects etc., for a smoother task administration experience. [#6513](https://github.com/scalableminds/webknossos/pull/6513)
-- Support for a new mesh file format which allows up to billions of meshes. [#6491](https://github.com/scalableminds/webknossos/pull/6491)
-- Remote n5 datasets can now also be explored and added. [#6520](https://github.com/scalableminds/webknossos/pull/6520)
-- Improved performance for applying agglomerate mappings on segmentation data. [#6532](https://github.com/scalableminds/webknossos/pull/6532)
-- Added backspace as an additional keyboard shortcut for deleting the active node. [#6554](https://github.com/scalableminds/webknossos/pull/6554)
-- Tasks can now be assigned to individual users directly. [#6551](https://github.com/scalableminds/webknossos/pull/6551)
-- When reloading a layer, because the underlying data has changed, the histogram will also be reloaded and reflect the changes. [#6537](https://github.com/scalableminds/webknossos/pull/6537)
-- Enable "What's New" update information for all instances. [#6563](https://github.com/scalableminds/webknossos/pull/6563)
 - Button for switching organizations for Voxelytics workflows. [#6572](https://github.com/scalableminds/webknossos/pull/6572)
-=======
->>>>>>> bdb15ebc
 
 ### Changed
 - Node positions are always handled as integers. They have always been persisted as integers by the server, anyway, but the session in which a node was created handled the position as floating point in earlier versions. [#6589](https://github.com/scalableminds/webknossos/pull/6589)
