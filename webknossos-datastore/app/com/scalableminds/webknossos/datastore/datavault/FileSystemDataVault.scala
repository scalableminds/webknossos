package com.scalableminds.webknossos.datastore.datavault

import com.scalableminds.util.accesscontext.TokenContext
<<<<<<< HEAD
import com.scalableminds.util.tools.Box.tryo
import com.scalableminds.util.tools.{Fox, FoxImplicits}
import com.scalableminds.webknossos.datastore.storage.DataVaultService
import com.scalableminds.util.tools.{Box, Full}
import org.apache.commons.io.FileUtils
=======
import com.scalableminds.util.tools.{Box, Fox, FoxImplicits, Full}
import com.scalableminds.webknossos.datastore.helpers.UPath
>>>>>>> d29e888a
import org.apache.commons.lang3.builder.HashCodeBuilder

import java.nio.ByteBuffer
import java.nio.channels.{AsynchronousFileChannel, CompletionHandler}
import java.nio.file.{Files, Path, StandardOpenOption}
import java.util.stream.Collectors
import scala.concurrent.{ExecutionContext, Promise}
import scala.jdk.CollectionConverters._

class FileSystemDataVault extends DataVault with FoxImplicits {

  override def readBytesAndEncoding(path: VaultPath, range: RangeSpecifier)(
      implicit ec: ExecutionContext,
      tc: TokenContext): Fox[(Array[Byte], Encoding.Value)] =
    for {
      localPath <- vaultPathToLocalPath(path)
      bytes <- readBytesLocal(localPath, range)
    } yield (bytes, Encoding.identity)

  private def readBytesLocal(localPath: Path, range: RangeSpecifier)(implicit ec: ExecutionContext): Fox[Array[Byte]] =
    if (Files.exists(localPath)) {
      range match {
        case Complete() =>
          readAsync(localPath, 0, Math.toIntExact(Files.size(localPath)))

        case StartEnd(r) =>
          readAsync(localPath, r.start, r.length)

        case SuffixLength(length) =>
          val fileSize = Files.size(localPath)
          readAsync(localPath, fileSize - length, length)
      }
    } else {
      Fox.empty
    }

  private def readAsync(path: Path, position: Long, length: Int)(implicit ec: ExecutionContext): Fox[Array[Byte]] = {
    val promise = Promise[Box[Array[Byte]]]()
    val buffer = ByteBuffer.allocateDirect(length)
    var channel: AsynchronousFileChannel = null

    try {
      channel = AsynchronousFileChannel.open(path, StandardOpenOption.READ)

      channel.read(
        buffer,
        position,
        buffer,
        new CompletionHandler[Integer, ByteBuffer] {
          override def completed(result: Integer, buffer: ByteBuffer): Unit = {
            buffer.rewind()
            val arr = new Array[Byte](length)
            buffer.get(arr)
            promise.success(Full(arr))
            channel.close()
          }

          override def failed(exc: Throwable, buffer: ByteBuffer): Unit = {
            promise.failure(exc)
            channel.close()
          }
        }
      )
    } catch {
      case e: Throwable =>
        promise.failure(e)
        if (channel != null && channel.isOpen) channel.close()
    }

    Fox.fromFutureBox(promise.future)
  }

  override def listDirectory(path: VaultPath, maxItems: Int)(implicit ec: ExecutionContext): Fox[List[VaultPath]] =
    for {
      localPath <- vaultPathToLocalPath(path)
      listing = if (Files.isDirectory(localPath)) {
        Files
          .list(localPath)
          .filter(file => Files.isDirectory(file))
          .collect(Collectors.toList())
          .asScala
          .toList
          .map(dir => new VaultPath(UPath.fromLocalPath(dir), this))
          .take(maxItems)
      } else List.empty
    } yield listing

<<<<<<< HEAD
  override def getUsedStorageBytes(path: VaultPath)(implicit ec: ExecutionContext, tc: TokenContext): Fox[Long] =
    for {
      localPath <- vaultPathToLocalPath(path)
      usedStorageBytes <- tryo(FileUtils.sizeOfAsBigInteger(localPath.toFile).longValue).toFox ?~> "Failed to get used storage bytes"
    } yield usedStorageBytes

  private def vaultPathToLocalPath(path: VaultPath)(implicit ec: ExecutionContext): Fox[Path] = {
    val uri = path.toUri
=======
  private def vaultPathToLocalPath(path: VaultPath)(implicit ec: ExecutionContext): Fox[Path] =
>>>>>>> d29e888a
    for {
      localPath <- path.toUPath.toLocalPath.toFox ?~> s"trying to read from FileSystemDataVault, but path $path is not local."
      _ <- Fox.fromBool(localPath.isAbsolute) ?~> s"trying to read from FileSystemDataVault, but path $path is not absolute."
    } yield localPath

  // There is only one instance of this DataVault, so the hashCode does not depend on any values.
  private lazy val hashCodeCached = new HashCodeBuilder(19, 31).toHashCode

  override def hashCode(): Int = hashCodeCached

  override def equals(obj: Any): Boolean = obj match {
    case _: FileSystemDataVault => true
    case _                      => false
  }

}

object FileSystemDataVault {
  def create: FileSystemDataVault = new FileSystemDataVault
}<|MERGE_RESOLUTION|>--- conflicted
+++ resolved
@@ -1,16 +1,10 @@
 package com.scalableminds.webknossos.datastore.datavault
 
 import com.scalableminds.util.accesscontext.TokenContext
-<<<<<<< HEAD
 import com.scalableminds.util.tools.Box.tryo
-import com.scalableminds.util.tools.{Fox, FoxImplicits}
-import com.scalableminds.webknossos.datastore.storage.DataVaultService
-import com.scalableminds.util.tools.{Box, Full}
-import org.apache.commons.io.FileUtils
-=======
 import com.scalableminds.util.tools.{Box, Fox, FoxImplicits, Full}
 import com.scalableminds.webknossos.datastore.helpers.UPath
->>>>>>> d29e888a
+import org.apache.commons.io.FileUtils
 import org.apache.commons.lang3.builder.HashCodeBuilder
 
 import java.nio.ByteBuffer
@@ -98,18 +92,13 @@
       } else List.empty
     } yield listing
 
-<<<<<<< HEAD
   override def getUsedStorageBytes(path: VaultPath)(implicit ec: ExecutionContext, tc: TokenContext): Fox[Long] =
     for {
       localPath <- vaultPathToLocalPath(path)
       usedStorageBytes <- tryo(FileUtils.sizeOfAsBigInteger(localPath.toFile).longValue).toFox ?~> "Failed to get used storage bytes"
     } yield usedStorageBytes
 
-  private def vaultPathToLocalPath(path: VaultPath)(implicit ec: ExecutionContext): Fox[Path] = {
-    val uri = path.toUri
-=======
   private def vaultPathToLocalPath(path: VaultPath)(implicit ec: ExecutionContext): Fox[Path] =
->>>>>>> d29e888a
     for {
       localPath <- path.toUPath.toLocalPath.toFox ?~> s"trying to read from FileSystemDataVault, but path $path is not local."
       _ <- Fox.fromBool(localPath.isAbsolute) ?~> s"trying to read from FileSystemDataVault, but path $path is not absolute."
