/**
 * cube.js
 * @flow
 */

import BackboneEvents from "backbone-events-standalone";
import _ from "lodash";

import {
  type Bucket,
  DataBucket,
  NULL_BUCKET,
  NULL_BUCKET_OUT_OF_BB,
  NullBucket,
  type BucketDataArray,
} from "oxalis/model/bucket_data_handling/bucket";
import type { VoxelIterator } from "oxalis/model/volumetracing/volumelayer";
import { getResolutions } from "oxalis/model/accessors/dataset_accessor";
import { getSomeTracing } from "oxalis/model/accessors/tracing_accessor";
import { globalPositionToBucketPosition } from "oxalis/model/helpers/position_converter";
import { listenToStoreProperty } from "oxalis/model/helpers/listener_helpers";
import ArbitraryCubeAdapter from "oxalis/model/bucket_data_handling/arbitrary_cube_adapter";
import BoundingBox from "oxalis/model/bucket_data_handling/bounding_box";
import PullQueue from "oxalis/model/bucket_data_handling/pullqueue";
import PushQueue from "oxalis/model/bucket_data_handling/pushqueue";
import Store, { type Mapping } from "oxalis/store";
import TemporalBucketManager from "oxalis/model/bucket_data_handling/temporal_bucket_manager";
import constants, { type Vector3, type Vector4 } from "oxalis/constants";
import { type ElementClass } from "admin/api_flow_types";

class CubeEntry {
  data: Map<number, Bucket>;
  boundary: Vector3;

  constructor(boundary: Vector3) {
    this.data = new Map();
    this.boundary = boundary;
  }
}

class DataCube {
  MAXIMUM_BUCKET_COUNT = 5000;
  ZOOM_STEP_COUNT: number;
  arbitraryCube: ArbitraryCubeAdapter;
  upperBoundary: Vector3;
  buckets: Array<DataBucket>;
  bucketIterator: number = 0;
  bucketCount: number = 0;
  MAX_ZOOM_STEP: number;
  cubes: Array<CubeEntry>;
  boundingBox: BoundingBox;
  pullQueue: PullQueue;
  pushQueue: PushQueue;
  temporalBucketManager: TemporalBucketManager;
  isSegmentation: boolean;
  elementClass: ElementClass;
  // Copied from backbone events (TODO: handle this better)
  trigger: Function;
  on: Function;
  off: Function;

  // The cube stores the buckets in a separate array for each zoomStep. For each
  // zoomStep the cube-array contains the boundaries and an array holding the buckets.
  // The bucket-arrays are initialized large enough to hold the whole cube. Thus no
  // expanding is necessary. bucketCount keeps track of how many buckets are currently
  // in the cube.
  //
  // Each bucket consists of an access-value, the zoomStep and the actual data.
  // The access-values are used for garbage collection. When a bucket is accessed, its
  // access-flag is set to true.
  // When buckets have to be collected, an iterator will loop through the queue and the buckets at
  // the beginning of the queue will be removed from the queue and the access-value will
  // be decreased. If the access-value of a bucket becomes 0, it is no longer in the
  // access-queue and is least recently used. It is then removed from the cube.

  constructor(
    upperBoundary: Vector3,
    resolutionsLength: number,
    elementClass: ElementClass,
    isSegmentation: boolean,
  ) {
    this.upperBoundary = upperBoundary;
    this.elementClass = elementClass;
    this.isSegmentation = isSegmentation;

    this.ZOOM_STEP_COUNT = resolutionsLength;

    this.MAX_ZOOM_STEP = this.ZOOM_STEP_COUNT - 1;

    _.extend(this, BackboneEvents);

    this.cubes = [];
    this.buckets = new Array(this.MAXIMUM_BUCKET_COUNT);

    // Initializing the cube-arrays with boundaries
    const cubeBoundary = [
      Math.ceil(this.upperBoundary[0] / constants.BUCKET_WIDTH),
      Math.ceil(this.upperBoundary[1] / constants.BUCKET_WIDTH),
      Math.ceil(this.upperBoundary[2] / constants.BUCKET_WIDTH),
    ];

    this.arbitraryCube = new ArbitraryCubeAdapter(this, _.clone(cubeBoundary));

    const resolutions = getResolutions(Store.getState().dataset);
    for (let i = 0; i < this.ZOOM_STEP_COUNT; i++) {
      const resolution = resolutions[i];
      const zoomedCubeBoundary = [
        Math.ceil(cubeBoundary[0] / resolution[0]) + 1,
        Math.ceil(cubeBoundary[1] / resolution[1]) + 1,
        Math.ceil(cubeBoundary[2] / resolution[2]) + 1,
      ];
      this.cubes[i] = new CubeEntry(zoomedCubeBoundary);
    }

    const shouldBeRestrictedByTracingBoundingBox = () => {
      const { task } = Store.getState();
      const isVolumeTask = task != null && task.type.tracingType === "volume";
      return !isVolumeTask;
    };
    this.boundingBox = new BoundingBox(
      shouldBeRestrictedByTracingBoundingBox()
        ? getSomeTracing(Store.getState().tracing).boundingBox
        : null,
      this,
    );

    listenToStoreProperty(
      state => getSomeTracing(state.tracing).boundingBox,
      boundingBox => {
        if (shouldBeRestrictedByTracingBoundingBox()) {
          this.boundingBox = new BoundingBox(boundingBox, this);
        }
      },
    );
  }

  initializeWithQueues(pullQueue: PullQueue, pushQueue: PushQueue): void {
    // Due to cyclic references, this method has to be called before the cube is
    // used with the instantiated queues

    this.pullQueue = pullQueue;
    this.pushQueue = pushQueue;
    this.temporalBucketManager = new TemporalBucketManager(this.pullQueue, this.pushQueue);
  }

  getNullBucket(address: Vector4): Bucket {
    if (this.boundingBox.containsBucket(address)) {
      return NULL_BUCKET;
    } else {
      return NULL_BUCKET_OUT_OF_BB;
    }
  }

  isMappingEnabled(): boolean {
    return this.isSegmentation
      ? Store.getState().temporaryConfiguration.activeMapping.isMappingEnabled
      : false;
  }

  getMapping(): ?Mapping {
    return this.isSegmentation
      ? Store.getState().temporaryConfiguration.activeMapping.mapping
      : null;
  }

  shouldHideUnmappedIds(): boolean {
    return this.isSegmentation
      ? Store.getState().temporaryConfiguration.activeMapping.hideUnmappedIds
      : false;
  }

  mapId(idToMap: number): number {
    let mappedId = null;
    const mapping = this.getMapping();
    if (mapping != null && this.isMappingEnabled()) {
      mappedId = mapping[idToMap];
    }
    if (this.shouldHideUnmappedIds() && mappedId == null) {
      mappedId = 0;
    }
    return mappedId != null ? mappedId : idToMap;
  }

  getArbitraryCube(): ArbitraryCubeAdapter {
    return this.arbitraryCube;
  }

  isWithinBounds([x, y, z, zoomStep]: Vector4): boolean {
    if (zoomStep >= this.ZOOM_STEP_COUNT) {
      return false;
    }

    return this.boundingBox.containsBucket([x, y, z, zoomStep]);
  }

  getBucketIndex([x, y, z, zoomStep]: Vector4): ?number {
    // Removed for performance reasons
    // ErrorHandling.assert(this.isWithinBounds([x, y, z, zoomStep]));
    const cube = this.cubes[zoomStep];
    if (cube != null) {
      const { boundary } = cube;
      return x * boundary[2] * boundary[1] + y * boundary[2] + z;
    }
    return null;
  }

  // Either returns the existing bucket or creates a new one. Only returns
  // NULL_BUCKET if the bucket cannot possibly exist, e.g. because it is
  // outside the dataset's bounding box.
  getOrCreateBucket(address: Vector4): Bucket {
    if (!this.isWithinBounds(address)) {
      return this.getNullBucket(address);
    }

    let bucket = this.getBucket(address);
    if (bucket instanceof NullBucket) {
      bucket = this.createBucket(address);
    }

    return bucket;
  }

  // Returns the Bucket object if it exists, or NULL_BUCKET otherwise.
  getBucket(address: Vector4): Bucket {
    if (!this.isWithinBounds(address)) {
      return this.getNullBucket(address);
    }

    const bucketIndex = this.getBucketIndex(address);
    const cube = this.cubes[address[3]];
    if (bucketIndex != null && cube != null) {
      const bucket = cube.data.get(bucketIndex);
      if (bucket != null) {
        return bucket;
      }
    }
    return this.getNullBucket(address);
  }

  createBucket(address: Vector4): Bucket {
    const bucket = new DataBucket(this.elementClass, address, this.temporalBucketManager, this);
    bucket.on({
      bucketLoaded: () => this.trigger("bucketLoaded", address),
    });
    this.addBucketToGarbageCollection(bucket);

    const bucketIndex = this.getBucketIndex(address);
    const cube = this.cubes[address[3]];
    if (bucketIndex != null && cube != null) {
      cube.data.set(bucketIndex, bucket);
    }
    return bucket;
  }

  markBucketsAsUnneeded(): void {
    for (let i = 0; i < this.bucketCount; i++) {
      this.buckets[i].markAsUnneeded();
    }
  }

  addBucketToGarbageCollection(bucket: DataBucket): void {
    if (this.bucketCount >= this.MAXIMUM_BUCKET_COUNT) {
      for (let i = 0; i < 2 * this.bucketCount; i++) {
        this.bucketIterator = ++this.bucketIterator % this.MAXIMUM_BUCKET_COUNT;
        if (this.buckets[this.bucketIterator].shouldCollect()) {
          break;
        }
      }

      if (!this.buckets[this.bucketIterator].shouldCollect()) {
        console.error(
          "A bucket was forcefully garbage-collected. This indicates that too many buckets are currently in RAM.",
        );
      }

      this.collectBucket(this.buckets[this.bucketIterator]);
      this.bucketCount--;
    }

    this.bucketCount++;
    if (this.buckets[this.bucketIterator]) {
      this.buckets[this.bucketIterator].trigger("bucketCollected");
    }
    this.buckets[this.bucketIterator] = bucket;
    this.bucketIterator = ++this.bucketIterator % this.MAXIMUM_BUCKET_COUNT;
  }

  collectAllBuckets(): void {
    for (const bucket of this.buckets) {
      if (bucket != null) {
        this.collectBucket(bucket);
        bucket.trigger("bucketCollected");
      }
    }
    this.buckets = [];
    this.bucketCount = 0;
    this.bucketIterator = 0;
  }

  collectBucket(bucket: DataBucket): void {
    const address = bucket.zoomedAddress;
    const bucketIndex = this.getBucketIndex(address);
    const cube = this.cubes[address[3]];
    if (bucketIndex != null && cube != null) {
      bucket.destroy();
      cube.data.delete(bucketIndex);
    }
  }

  labelTestShape(): void {
    // draw a sphere, centered at (100, 100, 100) with radius 50

    for (let x = 80; x <= 120; x++) {
      for (let y = 80; y <= 120; y++) {
        for (let z = 80; z <= 120; z++) {
          if (
            Math.sqrt((x - 100) * (x - 100) + (y - 100) * (y - 100) + (z - 100) * (z - 100)) <= 20
          ) {
            this.labelVoxelInResolution([x, y, z], 5, 0);
          }
        }
      }
    }

    this.trigger("volumeLabeled");
  }

  labelVoxelsInAllResolutions(
    iterator: VoxelIterator,
    label: number,
    activeCellId?: ?number = null,
  ): void {
    const numberOfResolutions = getResolutions(Store.getState().dataset).length;
    for (let zoomStep = 0; zoomStep < numberOfResolutions; ++zoomStep) {
      while (iterator.hasNext) {
        const voxel = iterator.getNext();
        this.labelVoxelInResolution(voxel, label, zoomStep, activeCellId);
      }
      iterator.reset();
    }
<<<<<<< HEAD
    this.pushQueue.push();
    this.trigger("volumeLabeled");
=======

    this.triggerPushQueue();
>>>>>>> d73b2e54
  }

  labelVoxelInResolution(
    voxel: Vector3,
    label: number,
    zoomStep: number,
    activeCellId: ?number,
  ): void {
    let voxelInCube = true;
    for (let i = 0; i <= 2; i++) {
      voxelInCube = voxelInCube && voxel[i] >= 0 && voxel[i] < this.upperBoundary[i];
    }
    if (voxelInCube) {
      const address = this.positionToZoomedAddress(voxel, zoomStep);
      const bucket = this.getOrCreateBucket(address);
      if (bucket instanceof DataBucket) {
        const voxelIndex = this.getVoxelIndex(voxel, zoomStep);

        let shouldUpdateVoxel = true;
        if (activeCellId != null) {
          const voxelValue = this.getMappedDataValue(voxel, zoomStep);
          shouldUpdateVoxel = activeCellId === voxelValue;
        }

        if (shouldUpdateVoxel) {
          const labelFunc = (data: BucketDataArray): void => {
            data[voxelIndex] = label;
          };
          bucket.label(labelFunc);

          // Push bucket if it's loaded or missing (i.e., not existent on the server),
          // otherwise, TemporalBucketManager will push it once it is available.
          if (bucket.isLoaded() || bucket.isMissing()) {
            this.pushQueue.insert(bucket);
          }
        }
      }
    }
  }

  setBucketData(zoomedAddress: Vector4, data: Uint8Array) {
    const bucket = this.getOrCreateBucket(zoomedAddress);
    if (bucket.type === "null") {
      return;
    }
    bucket.setData(data);
    this.pushQueue.insert(bucket);
  }

  triggerPushQueue() {
    this.pushQueue.push();
    this.trigger("volumeLabeled");
  }

  hasDataAtPositionAndZoomStep(voxel: Vector3, zoomStep: number = 0) {
    return this.getBucket(this.positionToZoomedAddress(voxel, zoomStep)).hasData();
  }

  getDataValue(voxel: Vector3, mapping: ?Mapping, zoomStep: number = 0): number {
    const bucket = this.getBucket(this.positionToZoomedAddress(voxel, zoomStep));
    const voxelIndex = this.getVoxelIndex(voxel, zoomStep);

    if (bucket.hasData()) {
      const data = bucket.getData();
      const dataValue = data[voxelIndex];

      if (mapping) {
        const mappedValue = mapping[dataValue];
        if (mappedValue != null) {
          return mappedValue;
        }
      }

      return dataValue;
    }

    return 0;
  }

  getMappedDataValue(voxel: Vector3, zoomStep: number = 0): number {
    return this.getDataValue(voxel, this.isMappingEnabled() ? this.getMapping() : null, zoomStep);
  }

  getVoxelIndexByVoxelOffset([x, y, z]: Vector3): number {
    return x + y * constants.BUCKET_WIDTH + z * constants.BUCKET_WIDTH ** 2;
  }

  getVoxelIndex(voxel: Vector3, zoomStep: number = 0): number {
    // No `map` for performance reasons
    const voxelOffset = [0, 0, 0];
    const resolution = getResolutions(Store.getState().dataset)[zoomStep];
    for (let i = 0; i < 3; i++) {
      voxelOffset[i] = Math.floor(voxel[i] / resolution[i]) % constants.BUCKET_WIDTH;
    }
    return this.getVoxelIndexByVoxelOffset(voxelOffset);
  }

  positionToZoomedAddress(position: Vector3, zoomStep: number = 0): Vector4 {
    // return the bucket a given voxel lies in
    return globalPositionToBucketPosition(
      position,
      getResolutions(Store.getState().dataset),
      zoomStep,
    );
  }

  positionToBaseAddress(position: Vector3): Vector4 {
    return this.positionToZoomedAddress(position, 0);
  }
}

export default DataCube;<|MERGE_RESOLUTION|>--- conflicted
+++ resolved
@@ -338,13 +338,8 @@
       }
       iterator.reset();
     }
-<<<<<<< HEAD
-    this.pushQueue.push();
-    this.trigger("volumeLabeled");
-=======
 
     this.triggerPushQueue();
->>>>>>> d73b2e54
   }
 
   labelVoxelInResolution(
