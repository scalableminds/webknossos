# Changelog (Unreleased)

All notable (yet unreleased) user-facing changes to WEBKNOSSOS are documented in this file.
See `CHANGELOG.released.md` for the changes which are part of official releases.

The format is based on [Keep a Changelog](http://keepachangelog.com/en/1.0.0/)
and this project adheres to [Calendar Versioning](http://calver.org/) `0Y.0M.MICRO`.
For upgrade instructions, please check the [migration guide](MIGRATIONS.released.md).

## Unreleased
[Commits](https://github.com/scalableminds/webknossos/compare/24.02.3...HEAD)

### Added
- Added support for storing analytics events in the Postgres. [#7594](https://github.com/scalableminds/webknossos/pull/7594) [#7609](https://github.com/scalableminds/webknossos/pull/7609)
- Segment statistics are now available for ND datasets. [#7411](https://github.com/scalableminds/webknossos/pull/7411)
- Added support for uploading N5 and Neuroglancer Precomputed datasets. [#7578](https://github.com/scalableminds/webknossos/pull/7578)
- Webknossos can now open ND Zarr datasets with arbitrary axis orders (not limited to `**xyz` anymore). [#7592](https://github.com/scalableminds/webknossos/pull/7592)
- Added support for skeleton annotations within datasets that have transformed layers. The skeleton nodes will move according to the transforms when rendering a specific layer natively. Also, downloading visible trees can be done by incorporating the current transforms. However, note that the back-end export does not take transforms into account. [#7588](https://github.com/scalableminds/webknossos/pull/7588)
- Added a new "Split from all neighboring segments" feature for the proofreading mode. [#7611](https://github.com/scalableminds/webknossos/pull/7611)
- If storage scan is enabled, the measured used storage is now displayed in the dashboard’s dataset detail view. [#7677](https://github.com/scalableminds/webknossos/pull/7677)
- Prepared support to download full stl meshes via the HTTP api. [#7587](https://github.com/scalableminds/webknossos/pull/7587)
- You can now place segment index files with your on-disk segmentation layers, which makes segment stats available when viewing these segmentations, and also when working on volume annotations based on these segmentation layers. [#7437](https://github.com/scalableminds/webknossos/pull/7437)
- Added an action to delete erroneous, unimported datasets directly from the dashboard. [#7448](https://github.com/scalableminds/webknossos/pull/7448)
- Added support for `window`, `active`, `inverted` keys from the `omero` info in the NGFF metadata. [7685](https://github.com/scalableminds/webknossos/pull/7685)
- Added getSegment function to JavaScript API. Also, createSegmentGroup returns the id of the new group now. [#7694](https://github.com/scalableminds/webknossos/pull/7694)
- Added support for importing N5 datasets without multiscales metadata. [#7664](https://github.com/scalableminds/webknossos/pull/7664)

### Changed
- Datasets stored in WKW format are no longer loaded with memory mapping, reducing memory demands. [#7528](https://github.com/scalableminds/webknossos/pull/7528)
- Content Security Policy (CSP) settings are now relaxed by default. To keep stricter CSP rules, add them to your specific `application.conf`. [#7589](https://github.com/scalableminds/webknossos/pull/7589)
- The state of whether a mapping is active and what exact mapping is now locked to the annotation upon the first volume annotation action to ensure future consistent results. Moreover, while a JSON mapping is active, no volume annotation can be done. [#7549](https://github.com/scalableminds/webknossos/pull/7549)
- WEBKNOSSOS now uses Java 21. [#7599](https://github.com/scalableminds/webknossos/pull/7599)
- Email verification is disabled by default. To enable it, set `webKnossos.user.emailVerification.activated` to `true` in your `application.conf`. [#7620](https://github.com/scalableminds/webknossos/pull/7620) [#7621](https://github.com/scalableminds/webknossos/pull/7621)
- Added more documentation for N5 and Neuroglancer precomputed web upload. [#7622](https://github.com/scalableminds/webknossos/pull/7622)
- Added the config key `webKnossos.user.timeTrackingOnlyWithSignificantChanges`, which when set to `true` will only track time if the user has made significant changes to the annotation. [#7627](https://github.com/scalableminds/webknossos/pull/7627)
- Only display UI elements to launch background jobs if the (worker) backend actually supports them. [#7591](https://github.com/scalableminds/webknossos/pull/7591)
- If the current dataset folder in the dashboard cannot be found (e.g., because somebody else deleted it), the page navigates to the root folder automatically. [#7669](https://github.com/scalableminds/webknossos/pull/7669)
- Voxelytics logs are now stored by organization name, rather than id, in Loki. This is in preparation of the unification of these two concepts. [#7687](https://github.com/scalableminds/webknossos/pull/7687)
- Using a segment index file with a different data type than uint16 will now result in an error. [#7698](https://github.com/scalableminds/webknossos/pull/7698)
<<<<<<< HEAD
- Changed some internal APIs to use spelling dataset instead of dataSet. This requires all connected datastores to be the latest version. [#7690](https://github.com/scalableminds/webknossos/pull/7690)
=======
- Improved performance of JSON mappings in preparation of frontend HDF5 mappings. [#7706](https://github.com/scalableminds/webknossos/pull/7706)
>>>>>>> a0bf3009

### Fixed
- Fixed rare SIGBUS crashes of the datastore module that were caused by memory mapping on unstable file systems. [#7528](https://github.com/scalableminds/webknossos/pull/7528)
- Fixed loading local datasets for organizations that have spaces in their names. [#7593](https://github.com/scalableminds/webknossos/pull/7593)
- Fixed a bug where proofreading annotations would stay black until the next server restart due to expired but cached tokens. [#7598](https://github.com/scalableminds/webknossos/pull/7598)
- Fixed a bug where ad-hoc meshing didn't make use of a segment index, even when it existed. [#7600](https://github.com/scalableminds/webknossos/pull/7600)
- Fixed a bug where importing remote datasets with existing datasource-properties.jsons would not properly register the remote credentials. [#7601](https://github.com/scalableminds/webknossos/pull/7601)
- Fixed a bug in ND volume annotation downloads where the additionalAxes metadata had wrong indices. [#7592](https://github.com/scalableminds/webknossos/pull/7592)
- Fixed a bug in proofreading aka editable mapping annotations where splitting would sometimes give the new id to the selected segment rather than to the split-off one. [#7608](https://github.com/scalableminds/webknossos/pull/7608)
- Fixed small styling errors as a follow-up to the antd v5 upgrade. [#7612](https://github.com/scalableminds/webknossos/pull/7612)
- Fixed that the iOS keyboard automatically showed up when moving through a dataset. [#7660](https://github.com/scalableminds/webknossos/pull/7660)
- Fixed deprecation warnings caused by Antd \<Collapse\> components. [#7610](https://github.com/scalableminds/webknossos/pull/7610)
- Fixed small styling error with a welcome notification for new users on webknossos.org. [#7623](https://github.com/scalableminds/webknossos/pull/7623)
- Fixed that filtering by tags could produce false positives. [#7640](https://github.com/scalableminds/webknossos/pull/7640)
- Fixed a slight offset when creating a node with the mouse. [#7639](https://github.com/scalableminds/webknossos/pull/7639)
- Fixed small styling error with NML drag and drop uploading. [#7641](https://github.com/scalableminds/webknossos/pull/7641)
- Fixed a bug where the annotation list would show teams the annotation is shared with multiple times. [#7659](https://github.com/scalableminds/webknossos/pull/7659)
- Fixed incorrect menu position that could occur sometimes when clicking the ... button next to a segment. [#7680](https://github.com/scalableminds/webknossos/pull/7680)
- Fixed an error in the Loki integration to support Loki 2.9+. [#7684](https://github.com/scalableminds/webknossos/pull/7684)
- Fixed inconsistent style of antd components and odd behavior of dataset/annotation description Markdown input. [#7700](https://github.com/scalableminds/webknossos/pull/7700)

### Removed
- Removed the integration with BrainTracing user databases. [#7693](https://github.com/scalableminds/webknossos/pull/7693)

### Breaking Changes
- Updated antd UI library from version 4.24.15 to 5.13.2. Drop support for nodeJs version <18. [#7522](https://github.com/scalableminds/webknossos/pull/7522)<|MERGE_RESOLUTION|>--- conflicted
+++ resolved
@@ -37,11 +37,8 @@
 - If the current dataset folder in the dashboard cannot be found (e.g., because somebody else deleted it), the page navigates to the root folder automatically. [#7669](https://github.com/scalableminds/webknossos/pull/7669)
 - Voxelytics logs are now stored by organization name, rather than id, in Loki. This is in preparation of the unification of these two concepts. [#7687](https://github.com/scalableminds/webknossos/pull/7687)
 - Using a segment index file with a different data type than uint16 will now result in an error. [#7698](https://github.com/scalableminds/webknossos/pull/7698)
-<<<<<<< HEAD
+- Improved performance of JSON mappings in preparation of frontend HDF5 mappings. [#7706](https://github.com/scalableminds/webknossos/pull/7706)
 - Changed some internal APIs to use spelling dataset instead of dataSet. This requires all connected datastores to be the latest version. [#7690](https://github.com/scalableminds/webknossos/pull/7690)
-=======
-- Improved performance of JSON mappings in preparation of frontend HDF5 mappings. [#7706](https://github.com/scalableminds/webknossos/pull/7706)
->>>>>>> a0bf3009
 
 ### Fixed
 - Fixed rare SIGBUS crashes of the datastore module that were caused by memory mapping on unstable file systems. [#7528](https://github.com/scalableminds/webknossos/pull/7528)
