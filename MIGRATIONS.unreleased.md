# Migration Guide (Unreleased)
All migrations (for unreleased versions) of WEBKNOSSOS are documented in this file.
See `MIGRATIONS.released.md` for the migrations which are part of official releases.

This project adheres to [Calendar Versioning](http://calver.org/) `0Y.0M.MICRO`.
User-facing changes are documented in the [changelog](CHANGELOG.released.md).

## Unreleased
<<<<<<< HEAD
[Commits](https://github.com/scalableminds/webknossos/compare/23.05.2...HEAD)
- FossilDB needs to be opened with new additional column families editableMappingsInfo, editableMappingsAgglomerateToGraph, editableMappingsSegmentToAgglomerate.
- For instances with existing editable mapping (a.k.a supervoxel proofreading) annotations: To keep those annotations alive, a python migration has to be run with access to your tracingstore’s FossilDB. It is recommended to do this during a webknossos downtime to avoid data loss. It needs python 3.8+ and the pip packages installable by `pip install grpcio-tools grpcio-health-checking`. Run it with `python tools/migrate-editable-mappings/migrate-editable-mappings.py -v -w -o localhost:7155`. Omit -o for a faster migration but no access to older versions of the editable mappings. The migration is idempotent.
- The datastore now needs `brotli`. For Debian-based systems, this can be installed with `apt-get install libbrotli1`.
- New FossilDB version 0.1.23 (`master__448` on Dockerhub) is required, compare [FossilDB PR](https://github.com/scalableminds/fossildb/pull/38).
- Support for [webknososs-connect](https://github.com/scalableminds/webknossos-connect) data store servers has been removed. Please remove the database entries for such datastores and the corresponding datasets and annotations. If you need to keep the datasets, consider adding them to a regular datastore using the same name. If the webknossos datastore does not support the dataset format, it may make sense to manually move the datasets to an existing datastore in the database, to avoid breaking foreign key relations. They will then be shown as “no longer available on the datastore”. [#7032](https://github.com/scalableminds/webknossos/pull/7032)
=======
[Commits](https://github.com/scalableminds/webknossos/compare/23.06.0...HEAD)
>>>>>>> a0b11b39

### Postgres Evolutions:<|MERGE_RESOLUTION|>--- conflicted
+++ resolved
@@ -6,15 +6,6 @@
 User-facing changes are documented in the [changelog](CHANGELOG.released.md).
 
 ## Unreleased
-<<<<<<< HEAD
-[Commits](https://github.com/scalableminds/webknossos/compare/23.05.2...HEAD)
-- FossilDB needs to be opened with new additional column families editableMappingsInfo, editableMappingsAgglomerateToGraph, editableMappingsSegmentToAgglomerate.
-- For instances with existing editable mapping (a.k.a supervoxel proofreading) annotations: To keep those annotations alive, a python migration has to be run with access to your tracingstore’s FossilDB. It is recommended to do this during a webknossos downtime to avoid data loss. It needs python 3.8+ and the pip packages installable by `pip install grpcio-tools grpcio-health-checking`. Run it with `python tools/migrate-editable-mappings/migrate-editable-mappings.py -v -w -o localhost:7155`. Omit -o for a faster migration but no access to older versions of the editable mappings. The migration is idempotent.
-- The datastore now needs `brotli`. For Debian-based systems, this can be installed with `apt-get install libbrotli1`.
-- New FossilDB version 0.1.23 (`master__448` on Dockerhub) is required, compare [FossilDB PR](https://github.com/scalableminds/fossildb/pull/38).
 - Support for [webknososs-connect](https://github.com/scalableminds/webknossos-connect) data store servers has been removed. Please remove the database entries for such datastores and the corresponding datasets and annotations. If you need to keep the datasets, consider adding them to a regular datastore using the same name. If the webknossos datastore does not support the dataset format, it may make sense to manually move the datasets to an existing datastore in the database, to avoid breaking foreign key relations. They will then be shown as “no longer available on the datastore”. [#7032](https://github.com/scalableminds/webknossos/pull/7032)
-=======
-[Commits](https://github.com/scalableminds/webknossos/compare/23.06.0...HEAD)
->>>>>>> a0b11b39
 
 ### Postgres Evolutions: