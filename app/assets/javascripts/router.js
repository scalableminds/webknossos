/**
 * router.js
 * @flow weak
 */

// Remove these linting rules after refactoring
/* eslint-disable global-require, import/no-dynamic-require, no-param-reassign */

import $ from "jquery";
import _ from "lodash";
import { ControlModeEnum } from "oxalis/constants";
import { SkeletonTracingTypeTracingEnum } from "oxalis/store";
import BaseRouter from "libs/base_router";
import ReactBackboneWrapper from "libs/react_backbone_wrapper";
import PaginationCollection from "admin/models/pagination_collection";
import Model from "oxalis/model";

// #####
// This Router contains all the routes for views that have been
// refactored to Backbone.View yet. All other routes, that require HTML to be
// delivered by the Server are handled by the NonBackboneRouter.
// #####
class Router extends BaseRouter {
  static initClass() {
    this.prototype.routes = {
      "/users": "users",
      "/teams": "teams",
      "/statistics": "statistics",
      "/tasks/create": "taskCreate",
      "/tasks/:id/edit": "taskEdit",
      "/projects": "projects",
      "/projects/create": "projectCreate",
      "/projects/:name/tasks": "projectTasks",
      "/projects/:id/edit": "projectEdit",
      "/annotations/:type/:id(/readOnly)": "tracingView",
      "/datasets/:id/view": "tracingViewPublic",
      "/dashboard": "dashboard",
      "/datasets": "dashboard",
      "/datasets/upload": "datasetAdd",
      "/datasets/:id/edit": "datasetEdit",
      "/users/:id/details": "dashboard",
      "/taskTypes": "taskTypes",
      "/taskTypes/create": "taskTypesCreate",
      "/taskTypes/:id/edit": "taskTypesCreate",
      "/taskTypes/:id/tasks": "taskTypesTasks",
      "/scripts": "scripts",
      "/scripts/create": "scriptsCreate",
      "/scripts/:id/edit": "scriptsCreate",
      "/spotlight": "spotlight",
      "/tasks/overview": "taskOverview",
      "/admin/taskTypes": "hideLoadingSpinner",
      "/workload": "workload",
      "/tasks": "taskQuery",
    };
  }

  constructor(...args) {
    super(...args);
    this.$loadingSpinner = $("#loader");
    this.$mainContainer = $("#main-container");
    this.initialize();
  }

  showLoadingSpinner() {
    this.$loadingSpinner.removeClass("hidden");
  }

  hideLoadingSpinner() {
    this.$loadingSpinner.addClass("hidden");
  }

  tracingView(type, id) {
    // Webpack `require` doesn't work with inline arrow functions
    const callback = (TracingLayoutView) => {
      TracingLayoutView = TracingLayoutView.default;

<<<<<<< HEAD
      // view.forcePageReload = true;
      render(
        <TracingLayoutView
          initialTracingType={type}
          initialTracingId={id}
          initialControlmode={ControlModeEnum.TRACE} />,
        this.$mainContainer[0]
      );
=======
      const view = new ReactBackboneWrapper(TracingLayoutView);
      view.forcePageReload = true;
      this.changeView(view);
>>>>>>> 9bee03d5
    };
    require(["oxalis/view/tracing_layout_view"], callback);
  }

  tracingViewPublic(id) {
    // Webpack `require` doesn't work with inline arrow functions
    const callback = (TracingLayoutView) => {
      TracingLayoutView = TracingLayoutView.default;

<<<<<<< HEAD
      // view.forcePageReload = true;
      render(
        <TracingLayoutView
          initialTracingType={SkeletonTracingTypeTracingEnum.View}
          initialTracingId={id}
          initialControlmode={ControlModeEnum.VIEW} />,
        this.$mainContainer[0]
      );
=======
      const view = new ReactBackboneWrapper(TracingLayoutView);
      view.forcePageReload = true;
      this.changeView(view);
>>>>>>> 9bee03d5
    };
    require(["oxalis/view/tracing_layout_view"], callback);
  }


  projects() {
    this.showWithPagination("ProjectListView", "ProjectCollection", { addButtonText: "Create New Project" });
  }


  projectCreate() {
    // Webpack `require` doesn't work with inline arrow functions
    const callback = (ProjectCreateView, ProjectModel) => {
      ProjectCreateView = ProjectCreateView.default;
      ProjectModel = ProjectModel.default;

      const model = new ProjectModel();
      const view = new ProjectCreateView({ model });

      this.changeView(view);
      this.hideLoadingSpinner();
    };
    require(["admin/views/project/project_create_view", "admin/models/project/project_model"], callback);
  }


  projectEdit(projectName) {
    // Webpack `require` doesn't work with inline arrow functions
    const callback = (ProjectEditView, ProjectModel) => {
      ProjectEditView = ProjectEditView.default;
      ProjectModel = ProjectModel.default;

      const model = new ProjectModel({ name: projectName });
      const view = new ProjectEditView({ model });

      this.listenTo(model, "sync", () => {
        this.changeView(view);
        this.hideLoadingSpinner();
      });
    };
    require(["admin/views/project/project_edit_view", "admin/models/project/project_model"], callback);
  }


  statistics() {
    // Webpack `require` doesn't work with inline arrow functions
    const callback = (StatisticsView, TimeStatisticModel) => {
      StatisticsView = StatisticsView.default;
      TimeStatisticModel = TimeStatisticModel.default;

      const model = new TimeStatisticModel();
      const view = new StatisticsView({ model });

      this.changeView(view);
      this.listenTo(model, "sync", () => this.hideLoadingSpinner());
    };
    require(["admin/views/statistic/statistic_view", "admin/models/statistic/time_statistic_model"], callback);
  }


  datasetAdd() {
    // Webpack `require` doesn't work with inline arrow functions
    const callback = (DatasetAddView) => {
      DatasetAddView = DatasetAddView.default;

      const view = new DatasetAddView();

      this.changeView(view);
      this.hideLoadingSpinner();
    };
    require(["admin/views/dataset/dataset_add_view"], callback);
  }


  datasetEdit(datasetID) {
    // Webpack `require` doesn't work with inline arrow functions
    const callback = (DatasetEditView, DatasetModel) => {
      DatasetEditView = DatasetEditView.default;
      DatasetModel = DatasetModel.default;

      const model = new DatasetModel({ name: datasetID });
      const view = new DatasetEditView({ model });

      this.listenTo(model, "sync", () => {
        this.changeView(view);
        this.hideLoadingSpinner();
      });
    };
    require(["admin/views/dataset/dataset_edit_view", "admin/models/dataset/dataset_model"], callback);
  }


  users() {
    this.showWithPagination("UserListView", "UserCollection", {});
  }


  teams() {
    this.showWithPagination("TeamListView", "TeamCollection", { addButtonText: "Add New Team" });
  }


  taskQuery() {
    // Webpack `require` doesn't work with inline arrow functions
    const callback = (TaskQueryView) => {
      TaskQueryView = TaskQueryView.default;

      const view = new TaskQueryView();
      this.changeView(view);
    };
    require(["admin/views/task/task_query_view"], callback);
  }


  projectTasks(projectName) {
    this.showWithPagination("TaskListView", "TaskCollection", { projectName, addButtonText: "Create New Task" });
  }


  taskTypesTasks(taskTypeId) {
    this.showWithPagination("TaskListView", "TaskCollection", { taskTypeId, addButtonText: "Create New Task" });
  }


  workload() {
    this.showWithPagination("WorkloadListView", "WorkloadCollection");
  }


  taskTypes() {
    this.showWithPagination("TaskTypeListView", "TaskTypeCollection", { addButtonText: "Create New TaskType" });
  }

  scripts() {
    this.showWithPagination("ScriptListView", "ScriptCollection", { addButtonText: "Create New Script" });
  }


  /**
   * Load layout view that shows task-creation subviews
   */
  taskCreate() {
    // Webpack `require` doesn't work with inline arrow functions
    const callback = (TaskCreateView, TaskModel) => {
      TaskCreateView = TaskCreateView.default;
      TaskModel = TaskModel.default;

      const model = new TaskModel();
      const view = new TaskCreateView({ model });

      this.changeView(view);
      this.hideLoadingSpinner();
    };
    require(["admin/views/task/task_create_view", "admin/models/task/task_model"], callback);
  }

  /**
   * Load item view which displays an editable task.
   */
  taskEdit(taskID) {
    // Webpack `require` doesn't work with inline arrow functions
    const callback = (TaskCreateFromView, TaskModel) => {
      TaskCreateFromView = TaskCreateFromView.default;
      TaskModel = TaskModel.default;

      const model = new TaskModel({ id: taskID });
      const view = new TaskCreateFromView({ model, type: "from_form" });

      this.changeView(view);
      this.hideLoadingSpinner();
    };
    require(["admin/views/task/task_create_subviews/task_create_from_view", "admin/models/task/task_model"], callback);
  }


  taskTypesCreate(taskTypeId) {
    // Webpack `require` doesn't work with inline arrow functions
    const callback = (TaskTypeCreateView, TaskTypeModel) => {
      TaskTypeCreateView = TaskTypeCreateView.default;
      TaskTypeModel = TaskTypeModel.default;

      const model = new TaskTypeModel({ id: taskTypeId });
      const view = new TaskTypeCreateView({ model });
      this.changeView(view);
      this.hideLoadingSpinner();
    };
    require(["admin/views/tasktype/task_type_create_view", "admin/models/tasktype/task_type_model"], callback);
  }

  scriptsCreate(scriptId) {
    // Webpack `require` doesn't work with inline arrow functions
    const callback = (ScriptCreateView, ScriptModel) => {
      ScriptCreateView = ScriptCreateView.default;
      ScriptModel = ScriptModel.default;

      const model = new ScriptModel({ id: scriptId });
      const view = new ScriptCreateView({ model });
      this.changeView(view);
      this.hideLoadingSpinner();
    };
    require(["admin/views/scripts/script_create_view", "admin/models/scripts/script_model"], callback);
  }

  dashboard(userID) {
    // Webpack `require` doesn't work with inline arrow functions
    const callback = (DashboardView, UserModel) => {
      DashboardView = DashboardView.default;
      UserModel = UserModel.default;

      const isAdminView = userID !== null;

      const model = new UserModel({ id: userID });
      const view = new DashboardView({ model, isAdminView, userID });

      this.listenTo(model, "sync", () => {
        this.changeView(view);
        this.hideLoadingSpinner();
      });

      model.fetch();
    };
    require(["dashboard/views/dashboard_view", "dashboard/models/user_model"], callback);
  }


  spotlight() {
    // Webpack `require` doesn't work with inline arrow functions
    const callback = (SpotlightView, DatasetCollection) => {
      SpotlightView = SpotlightView.default;
      DatasetCollection = DatasetCollection.default;

      const collection = new DatasetCollection();
      const paginatedCollection = new PaginationCollection([], { fullCollection: collection });
      const view = new SpotlightView({ collection: paginatedCollection });

      this.changeView(view);
      this.listenTo(collection, "sync", this.hideLoadingSpinner);
    };
    require(["dashboard/views/spotlight/spotlight_view", "admin/models/dataset/dataset_collection"], callback);
  }


  taskOverview() {
    // Webpack `require` doesn't work with inline arrow functions
    const callback = (TaskOverviewView, TaskOverviewCollection) => {
      TaskOverviewView = TaskOverviewView.default;
      TaskOverviewCollection = TaskOverviewCollection.default;

      const collection = new TaskOverviewCollection();
      const view = new TaskOverviewView({ collection });

      this.changeView(view);
      this.listenTo(collection, "sync", this.hideLoadingSpinner);
    };
    require(["admin/views/task/task_overview_view", "admin/models/task/task_overview_collection"], callback);
  }


  showWithPagination(view, collection, options = {}) {
    _.defaults(options, { addButtonText: null });

    // Webpack `require` doesn't work with inline arrow functions
    const callback = (admin) => {
      collection = new admin[collection](null, options);
      const paginatedCollection = new PaginationCollection([], { fullCollection: collection });
      view = new admin[view]({ collection: paginatedCollection });
      const paginationView = new admin.PaginationView({ collection: paginatedCollection, addButtonText: options.addButtonText });

      this.changeView(paginationView, view);
      this.listenTo(collection, "sync", () => this.hideLoadingSpinner());
    };
    require(["admin/admin"], callback);
  }

  changeView(...views) {
    if (_.isEqual(this.activeViews, views)) {
      return;
    }

    // Add new views
    this.activeViews = views;
    for (const view of views) {
      this.$mainContainer.append(view.render().el);
    }

    // Google Analytics
    if (typeof window.ga !== "undefined" && window.ga !== null) {
      window.ga("send", "pageview", location.pathname);
    }
  }
}
Router.initClass();


export default Router;<|MERGE_RESOLUTION|>--- conflicted
+++ resolved
@@ -74,20 +74,13 @@
     const callback = (TracingLayoutView) => {
       TracingLayoutView = TracingLayoutView.default;
 
-<<<<<<< HEAD
-      // view.forcePageReload = true;
-      render(
-        <TracingLayoutView
-          initialTracingType={type}
-          initialTracingId={id}
-          initialControlmode={ControlModeEnum.TRACE} />,
-        this.$mainContainer[0]
-      );
-=======
-      const view = new ReactBackboneWrapper(TracingLayoutView);
+      const view = new ReactBackboneWrapper(TracingLayoutView, {
+        initialTracingType: type,
+        initialTracingId: id,
+        initialControlmode: ControlModeEnum.TRACE
+      });
       view.forcePageReload = true;
       this.changeView(view);
->>>>>>> 9bee03d5
     };
     require(["oxalis/view/tracing_layout_view"], callback);
   }
@@ -97,20 +90,13 @@
     const callback = (TracingLayoutView) => {
       TracingLayoutView = TracingLayoutView.default;
 
-<<<<<<< HEAD
-      // view.forcePageReload = true;
-      render(
-        <TracingLayoutView
-          initialTracingType={SkeletonTracingTypeTracingEnum.View}
-          initialTracingId={id}
-          initialControlmode={ControlModeEnum.VIEW} />,
-        this.$mainContainer[0]
-      );
-=======
-      const view = new ReactBackboneWrapper(TracingLayoutView);
+      const view = new ReactBackboneWrapper(TracingLayoutView, {
+        initialTracingType: SkeletonTracingTypeTracingEnum.View,
+        initialTracingId: id,
+        initialControlmode: ControlModeEnum.VIEW,
+      });
       view.forcePageReload = true;
       this.changeView(view);
->>>>>>> 9bee03d5
     };
     require(["oxalis/view/tracing_layout_view"], callback);
   }
