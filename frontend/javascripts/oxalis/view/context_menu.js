// @flow
import React, { useEffect } from "react";
import { Menu, notification, Divider, Tooltip } from "antd";
import { CopyOutlined } from "@ant-design/icons";
import { AnnotationToolEnum } from "oxalis/constants";
import type { Vector3, OrthoView } from "oxalis/constants";
import type { OxalisState, SkeletonTracing, VolumeTracing } from "oxalis/store";
import type { APIDataset, APIDataLayer } from "types/api_flow_types";
import type { Dispatch } from "redux";
import { connect } from "react-redux";
import { V3 } from "libs/mjs";
import {
  deleteEdgeAction,
  mergeTreesAction,
  deleteNodeAction,
  setActiveNodeAction,
  createTreeAction,
  setTreeVisibilityAction,
} from "oxalis/model/actions/skeletontracing_actions";
import { setWaypoint } from "oxalis/controller/combinations/skeleton_handlers";
import {
  getCellFromGlobalPosition,
  handlePickCellFromGlobalPosition,
  handleFloodFillFromGlobalPosition,
} from "oxalis/controller/combinations/volume_handlers";
import {
  loadMeshFromFile,
  maybeFetchMeshFiles,
} from "oxalis/view/right-border-tabs/meshes_view_helper";
import Model from "oxalis/model";
import api from "oxalis/api/internal_api";
import Toast from "libs/toast";
import Clipboard from "clipboard-js";
import messages from "messages";
import { getSegmentationLayer } from "oxalis/model/accessors/dataset_accessor";
import { getNodeAndTree, findTreeByNodeId } from "oxalis/model/accessors/skeletontracing_accessor";
import { formatNumberToLength, formatLengthAsVx } from "libs/format_utils";
import { roundTo } from "libs/utils";
import Shortcut from "libs/shortcut_component";
import { getRequestLogZoomStep } from "oxalis/model/accessors/flycam_accessor";

/* eslint-disable react/no-unused-prop-types */
// The newest eslint version thinks the props listed below aren't used.
type OwnProps = {|
  contextMenuPosition: [number, number],
  clickedNodeId: ?number,
  globalPosition: Vector3,
  viewport: OrthoView,
  hideContextMenu: () => void,
|};

type DispatchProps = {|
  deleteEdge: (number, number) => void,
  mergeTrees: (number, number) => void,
  deleteNode: (number, number) => void,
  setActiveNode: number => void,
  hideTree: number => void,
  createTree: () => void,
|};

type StateProps = {|
  skeletonTracing: ?SkeletonTracing,
  datasetScale: Vector3,
  segmentationLayer: ?APIDataLayer,
  dataset: APIDataset,
  zoomStep: number,
  currentMeshFile: ?string,
  volumeTracing: ?VolumeTracing,
  isSkeletonToolActive: boolean,
|};

/* eslint-enable react/no-unused-prop-types */

type Props = {| ...OwnProps, ...StateProps, ...DispatchProps |};
type NodeContextMenuOptionsProps = {| ...Props, clickedNodeId: number |};
type NoNodeContextMenuProps = {|
  ...Props,
  cellIdAtPosition: number,
  isSkeletonToolActive: boolean,
|};

function copyIconWithTooltip(value: string | number, title: string) {
  return (
    <Tooltip title={title}>
      <CopyOutlined
        style={{ margin: "0 0 0 5px" }}
        onClick={async () => {
          await Clipboard.copy(value);
          Toast.success(`"${value}" copied to clipboard`);
        }}
      />
    </Tooltip>
  );
}

function measureAndShowLengthBetweenNodes(sourceNodeId: number, targetNodeId: number) {
  const [lengthNm, lengthVx] = api.tracing.measurePathLengthBetweenNodes(
    sourceNodeId,
    targetNodeId,
  );
  notification.open({
    message: `The shortest path length between the nodes is ${formatNumberToLength(
      lengthNm,
    )} (${formatLengthAsVx(lengthVx)}).`,
    icon: <i className="fas fa-ruler" />,
  });
}

function measureAndShowFullTreeLength(treeId: number, treeName: string) {
  const [lengthInNm, lengthInVx] = api.tracing.measureTreeLength(treeId);
  notification.open({
    message: messages["tracing.tree_length_notification"](
      treeName,
      formatNumberToLength(lengthInNm),
      formatLengthAsVx(lengthInVx),
    ),
    icon: <i className="fas fa-ruler" />,
  });
}

function getMaybeHoveredCellMenuItem(globalPosition: Vector3) {
  const hoveredCellInfo = Model.getHoveredCellId(globalPosition);
  if (!hoveredCellInfo) {
    return null;
  }
  const cellIdAsString = hoveredCellInfo.isMapped
    ? `${hoveredCellInfo.id} (mapped)`
    : hoveredCellInfo.id;

  return (
    <div className="node-context-menu-item">
      <i className="fas fa-ruler" /> Hovered Segment: {cellIdAsString}
      {copyIconWithTooltip(
        hoveredCellInfo.id,
        `Copy ${hoveredCellInfo.isMapped ? "mapped" : ""} segment id`,
      )}
    </div>
  );
}

function NodeContextMenuOptions({
  skeletonTracing,
  clickedNodeId,
  hideContextMenu,
  deleteEdge,
  mergeTrees,
  deleteNode,
  setActiveNode,
  hideTree,
}: NodeContextMenuOptionsProps) {
  if (skeletonTracing == null) {
    return null;
  }
  const { activeTreeId, trees, activeNodeId } = skeletonTracing;
  const clickedTree = findTreeByNodeId(trees, clickedNodeId).get();
  const areInSameTree = activeTreeId === clickedTree.treeId;
  const isTheSameNode = activeNodeId === clickedNodeId;
  let areNodesConnected = false;
  if (areInSameTree && !isTheSameNode && activeNodeId != null) {
    const activeTreeEdges = clickedTree.edges.getEdgesForNode(activeNodeId);
    areNodesConnected = activeTreeEdges.some(
      edge => edge.source === clickedNodeId || edge.target === clickedNodeId,
    );
  }
  return (
    <Menu onClick={hideContextMenu} style={{ borderRadius: 6 }} mode="vertical">
      <Menu.Item
        className="node-context-menu-item"
        key="set-node-active"
        disabled={isTheSameNode}
        onClick={() => setActiveNode(clickedNodeId)}
      >
        Select this Node
      </Menu.Item>
      <Menu.Item
        className="node-context-menu-item"
        key="merge-trees"
        disabled={areInSameTree}
        onClick={() => (activeNodeId != null ? mergeTrees(clickedNodeId, activeNodeId) : null)}
      >
        Create Edge & Merge with this Tree
      </Menu.Item>
      <Menu.Item
        className="node-context-menu-item"
        key="delete-edge"
        disabled={!areNodesConnected}
        onClick={() => (activeNodeId != null ? deleteEdge(activeNodeId, clickedNodeId) : null)}
      >
        Delete Edge to this Node
      </Menu.Item>
      <Menu.Item
        className="node-context-menu-item"
        key="delete-node"
        onClick={() => deleteNode(clickedNodeId, clickedTree.treeId)}
      >
        Delete this Node
      </Menu.Item>
      <Menu.Item
        className="node-context-menu-item"
        key="measure-node-path-length"
        disabled={activeNodeId == null || !areInSameTree || isTheSameNode}
        onClick={() =>
          activeNodeId != null
            ? measureAndShowLengthBetweenNodes(activeNodeId, clickedNodeId)
            : null
        }
      >
        Path Length to this Node
      </Menu.Item>
      <Menu.Item
        className="node-context-menu-item"
        key="measure-whole-tree-length"
        onClick={() => measureAndShowFullTreeLength(clickedTree.treeId, clickedTree.name)}
      >
        Path Length of this Tree
      </Menu.Item>
      <Menu.Item
        className="node-context-menu-item"
        key="hide-tree"
        onClick={() => hideTree(clickedTree.treeId)}
      >
        Hide this Tree
      </Menu.Item>
    </Menu>
  );
}

function NoNodeContextMenuOptions({
  skeletonTracing,
  volumeTracing,
  isSkeletonToolActive,
  hideContextMenu,
  globalPosition,
  viewport,
  createTree,
  cellIdAtPosition,
  segmentationLayer,
  dataset,
  zoomStep,
  currentMeshFile,
}: NoNodeContextMenuProps) {
  useEffect(() => {
    (async () => {
      await maybeFetchMeshFiles(segmentationLayer, dataset, false);
    })();
  }, []);

  const loadMesh = async () => {
    if (!currentMeshFile) return;

    if (segmentationLayer) {
      const layer = Model.getSegmentationLayer();
      if (!layer) {
        throw new Error("No segmentation layer found");
      }
      const segmentationCube = layer.cube;
      const id = segmentationCube.getDataValue(globalPosition, null, zoomStep);

      await loadMeshFromFile(id, globalPosition, currentMeshFile, segmentationLayer, dataset);
    }
  };

  const skeletonActions =
    skeletonTracing != null
      ? [
          <Menu.Item
            className="node-context-menu-item"
            key="create-node"
            onClick={() => setWaypoint(globalPosition, viewport, false)}
          >
            Create Node here
          </Menu.Item>,
          <Menu.Item
            className="node-context-menu-item"
            key="create-node-with-tree"
            onClick={() => {
              createTree();
              setWaypoint(globalPosition, viewport, false);
            }}
          >
            Create new Tree here
          </Menu.Item>,
        ]
      : [];

  const loadMeshItem = (
    <Menu.Item
      className="node-context-menu-item"
      key="load-mesh-file"
      onClick={loadMesh}
      disabled={!currentMeshFile}
    >
      Load Precomputed Mesh
    </Menu.Item>
  );
  const nonSkeletonActions =
    volumeTracing != null
      ? [
          // Segment 0 cannot/shouldn't be made active (as this
          // would be an eraser effectively).
          cellIdAtPosition > 0 ? (
            <Menu.Item
              className="node-context-menu-item"
              key="select-cell"
              onClick={() => handlePickCellFromGlobalPosition(globalPosition)}
            >
              Select Segment ({cellIdAtPosition})
            </Menu.Item>
          ) : null,
<<<<<<< HEAD
          loadMeshItem,
=======
>>>>>>> caa002e7
          <Menu.Item
            className="node-context-menu-item"
            key="fill-cell"
            onClick={() => handleFloodFillFromGlobalPosition(globalPosition, viewport)}
          >
            Fill Segment (flood-fill region)
          </Menu.Item>,
        ]
<<<<<<< HEAD
      : [loadMeshItem];
=======
      : [];
  if (volumeTracing == null && segmentationLayer != null)
    // There is no volume tracing, but there's a segmentation layer.
    nonSkeletonActions.push(
      <Menu.Item
        className="node-context-menu-item"
        key="load-mesh-file"
        onClick={loadMesh}
        disabled={!currentMeshFile}
      >
        Load Precomputed Mesh
      </Menu.Item>,
    );
>>>>>>> caa002e7

  const allActions = isSkeletonToolActive
    ? skeletonActions.concat(nonSkeletonActions)
    : nonSkeletonActions.concat(skeletonActions);

  if (allActions.length === 0) {
    return null;
  }

  return (
    <Menu onClick={hideContextMenu} style={{ borderRadius: 6 }} mode="vertical">
      {allActions}
    </Menu>
  );
}

function ContextMenu(props: Props) {
  const inputRef = React.useRef(null);

  React.useEffect(() => {
    if (inputRef.current != null) {
      inputRef.current.focus();
    }
  }, [inputRef.current]);

  const {
    skeletonTracing,
    isSkeletonToolActive,
    clickedNodeId,
    contextMenuPosition,
    hideContextMenu,
    datasetScale,
    globalPosition,
  } = props;
  const activeTreeId = skeletonTracing != null ? skeletonTracing.activeTreeId : null;
  const activeNodeId = skeletonTracing != null ? skeletonTracing.activeNodeId : null;

  let nodeContextMenuTree = null;
  let nodeContextMenuNode = null;
  if (skeletonTracing != null && clickedNodeId != null) {
    getNodeAndTree(skeletonTracing, clickedNodeId).map(([tree, node]) => {
      nodeContextMenuNode = node;
      nodeContextMenuTree = tree;
    });
  }
  const positionToMeasureDistanceTo =
    nodeContextMenuNode != null ? nodeContextMenuNode.position : globalPosition;
  const activeNode =
    activeNodeId != null && skeletonTracing != null
      ? getNodeAndTree(skeletonTracing, activeNodeId, activeTreeId).get()[1]
      : null;
  const distanceToSelection =
    activeNode != null
      ? [
          formatNumberToLength(
            V3.scaledDist(activeNode.position, positionToMeasureDistanceTo, datasetScale),
          ),
          formatLengthAsVx(V3.length(V3.sub(activeNode.position, positionToMeasureDistanceTo))),
        ]
      : null;
  const nodePositionAsString =
    nodeContextMenuNode != null
      ? nodeContextMenuNode.position.map(value => roundTo(value, 2)).join(", ")
      : "";

  const cellIdAtPosition = getCellFromGlobalPosition(globalPosition);

  const infoRows = [];

  if (clickedNodeId != null && nodeContextMenuTree != null) {
    infoRows.push(
      <div key="nodeInfo" className="node-context-menu-item">
        Node with Id {clickedNodeId} in Tree {nodeContextMenuTree.treeId}
      </div>,
    );
  }
  if (nodeContextMenuNode != null) {
    infoRows.push(
      <div key="positionInfo" className="node-context-menu-item">
        Position: {nodePositionAsString}
        {copyIconWithTooltip(nodePositionAsString, "Copy node position")}
      </div>,
    );
  }

  if (distanceToSelection != null) {
    infoRows.push(
      <div key="distanceInfo" className="node-context-menu-item">
        <i className="fas fa-ruler" /> {distanceToSelection[0]} ({distanceToSelection[1]}) to this{" "}
        {clickedNodeId != null ? "Node" : "Position"}
        {copyIconWithTooltip(distanceToSelection[0], "Copy the distance")}
      </div>,
    );
  }

  if (cellIdAtPosition > 0) {
    infoRows.push(
      <div key="copy-cell" className="node-context-menu-item">
        <div className="cell-context-icon" alt="Segment Icon" />
        Segment ID: {cellIdAtPosition} {copyIconWithTooltip(cellIdAtPosition, "Copy Segment ID")}
      </div>,
    );
  }

  const maybeHoveredCellMenuItem = getMaybeHoveredCellMenuItem(globalPosition);
  if (!maybeHoveredCellMenuItem) {
    infoRows.push(maybeHoveredCellMenuItem);
  }

  return (
    <React.Fragment>
      <div
        style={{
          position: "absolute",
          left: contextMenuPosition[0],
          top: contextMenuPosition[1],
        }}
        className="node-context-menu"
        tabIndex={-1}
        onBlur={hideContextMenu}
        ref={inputRef}
      >
        <Shortcut supportInputElements keys="escape" onTrigger={hideContextMenu} />
        {clickedNodeId != null
          ? NodeContextMenuOptions({ ...props, clickedNodeId })
          : NoNodeContextMenuOptions({ isSkeletonToolActive, cellIdAtPosition, ...props })}

        <Divider className="hide-if-first hide-if-last" style={{ margin: "4px 0px" }} />
        {infoRows}
      </div>
    </React.Fragment>
  );
}

const mapDispatchToProps = (dispatch: Dispatch<*>) => ({
  deleteEdge(firstNodeId: number, secondNodeId: number) {
    dispatch(deleteEdgeAction(firstNodeId, secondNodeId));
  },
  mergeTrees(sourceNodeId: number, targetNodeId: number) {
    dispatch(mergeTreesAction(sourceNodeId, targetNodeId));
  },
  deleteNode(nodeId: number, treeId: number) {
    dispatch(deleteNodeAction(nodeId, treeId));
  },
  setActiveNode(nodeId: number) {
    dispatch(setActiveNodeAction(nodeId));
  },
  hideTree(treeId: number) {
    dispatch(setTreeVisibilityAction(treeId, false));
  },
  createTree() {
    dispatch(createTreeAction());
  },
});

function mapStateToProps(state: OxalisState): StateProps {
  return {
    skeletonTracing: state.tracing.skeleton,
    volumeTracing: state.tracing.volume,
    datasetScale: state.dataset.dataSource.scale,
    isSkeletonToolActive: state.uiInformation.activeTool === AnnotationToolEnum.SKELETON,
    dataset: state.dataset,
    segmentationLayer: getSegmentationLayer(state.dataset),
    zoomStep: getRequestLogZoomStep(state),
    currentMeshFile: state.currentMeshFile,
  };
}

export default connect<Props, OwnProps, _, _, _, _>(
  mapStateToProps,
  mapDispatchToProps,
)(ContextMenu);<|MERGE_RESOLUTION|>--- conflicted
+++ resolved
@@ -26,6 +26,7 @@
 import {
   loadMeshFromFile,
   maybeFetchMeshFiles,
+  getIdForPosition,
 } from "oxalis/view/right-border-tabs/meshes_view_helper";
 import Model from "oxalis/model";
 import api from "oxalis/api/internal_api";
@@ -36,6 +37,7 @@
 import { getNodeAndTree, findTreeByNodeId } from "oxalis/model/accessors/skeletontracing_accessor";
 import { formatNumberToLength, formatLengthAsVx } from "libs/format_utils";
 import { roundTo } from "libs/utils";
+
 import Shortcut from "libs/shortcut_component";
 import { getRequestLogZoomStep } from "oxalis/model/accessors/flycam_accessor";
 
@@ -236,7 +238,6 @@
   cellIdAtPosition,
   segmentationLayer,
   dataset,
-  zoomStep,
   currentMeshFile,
 }: NoNodeContextMenuProps) {
   useEffect(() => {
@@ -249,13 +250,11 @@
     if (!currentMeshFile) return;
 
     if (segmentationLayer) {
-      const layer = Model.getSegmentationLayer();
-      if (!layer) {
-        throw new Error("No segmentation layer found");
+      const id = getIdForPosition(globalPosition);
+      if (id === 0) {
+        Toast.info("No segment found at the clicked position");
+        return;
       }
-      const segmentationCube = layer.cube;
-      const id = segmentationCube.getDataValue(globalPosition, null, zoomStep);
-
       await loadMeshFromFile(id, globalPosition, currentMeshFile, segmentationLayer, dataset);
     }
   };
@@ -307,10 +306,7 @@
               Select Segment ({cellIdAtPosition})
             </Menu.Item>
           ) : null,
-<<<<<<< HEAD
           loadMeshItem,
-=======
->>>>>>> caa002e7
           <Menu.Item
             className="node-context-menu-item"
             key="fill-cell"
@@ -319,23 +315,10 @@
             Fill Segment (flood-fill region)
           </Menu.Item>,
         ]
-<<<<<<< HEAD
-      : [loadMeshItem];
-=======
       : [];
-  if (volumeTracing == null && segmentationLayer != null)
-    // There is no volume tracing, but there's a segmentation layer.
-    nonSkeletonActions.push(
-      <Menu.Item
-        className="node-context-menu-item"
-        key="load-mesh-file"
-        onClick={loadMesh}
-        disabled={!currentMeshFile}
-      >
-        Load Precomputed Mesh
-      </Menu.Item>,
-    );
->>>>>>> caa002e7
+  if (volumeTracing == null && segmentationLayer != null) {
+    nonSkeletonActions.push(loadMeshItem);
+  }
 
   const allActions = isSkeletonToolActive
     ? skeletonActions.concat(nonSkeletonActions)
