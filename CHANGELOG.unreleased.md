--- conflicted
+++ resolved
@@ -27,11 +27,8 @@
 - Fixed a bug where NMLs with huge tree IDs uploaded via back-end produced broken annotations. [#5484](https://github.com/scalableminds/webknossos/pull/5484)
 - Fixed a bug where the upload of multiple NMLs failed if some of them have an organization attribute and others don’t. [#5483](https://github.com/scalableminds/webknossos/pull/5483)
 - Fixed a bug in the application of agglomerate files where the `cumsum.json` was not used correctly. [#5499](https://github.com/scalableminds/webknossos/pull/5499)
-<<<<<<< HEAD
 - Improve loading of precomputed meshes and fix some issues (e.g., deleting a mesh which was still being loaded) could produce an invalid state. [#5519](https://github.com/scalableminds/webknossos/issues/5519)
-=======
 - Fixed an innocuous error toast when opening the dataset import view. [#5526](https://github.com/scalableminds/webknossos/pull/5526)
->>>>>>> b3316c8c
 
 ### Removed
 - Removed the button to load or refresh the isosurface of the centered cell from the 3D view. Instead, this action can be triggered from the "Meshes" tab. [#5440](https://github.com/scalableminds/webknossos/pull/5440)
