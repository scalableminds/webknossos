--- conflicted
+++ resolved
@@ -666,19 +666,6 @@
       }
     }
 
-<<<<<<< HEAD
-    if (layerState.connectomeInfo != null) {
-      const { connectomeName, agglomerateIdsToImport } = layerState.connectomeInfo;
-
-      Store.dispatch(updateCurrentConnectomeFileAction(effectiveLayerName, connectomeName));
-
-      if (agglomerateIdsToImport != null) {
-        Store.dispatch(
-          setActiveConnectomeAgglomerateIdsAction(effectiveLayerName, agglomerateIdsToImport),
-        );
-      }
-    }
-=======
     if (layerState.meshInfo) {
       const { meshFileName: currentMeshFileName, meshes } = layerState.meshInfo;
 
@@ -706,6 +693,18 @@
         }
       }
     }
+
+    if (layerState.connectomeInfo != null) {
+      const { connectomeName, agglomerateIdsToImport } = layerState.connectomeInfo;
+
+      Store.dispatch(updateCurrentConnectomeFileAction(effectiveLayerName, connectomeName));
+
+      if (agglomerateIdsToImport != null) {
+        Store.dispatch(
+          setActiveConnectomeAgglomerateIdsAction(effectiveLayerName, agglomerateIdsToImport),
+        );
+      }
+    }
   }
 }
 
@@ -725,6 +724,5 @@
         annotation.viewConfiguration.layers[layerName],
       );
     }
->>>>>>> 0fd9157b
   }
 }