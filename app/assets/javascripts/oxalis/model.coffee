### define
backbone : Backbone
underscore : _
app : app
./model/binary : Binary
./model/skeletontracing/skeletontracing : SkeletonTracing
./model/user : User
./model/dataset : Dataset
./model/volumetracing/volumetracing : VolumeTracing
./model/binarydata_connection_info : ConnectionInfo
./model/scaleinfo : ScaleInfo
./model/flycam2d : Flycam2d
./model/flycam3d : Flycam3d
./constants : constants
libs/request : Request
libs/toast : Toast
libs/pipeline : Pipeline
###

# This is the model. It takes care of the data including the
# communication with the server.

# All public operations are **asynchronous**. We return a promise
# which you can react on.

class Model extends Backbone.Model

  timestamps : []
  buckets : []
  bytes : []
  totalBuckets : []
  totalBytes : []

  logConnectionInfo : ->

    @timestamps.push(new Date().getTime())

    bytes = 0
    buckets = 0
    totalBytes = 0
    totalBuckets = 0

    for dataLayerName of @binary
      bytes += @binary[dataLayerName].pullQueue.loadedBytes
      buckets += @binary[dataLayerName].pullQueue.loadedBuckets
      totalBytes += @binary[dataLayerName].pullQueue.totalLoadedBytes
      totalBuckets += @binary[dataLayerName].pullQueue.totalLoadedBuckets
      @binary[dataLayerName].pullQueue.loadedBytes = 0
      @binary[dataLayerName].pullQueue.loadedBuckets = 0

<<<<<<< HEAD
class Model extends Backbone.Model
=======
    @bytes.push(bytes)
    @buckets.push(buckets)
    @totalBytes.push(totalBytes)
    @totalBuckets.push(totalBuckets)
>>>>>>> fcc6bba4


  fetch : (options) ->

    Request.send(
      url : "/annotations/#{@get("tracingType")}/#{@get("tracingId")}/info"
      dataType : "json"
    ).pipe (tracing) =>


      if tracing.error
        Toast.error(tracing.error)
        return {"error" : true}

      else unless tracing.content.dataSet
        Toast.error("Selected dataset doesn't exist")
        return {"error" : true}

      else unless tracing.content.dataSet.dataLayers
        datasetName = tracing.content.dataSet.name
        if datasetName
          Toast.error("Please, double check if you have the dataset '#{dataSetName}' imported.")
        else
          Toast.error("Please, make sure you have a dataset imported.")
        return {"error" : true}

      else

        @user = new User()
        @user.fetch().pipe( =>

          @set("dataset", new Dataset(tracing.content.dataSet))
          @get("dataset").fetch().pipe( =>

            layers  = @getLayers(tracing.content.contentData.customLayers)

            $.when(
              @getDataTokens(layers)...
            ).pipe =>
              @initializeWithData(tracing, layers)

          -> Toast.error("Ooops. We couldn't communicate with our mother ship. Please try to reload this page.")
          )
        )


  initializeWithData : (tracing, layers) ->

    dataset = @get("dataset")

    $.assertExtendContext({
      task: @get("tracingId")
      dataSet: dataset.get("name")
    })

    console.log "tracing", tracing
    console.log "user", @user

    isVolumeTracing = "volume" in tracing.content.settings.allowedModes
    app.scaleInfo = new ScaleInfo(dataset.get("scale"))
    @updatePipeline = new Pipeline([tracing.version])

    if (bb = tracing.content.boundingBox)?
        @boundingBox = {
          min : bb.topLeft
          max : [
            bb.topLeft[0] + bb.width
            bb.topLeft[1] + bb.height
            bb.topLeft[2] + bb.depth
          ]
        }

    @connectionInfo = new ConnectionInfo()
<<<<<<< HEAD
    @dataSetName = dataSet.name
=======
    @datasetName = dataset.name
>>>>>>> fcc6bba4
    @binary = {}

    maxResolution = Math.max(_.union(layers.map((layer) ->
      layer.resolutions
    )...)...)
    maxZoomStep = Math.log(maxResolution) / Math.LN2

    for layer in layers
      layer.bitDepth = parseInt(layer.elementClass.substring(4))
      @binary[layer.name] = new Binary(this, tracing, layer, maxZoomStep, @updatePipeline, @connectionInfo)

    if @getColorBinaries().length == 0
      Toast.error("No data available! Something seems to be wrong with the dataset.")

    @setDefaultBinaryColors()

<<<<<<< HEAD
=======

>>>>>>> fcc6bba4
    flycam = new Flycam2d(constants.PLANE_WIDTH, maxZoomStep + 1, @)
    flycam3d = new Flycam3d(constants.DISTANCE_3D, dataset.get("scale"))
    @set("flycam", flycam)
    @set("flycam3d", flycam3d)
    @listenTo(flycam3d, "changed", (matrix, zoomStep) => flycam.setPosition(matrix[12..14]))
    @listenTo(flycam, "positionChanged" : (position) => flycam3d.setPositionSilent(position))

    # init state
    state = @get("state")
    flycam.setPosition( state.position || tracing.content.editPosition )
    if state.zoomStep?
      flycam.setZoomStep( state.zoomStep )
      flycam3d.setZoomStep( state.zoomStep )
    if state.rotation?
      flycam3d.setRotation( state.rotation )

    if @get("controlMode") == constants.CONTROL_MODE_TRACE

      if isVolumeTracing
        $.assert( @getSegmentationBinary()?,
          "Volume is allowed, but segmentation does not exist" )
        @set("volumeTracing", new VolumeTracing(tracing, flycam, @getSegmentationBinary(), @updatePipeline))

      else
        @set("skeletonTracing", new SkeletonTracing(tracing, flycam, flycam3d, @user, @updatePipeline))

    @computeBoundaries()

    @set("restrictions", tracing.restrictions)
    @set("settings", tracing.content.settings)
    @set("mode", if isVolumeTracing then constants.MODE_VOLUME else constants.MODE_PLANE_TRACING)

    @initSettersGetter()
    @trigger("sync")
<<<<<<< HEAD

    return

  getDataTokens : (layers) ->

=======

    return

  getDataTokens : (layers) ->

>>>>>>> fcc6bba4
    dataStoreUrl = @get("dataset").get("dataStore").url
    dataSetName = @get("dataset").get("name")

    for layer in layers
      do (layer) ->
        Request.send(
          url : "/dataToken/generate?dataSetName=#{dataSetName}&dataLayerName=#{layer.name}"
          dataType : "json"
        ).pipe (dataStore) ->
          layer.token = dataStore.token
          layer.url   = dataStoreUrl


  getColorBinaries : ->

    return _.filter(@binary, (binary) ->
      binary.category == "color"
    )


  getSegmentationBinary : ->

    return _.find(@binary, (binary) ->
      binary.category == "segmentation"
    )


  setDefaultBinaryColors : ->

    dataset = @get("dataset")
    layerColors = dataset.get("layerColors")
    colorBinaries = @getColorBinaries()

    if colorBinaries.length == 1
      defaultColors = [[255, 255, 255]]
    else
      defaultColors = [[255, 0, 0], [0, 255, 0], [0, 0, 255],
                        [255, 255, 0], [0, 255, 255], [255, 0, 255]]

    for binary, i in colorBinaries
      if layerColors[binary.name]
        color = layerColors[binary.name]
      else
        color = defaultColors[i % defaultColors.length]
      dataset.set("layerColors.#{binary.name}", color)


  getLayers : (userLayers) ->
    # Overwrite or extend layers with userLayers

    layers = @get("dataset").get("dataLayers")
    return layers unless userLayers?

    for userLayer in userLayers

      layer = _.find layers, (layer) ->
        layer.name == userLayer.fallback?.layerName

      if layer?
        _.extend layer, userLayer
      else
        layers.push(userLayer)

    return layers


  computeBoundaries : ->

    @lowerBoundary = [ Infinity,  Infinity,  Infinity]
    @upperBoundary = [-Infinity, -Infinity, -Infinity]

    for key, binary of @binary
      for i in [0..2]
        @lowerBoundary[i] = Math.min @lowerBoundary[i], binary.lowerBoundary[i]
        @upperBoundary[i] = Math.max @upperBoundary[i], binary.upperBoundary[i]



  # Make the Model compatible between legacy Oxalis style and Backbone.Modela/Views
  initSettersGetter : ->

    _.forEach(@attributes, (value, key, attribute) =>

      Object.defineProperty(@, key,
        set : (val) ->
          this.set(key, val)
        , get : ->
          return @get(key)
      )
    )<|MERGE_RESOLUTION|>--- conflicted
+++ resolved
@@ -23,39 +23,8 @@
 # All public operations are **asynchronous**. We return a promise
 # which you can react on.
 
+
 class Model extends Backbone.Model
-
-  timestamps : []
-  buckets : []
-  bytes : []
-  totalBuckets : []
-  totalBytes : []
-
-  logConnectionInfo : ->
-
-    @timestamps.push(new Date().getTime())
-
-    bytes = 0
-    buckets = 0
-    totalBytes = 0
-    totalBuckets = 0
-
-    for dataLayerName of @binary
-      bytes += @binary[dataLayerName].pullQueue.loadedBytes
-      buckets += @binary[dataLayerName].pullQueue.loadedBuckets
-      totalBytes += @binary[dataLayerName].pullQueue.totalLoadedBytes
-      totalBuckets += @binary[dataLayerName].pullQueue.totalLoadedBuckets
-      @binary[dataLayerName].pullQueue.loadedBytes = 0
-      @binary[dataLayerName].pullQueue.loadedBuckets = 0
-
-<<<<<<< HEAD
-class Model extends Backbone.Model
-=======
-    @bytes.push(bytes)
-    @buckets.push(buckets)
-    @totalBytes.push(totalBytes)
-    @totalBuckets.push(totalBuckets)
->>>>>>> fcc6bba4
 
 
   fetch : (options) ->
@@ -129,11 +98,7 @@
         }
 
     @connectionInfo = new ConnectionInfo()
-<<<<<<< HEAD
-    @dataSetName = dataSet.name
-=======
     @datasetName = dataset.name
->>>>>>> fcc6bba4
     @binary = {}
 
     maxResolution = Math.max(_.union(layers.map((layer) ->
@@ -150,10 +115,6 @@
 
     @setDefaultBinaryColors()
 
-<<<<<<< HEAD
-=======
-
->>>>>>> fcc6bba4
     flycam = new Flycam2d(constants.PLANE_WIDTH, maxZoomStep + 1, @)
     flycam3d = new Flycam3d(constants.DISTANCE_3D, dataset.get("scale"))
     @set("flycam", flycam)
@@ -188,19 +149,11 @@
 
     @initSettersGetter()
     @trigger("sync")
-<<<<<<< HEAD
 
     return
 
   getDataTokens : (layers) ->
 
-=======
-
-    return
-
-  getDataTokens : (layers) ->
-
->>>>>>> fcc6bba4
     dataStoreUrl = @get("dataset").get("dataStore").url
     dataSetName = @get("dataset").get("name")
 
