--- conflicted
+++ resolved
@@ -542,11 +542,8 @@
               roundTo={0}
               min={userSettings.brushSize.minimum}
               max={maximumBrushSize}
-<<<<<<< HEAD
-=======
               precision={0}
               spans={[0, 16, 8]}
->>>>>>> 59950548
               value={brushSize}
               onChange={handleUpdateBrushSize}
             />
