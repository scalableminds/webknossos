<<<<<<< HEAD
### define
backbone : Backbone
./volumecell : VolumeCell
./volumelayer : VolumeLayer
../dimensions : Dimensions
../helpers/restriction_handler : RestrictionHandler
libs/drawing : Drawing
./volumetracing_statelogger : VolumeTracingStateLogger
###
=======
Backbone                 = require("backbone")
VolumeCell               = require("./volumecell")
VolumeLayer              = require("./volumelayer")
Dimensions               = require("../dimensions")
RestrictionHandler       = require("../helpers/restriction_handler")
Drawing                  = require("libs/drawing")
VolumeTracingStateLogger = require("./volumetracing_statelogger")
>>>>>>> 865b826e

class VolumeTracing

  constructor : (tracing, @flycam, @binary, updatePipeline) ->

    _.extend(this, Backbone.Events)

    @contentData  = tracing.content.contentData
    @restrictionHandler = new RestrictionHandler(tracing.restrictions)

    @cells        = []
    @activeCell   = null
    @currentLayer = null        # Layer currently edited
    @idCount      = @contentData.nextCell || 1
    @lastCentroid = null

    @stateLogger  = new VolumeTracingStateLogger(
      @flycam, tracing.version, tracing.id, tracing.typ,
      tracing.restrictions.allowUpdate,
      updatePipeline,
      this, @binary.pushQueue
    )

    @createCell(@contentData.activeCell)

    @listenTo(@binary.cube, "newMapping", ->
      @trigger("newActiveCell", @getActiveCellId())
    )

    # For testing
    window.setAlpha = (v) -> Drawing.setAlpha(v)
    window.setSmoothLength = (v) -> Drawing.setSmoothLength(v)


  createCell : (id) ->

    unless id?
      id = @idCount++

    @cells.push( newCell = new VolumeCell(id) )
    @setActiveCell( newCell.id )
    @currentLayer = null


  startEditing : (planeId) ->
    # Return, if layer was actually started

    return false if @restrictionHandler.handleUpdate()

    if currentLayer? or @flycam.getIntegerZoomStep() > 0
      return false

    pos = Dimensions.roundCoordinate(@flycam.getPosition())
    thirdDimValue = pos[Dimensions.thirdDimensionForPlane(planeId)]
    @currentLayer = new VolumeLayer(planeId, thirdDimValue)
    return true


  addToLayer : (pos) ->

    return if @restrictionHandler.handleUpdate()

    unless @currentLayer?
      return

    @currentLayer.addContour(pos)
    @trigger "updateLayer", @getActiveCellId(), @currentLayer.getSmoothedContourList()


  finishLayer : ->

    return if @restrictionHandler.handleUpdate()

    if not @currentLayer? or @currentLayer.isEmpty()
      return

    start = (new Date()).getTime()
    @currentLayer.finish()
    iterator = @currentLayer.getVoxelIterator()
    labelValue = if @activeCell then @activeCell.id else 0
    @binary.cube.labelVoxels(iterator, labelValue)
    console.log "Labeling time:", ((new Date()).getTime() - start)

    @updateDirection(@currentLayer.getCentroid())
    @currentLayer = null

    @trigger "volumeAnnotated"


  updateDirection : (centroid) ->
    if @lastCentroid?
      @flycam.setDirection([
        centroid[0] - @lastCentroid[0]
        centroid[1] - @lastCentroid[1]
        centroid[2] - @lastCentroid[2]
      ])
    @lastCentroid = centroid


  getActiveCellId : ->

    if @activeCell?
      return @activeCell.id
    else
      return 0


  getMappedActiveCellId : ->

    return @binary.cube.mapId(@getActiveCellId())


  setActiveCell : (id) ->

    @activeCell = null
    for cell in @cells
      if cell.id == id then @activeCell = cell

    if not @activeCell? and id > 0
      @createCell(id)

    @trigger "newActiveCell", id

module.exports = VolumeTracing<|MERGE_RESOLUTION|>--- conflicted
+++ resolved
@@ -1,14 +1,3 @@
-<<<<<<< HEAD
-### define
-backbone : Backbone
-./volumecell : VolumeCell
-./volumelayer : VolumeLayer
-../dimensions : Dimensions
-../helpers/restriction_handler : RestrictionHandler
-libs/drawing : Drawing
-./volumetracing_statelogger : VolumeTracingStateLogger
-###
-=======
 Backbone                 = require("backbone")
 VolumeCell               = require("./volumecell")
 VolumeLayer              = require("./volumelayer")
@@ -16,7 +5,6 @@
 RestrictionHandler       = require("../helpers/restriction_handler")
 Drawing                  = require("libs/drawing")
 VolumeTracingStateLogger = require("./volumetracing_statelogger")
->>>>>>> 865b826e
 
 class VolumeTracing
 
