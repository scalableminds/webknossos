/*
 * Copyright (C) 20011-2014 Scalable minds UG (haftungsbeschränkt) & Co. KG. <http://scm.io>
 */
package com.scalableminds.braingames.binary.api

import com.scalableminds.braingames.binary.{MappingRequest}
import com.scalableminds.braingames.binary.models.{DataLayer, DataSource}
import com.scalableminds.braingames.binary.store.FileDataStore
import com.scalableminds.util.tools.DefaultConverters._
import net.liftweb.common.Full
import scala.concurrent.ExecutionContext.Implicits.global
import scala.concurrent.Future
import scala.collection.breakOut

trait SegmentationMappingHelpers {

  lazy val dataStore = new FileDataStore()

<<<<<<< HEAD
  def normalizeId(mapping: Map[Int, Int], ids: Set[Int] = Set())(Id: Int): Int = {
    mapping.get(Id) match {
      case Some(0) | Some(Id) | None =>
        if (ids.isEmpty) 0 else Id
      case Some(x) =>
        if (ids.contains(Id))
          ids.min
        else 
          normalizeId(mapping, ids + Id)(x)
    }
  }

  def normalize(mapping: Map[Int, Int]): Array[Int] = {
    mapping.map{
      case (k,v) => 
        normalizeId(mapping)(v)
    }(breakOut)
=======
  private def normalizeId(mapping: Map[Long, Long], ids: Set[Long] = Set())(Id: Long): Long = {
    mapping.get(Id) match {
      case Some(Id) | None =>
        Id
      case Some(id) =>
        if (ids.contains(Id))
          ids.min
        else
          normalizeId(mapping, ids + Id)(id)
    }
  }

  private def normalize(mapping: Map[Long, Long]) = {
    mapping.mapValues(normalizeId(mapping)).filter(x => x._1 != x._2)
  }

  private def byteArrayToMapping(data: Array[Byte], bytesPerElement: Int): Map[Long, Long] = {
    var currentId: Long = 0
    var mapping: Map[Long, Long] = Map[Long, Long]()
    (data.length-1 to 0 by -1).map {
      i =>
        currentId += (data(i).toLong + 256) % 256
        if (i % bytesPerElement == 0 && currentId != 0) {
          mapping += (i.toLong / bytesPerElement -> currentId)
          currentId = 0
        } else {
          currentId <<= 8
        }
    }
    mapping
  }

  private def mappingToByteArray(mapping: Map[Long, Long], bytesPerElement: Int): Array[Byte] = {
    val data = new Array[Byte]((mapping.keys.max.toInt + 1) * bytesPerElement)
    mapping.map {
      pair =>
        var targetId = pair._2
        val offset = pair._1.toInt * bytesPerElement
        (offset until offset + bytesPerElement).map {
          i =>
            data(i) = targetId.byteValue
            targetId >>= 8
        }
    }
    data
>>>>>>> 9ca98483
  }

  def handleMappingRequest(request: MappingRequest) = {
    dataStore.load(request).map {
      case Full(data) =>
<<<<<<< HEAD
        IntArrayToByteArrayConverter.convert(
            normalize(
              ByteArrayToIntArrayConverter.convert(
                data,
                request.dataLayer.bytesPerElement).zipWithIndex.toMap),
            request.dataLayer.bytesPerElement)
=======
        mappingToByteArray(
          normalize(
            byteArrayToMapping(
              data,
              request.dataLayer.bytesPerElement
            )
          ),
          request.dataLayer.bytesPerElement
        )
>>>>>>> 9ca98483
      case _ =>
        Array[Byte]()
    }
  }
}<|MERGE_RESOLUTION|>--- conflicted
+++ resolved
@@ -16,25 +16,6 @@
 
   lazy val dataStore = new FileDataStore()
 
-<<<<<<< HEAD
-  def normalizeId(mapping: Map[Int, Int], ids: Set[Int] = Set())(Id: Int): Int = {
-    mapping.get(Id) match {
-      case Some(0) | Some(Id) | None =>
-        if (ids.isEmpty) 0 else Id
-      case Some(x) =>
-        if (ids.contains(Id))
-          ids.min
-        else 
-          normalizeId(mapping, ids + Id)(x)
-    }
-  }
-
-  def normalize(mapping: Map[Int, Int]): Array[Int] = {
-    mapping.map{
-      case (k,v) => 
-        normalizeId(mapping)(v)
-    }(breakOut)
-=======
   private def normalizeId(mapping: Map[Long, Long], ids: Set[Long] = Set())(Id: Long): Long = {
     mapping.get(Id) match {
       case Some(Id) | None =>
@@ -80,20 +61,11 @@
         }
     }
     data
->>>>>>> 9ca98483
   }
 
   def handleMappingRequest(request: MappingRequest) = {
     dataStore.load(request).map {
       case Full(data) =>
-<<<<<<< HEAD
-        IntArrayToByteArrayConverter.convert(
-            normalize(
-              ByteArrayToIntArrayConverter.convert(
-                data,
-                request.dataLayer.bytesPerElement).zipWithIndex.toMap),
-            request.dataLayer.bytesPerElement)
-=======
         mappingToByteArray(
           normalize(
             byteArrayToMapping(
@@ -103,7 +75,6 @@
           ),
           request.dataLayer.bytesPerElement
         )
->>>>>>> 9ca98483
       case _ =>
         Array[Byte]()
     }
