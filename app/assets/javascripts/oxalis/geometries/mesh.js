--- conflicted
+++ resolved
@@ -1,13 +1,9 @@
-<<<<<<< HEAD
-import * as THREE from "three";
-=======
 /**
  * mesh.js
  * @flow weak
  */
 
-import THREE from "three";
->>>>>>> 7fcbe3f2
+import * as THREE from "three";
 import Deferred from "../../libs/deferred";
 
 // This loads and caches meshes.
