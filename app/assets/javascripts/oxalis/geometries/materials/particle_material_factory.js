--- conflicted
+++ resolved
@@ -9,14 +9,8 @@
 import scaleInfo from "oxalis/model/scaleinfo";
 import AbstractMaterialFactory from "./abstract_material_factory";
 
-<<<<<<< HEAD
-const DEFAULT_ZOOMFACTOR = 1.0;
-const DEFAULT_SCALE = 1.0;
+
 const DEFAULT_RADIUS = 1.0;
-const DEFAULT_PARTICLESIZE = 1.0;
-=======
-const DEFAULT_RADIUS = 1.0;
->>>>>>> 1731fa36
 
 class ParticleMaterialFactory extends AbstractMaterialFactory {
 
@@ -29,7 +23,7 @@
     this.uniforms = _.extend(this.uniforms, {
       zoomFactor: {
         type: "f",
-        value: DEFAULT_ZOOMFACTOR,
+        value: this.model.flycam.getPlaneScalingFactor(),
       },
       baseVoxel: {
         type: "f",
@@ -37,19 +31,11 @@
       },
       particleSize: {
         type: "f",
-<<<<<<< HEAD
-        value: DEFAULT_PARTICLESIZE,
-      },
-      scale: {
-        type: "f",
-        value: DEFAULT_SCALE,
-=======
         value: Store.getState().userConfiguration.particleSize,
       },
       scale: {
         type: "f",
         value: Store.getState().userConfiguration.scale,
->>>>>>> 1731fa36
       },
       showRadius: {
         type: "i",
