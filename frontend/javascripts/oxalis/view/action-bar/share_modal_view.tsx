--- conflicted
+++ resolved
@@ -141,17 +141,12 @@
   const [visibility, setVisibility] = useState(annotationVisibility);
   const [sharedTeams, setSharedTeams] = useState<APITeam[]>([]);
   const sharingToken = useDatasetSharingToken(dataset);
-<<<<<<< HEAD
 
   const { owner, othersMayEdit, restrictions } = tracing;
   const [newOthersMayEdit, setNewOthersMayEdit] = useState(othersMayEdit);
 
   const hasUpdatePermissions =
     restrictions.allowUpdate && restrictions.allowSave && activeUser && owner?.id == activeUser.id;
-=======
-  const activeUser = useSelector((state: OxalisState) => state.activeUser);
-  const hasUpdatePermissions = restrictions.allowUpdate && restrictions.allowSave;
->>>>>>> cba70af9
   useEffect(() => setVisibility(annotationVisibility), [annotationVisibility]);
 
   const fetchAndSetSharedTeams = async () => {
