import createProgressCallback from "libs/progress_callback";
import Toast from "libs/toast";
import messages from "messages";
import { AnnotationToolEnum } from "oxalis/constants";
import { enforceSkeletonTracing } from "oxalis/model/accessors/skeletontracing_accessor";
import { getUserBoundingBoxesFromState } from "oxalis/model/accessors/tracing_accessor";
import {
  getVolumeTracingById,
  getVolumeTracingByLayerName,
  getVolumeTracings,
} from "oxalis/model/accessors/volumetracing_accessor";
import type { Action } from "oxalis/model/actions/actions";
import type { UserBoundingBoxAction } from "oxalis/model/actions/annotation_actions";
import {
  AllUserBoundingBoxActions,
  setUserBoundingBoxesAction,
} from "oxalis/model/actions/annotation_actions";
import type { RedoAction, UndoAction } from "oxalis/model/actions/save_actions";
import type { SkeletonTracingAction } from "oxalis/model/actions/skeletontracing_actions";
import {
  centerActiveNodeAction,
  setTracingAction,
  SkeletonTracingSaveRelevantActions,
} from "oxalis/model/actions/skeletontracing_actions";
import { setBusyBlockingInfoAction } from "oxalis/model/actions/ui_actions";
import {
  type AddBucketToUndoAction,
  type BatchUpdateGroupsAndSegmentsAction,
  cancelQuickSelectAction,
<<<<<<< HEAD
  FinishAnnotationStrokeAction,
  ImportVolumeTracingAction,
  RemoveSegmentAction,
=======
  type FinishAnnotationStrokeAction,
  type ImportVolumeTracingAction,
  type MaybeUnmergedBucketLoadedPromise,
  type RemoveSegmentAction,
>>>>>>> 2b1242f5
  setSegmentGroupsAction,
  type SetSegmentGroupsAction,
  setSegmentsAction,
  type UpdateSegmentAction,
} from "oxalis/model/actions/volumetracing_actions";
import type { Saga } from "oxalis/model/sagas/effect-generators";
import { select } from "oxalis/model/sagas/effect-generators";
import { UNDO_HISTORY_SIZE } from "oxalis/model/sagas/save_saga_constants";
import { Model } from "oxalis/singletons";
import type { SegmentGroup, SegmentMap, SkeletonTracing, UserBoundingBox } from "oxalis/store";
<<<<<<< HEAD
import { actionChannel, call, delay, put, take } from "typed-redux-saga";
import BucketSnapshot from "../bucket_data_handling/bucket_snapshot";
=======
import type { Task } from "redux-saga";
import { actionChannel, all, call, delay, fork, join, put, take } from "typed-redux-saga";
>>>>>>> 2b1242f5

const UndoRedoRelevantBoundingBoxActions = AllUserBoundingBoxActions.filter(
  (action) => action !== "SET_USER_BOUNDING_BOXES",
);
type SkeletonUndoState = {
  type: "skeleton";
  data: SkeletonTracing;
};
type VolumeUndoState = {
  type: "volume";
  data: {
    buckets: BucketSnapshot[];
    segments: SegmentMap;
    segmentGroups: SegmentGroup[];
    tracingId: string;
  };
};
type BoundingBoxUndoState = {
  type: "bounding_box";
  data: Array<UserBoundingBox>;
};
type WarnUndoState = {
  type: "warning";
  reason: string;
};
type UndoState = SkeletonUndoState | VolumeUndoState | BoundingBoxUndoState | WarnUndoState;
type RelevantActionsForUndoRedo = {
  skeletonUserAction?: SkeletonTracingAction;
  addBucketToUndoAction?: AddBucketToUndoAction;
  finishAnnotationStrokeAction?: FinishAnnotationStrokeAction;
  userBoundingBoxAction?: UserBoundingBoxAction;
  importVolumeTracingAction?: ImportVolumeTracingAction;
  undo?: UndoAction;
  redo?: RedoAction;
  updateSegment?: UpdateSegmentAction;
  removeSegment?: RemoveSegmentAction;
  setSegmentGroups?: SetSegmentGroupsAction;
  batchUpdateGroupsAndSegments?: BatchUpdateGroupsAndSegmentsAction;
};

function unpackRelevantActionForUndo(action: Action): RelevantActionsForUndoRedo {
  if (action.type === "ADD_BUCKET_TO_UNDO") {
    return {
      addBucketToUndoAction: action,
    };
  } else if (action.type === "FINISH_ANNOTATION_STROKE") {
    return {
      finishAnnotationStrokeAction: action,
    };
  } else if (action.type === "IMPORT_VOLUMETRACING") {
    return {
      importVolumeTracingAction: action,
    };
  } else if (action.type === "UNDO") {
    return {
      undo: action,
    };
  } else if (action.type === "REDO") {
    return {
      redo: action,
    };
  } else if (action.type === "UPDATE_SEGMENT") {
    return {
      updateSegment: action,
    };
  } else if (action.type === "REMOVE_SEGMENT") {
    return {
      removeSegment: action,
    };
  } else if (action.type === "SET_SEGMENT_GROUPS") {
    return {
      setSegmentGroups: action,
    };
  } else if (action.type === "BATCH_UPDATE_GROUPS_AND_SEGMENTS") {
    return {
      batchUpdateGroupsAndSegments: action,
    };
  } else if (UndoRedoRelevantBoundingBoxActions.includes(action.type)) {
    return {
      userBoundingBoxAction: action as any as UserBoundingBoxAction,
    };
  }
  if (SkeletonTracingSaveRelevantActions.includes(action.type)) {
    return {
      skeletonUserAction: action as any as SkeletonTracingAction,
    };
  }

  throw new Error("Could not unpack redux action from channel");
}

export function* manageUndoStates(): Saga<never> {
  // At its core, this saga maintains an undo and redo stack to implement
  // undo/redo functionality.
  const undoStack: Array<UndoState> = [];
  const redoStack: Array<UndoState> = [];

  // Declaration of local state necessary to manage the undo/redo mechanism.
  let previousAction: Action | null | undefined = null;
  let prevSkeletonTracingOrNull: SkeletonTracing | null | undefined = null;
  let prevUserBoundingBoxes: Array<UserBoundingBox> = [];
  const volumeInfoById: Record<
    string, // volume tracing id
    {
      // The set of volume buckets which were mutated during the current volume
      // operation (e.g., brushing). After a volume operation, the set is added
      // to the stack and cleared afterwards. This means the set is always
      // empty unless a volume operation is ongoing.
      currentBucketSnapshots: BucketSnapshot[];
      // The "old" segment list that needs to be added to the next volume undo stack
      // entry so that that segment list can be restored upon undo.
      prevSegments: SegmentMap;
      prevSegmentGroups: SegmentGroup[];
    }
  > = {};

  yield* take("WK_READY");

  // Initialization of the local state variables from above.
  prevSkeletonTracingOrNull = yield* select((state) => state.tracing.skeleton);
  prevUserBoundingBoxes = yield* select(getUserBoundingBoxesFromState);
  const volumeTracings = yield* select((state) => getVolumeTracings(state.tracing));
  for (const volumeTracing of volumeTracings) {
    volumeInfoById[volumeTracing.tracingId] = {
      currentBucketSnapshots: [],
      // Segments and SegmentGroups are always handled as immutable. So, no need to copy. If there's no volume
      // tracing, prevSegments can remain empty as it's not needed.
      prevSegments: volumeTracing.segments,
      prevSegmentGroups: volumeTracing.segmentGroups,
    };
  }

  // Helper functions for functionality related to volumeInfoById.
  function* setPrevSegmentsAndGroupsToCurrent() {
    // Read the current segments map and store it in volumeInfoById for all volume layers.
    const volumeTracings = yield* select((state) => getVolumeTracings(state.tracing));
    for (const volumeTracing of volumeTracings) {
      volumeInfoById[volumeTracing.tracingId].prevSegments = volumeTracing.segments;
      volumeInfoById[volumeTracing.tracingId].prevSegmentGroups = volumeTracing.segmentGroups;
    }
  }
  function* areCurrentBucketSnapshotsEmpty() {
    // Check that currentBucketSnapshots is empty for all layers (see above for an
    // explanation of this invariant).
    // In case the invariant is violated for some reason, we forbid undo/redo.
    // The case can be provoked by brushing and hitting ctrl+z without lifting the
    // mouse button.
    const volumeTracings = yield* select((state) => getVolumeTracings(state.tracing));
    for (const volumeTracing of volumeTracings) {
      if (volumeInfoById[volumeTracing.tracingId].currentBucketSnapshots.length > 0) {
        return false;
      }
    }
    return true;
  }

  const channel = yield* actionChannel([
    ...SkeletonTracingSaveRelevantActions,
    ...UndoRedoRelevantBoundingBoxActions,
    "ADD_BUCKET_TO_UNDO",
    "SET_SEGMENT_GROUPS",
    "FINISH_ANNOTATION_STROKE",
    "IMPORT_VOLUMETRACING",
    "UPDATE_SEGMENT",
    "REMOVE_SEGMENT",
    "UNDO",
    "REDO",
    "BATCH_UPDATE_GROUPS_AND_SEGMENTS",
  ]);
  let loopCounter = 0;

  while (true) {
    loopCounter++;

    if (loopCounter % 100 === 0) {
      // See https://github.com/scalableminds/webknossos/pull/6076 for an explanation
      // of this delay call.
      yield* delay(0);
    }

    const currentAction = yield* take(channel);
    const {
      skeletonUserAction,
      addBucketToUndoAction,
      finishAnnotationStrokeAction,
      userBoundingBoxAction,
      importVolumeTracingAction,
      undo,
      redo,
      updateSegment,
      removeSegment,
      setSegmentGroups,
      batchUpdateGroupsAndSegments,
    } = unpackRelevantActionForUndo(currentAction);

    if (importVolumeTracingAction) {
      redoStack.splice(0);
      undoStack.splice(0);
      undoStack.push({
        type: "warning",
        reason: messages["undo.import_volume_tracing"],
      } as WarnUndoState);
    } else if (undo) {
      if (!(yield* call(areCurrentBucketSnapshotsEmpty))) {
        yield* call([Toast, Toast.warning], "Cannot redo at the moment. Please try again.");
        continue;
      }
      const wasInterpreted = yield* call(maybeInterpretUndoAsDiscardUiAction);
      if (!wasInterpreted) {
        previousAction = null;
        yield* call(
          applyStateOfStack,
          undoStack,
          redoStack,
          prevSkeletonTracingOrNull,
          prevUserBoundingBoxes,
          "undo",
        );

        // Since the current segments map changed, we need to update our reference to it.
        // Note that we don't need to do this for currentBucketSnapshots, as this
        // was and is empty, anyway (due to the constraint we checked above).
        yield* call(setPrevSegmentsAndGroupsToCurrent);
      }

      if (undo.callback != null) {
        undo.callback();
      }

      yield* put(setBusyBlockingInfoAction(false));
    } else if (redo) {
      if (!(yield* call(areCurrentBucketSnapshotsEmpty))) {
        yield* call([Toast, Toast.warning], "Cannot redo at the moment. Please try again.");
        continue;
      }

      previousAction = null;
      yield* call(
        applyStateOfStack,
        redoStack,
        undoStack,
        prevSkeletonTracingOrNull,
        prevUserBoundingBoxes,
        "redo",
      );

      // See undo branch for an explanation.
      yield* call(setPrevSegmentsAndGroupsToCurrent);

      if (redo.callback != null) {
        redo.callback();
      }

      yield* put(setBusyBlockingInfoAction(false));
    } else {
      // The received action in this branch potentially causes a new
      // entry on the undo stack because the annotation was edited.

      let shouldClearRedoState = false;

      if (skeletonUserAction && prevSkeletonTracingOrNull != null) {
        const skeletonUndoState = yield* call(
          getSkeletonTracingToUndoState,
          skeletonUserAction,
          prevSkeletonTracingOrNull,
          previousAction,
        );

        if (skeletonUndoState) {
          shouldClearRedoState = true;
          undoStack.push(skeletonUndoState);
        }

        previousAction = skeletonUserAction;
      } else if (addBucketToUndoAction) {
        shouldClearRedoState = true;
        const { bucketSnapshot } = addBucketToUndoAction;
        // The bucket's (old) state should be added to the undo
        // stack so that we can revert to its previous version.
        const volumeInfo = volumeInfoById[bucketSnapshot.tracingId];
        volumeInfo.currentBucketSnapshots.push(bucketSnapshot);
      } else if (finishAnnotationStrokeAction) {
        // FINISH_ANNOTATION_STROKE was dispatched which marks the end
        // of a volume transaction.
        shouldClearRedoState = true;
        const activeVolumeTracing = yield* select((state) =>
          getVolumeTracingById(state.tracing, finishAnnotationStrokeAction.tracingId),
        );
        const volumeInfo = volumeInfoById[activeVolumeTracing.tracingId];
        undoStack.push({
          type: "volume",
          data: {
            buckets: volumeInfo.currentBucketSnapshots,
            segments: volumeInfo.prevSegments,
            segmentGroups: volumeInfo.prevSegmentGroups,
            tracingId: activeVolumeTracing.tracingId,
          },
        });
        // Segments and SegmentGroups are always handled as immutable. So, no need to copy.
        volumeInfo.prevSegments = activeVolumeTracing.segments;
        volumeInfo.prevSegmentGroups = activeVolumeTracing.segmentGroups;
        volumeInfo.currentBucketSnapshots = [];
      } else if (userBoundingBoxAction) {
        const boundingBoxUndoState = getBoundingBoxToUndoState(
          userBoundingBoxAction,
          prevUserBoundingBoxes,
          previousAction,
        );

        if (boundingBoxUndoState) {
          shouldClearRedoState = true;
          undoStack.push(boundingBoxUndoState);
        }

        previousAction = userBoundingBoxAction;
      } else if (updateSegment || removeSegment) {
        // Updates to the segment list shouldn't necessarily create new undo states. In particular,
        // no new undo state is created when the updateSegment action is a byproduct of another
        // UI action (mainly by annotating with volume tools). Also, if a segment's anchor position is
        // updated automatically (e.g., by clicking), this should also not add another undo state.
        // On the other hand, a new undo state should be created when the user explicitly caused a
        // change to a segment. For example:
        // - by selecting/hovering a cell so that a new entry gets added to the list
        // - renaming or removing a segment
        // - changing the color of a segment
        const action = updateSegment || removeSegment;
        if (!action) {
          throw new Error("Unexpected action");
        }

        const createNewUndoState = removeSegment != null || updateSegment?.createsNewUndoState;
        if (createNewUndoState) {
          shouldClearRedoState = true;
          const activeVolumeTracing = yield* select((state) =>
            getVolumeTracingByLayerName(state.tracing, action.layerName),
          );
          if (activeVolumeTracing) {
            const volumeInfo = volumeInfoById[activeVolumeTracing.tracingId];
            undoStack.push({
              type: "volume",
              data: {
                buckets: [],
                segments: volumeInfo.prevSegments,
                segmentGroups: volumeInfo.prevSegmentGroups,
                tracingId: activeVolumeTracing.tracingId,
              },
            });
            // Segments and SegmentGroups are always handled as immutable. So, no need to copy.
            volumeInfo.prevSegments = activeVolumeTracing.segments;
            volumeInfo.prevSegmentGroups = activeVolumeTracing.segmentGroups;
          }
        } else {
          // Update most recent undo stack entry in-place.
          const volumeTracing = yield* select((state) =>
            getVolumeTracingByLayerName(state.tracing, action.layerName),
          );

          // If no volume tracing exists (but a segmentation layer exists, otherwise, the action wouldn't
          // have been dispatched), prevSegments doesn't need to be updated, as it's not used.
          if (volumeTracing != null) {
            const volumeInfo = volumeInfoById[volumeTracing.tracingId];
            volumeInfo.prevSegments = volumeTracing.segments;
            volumeInfo.prevSegmentGroups = volumeTracing.segmentGroups;
          }
        }
      } else if (setSegmentGroups || batchUpdateGroupsAndSegments) {
        if (setSegmentGroups?.calledFromUndoSaga) {
          // Ignore this action as it was dispatched from within this saga.
          continue;
        }
        shouldClearRedoState = true;
        const layerName =
          setSegmentGroups?.layerName || batchUpdateGroupsAndSegments?.payload[0].layerName;
        if (layerName == null) {
          throw new Error("Could not find layer name for action.");
        }
        const activeVolumeTracing = yield* select((state) =>
          getVolumeTracingByLayerName(state.tracing, layerName),
        );
        if (activeVolumeTracing) {
          const volumeInfo = volumeInfoById[activeVolumeTracing.tracingId];
          undoStack.push({
            type: "volume",
            data: {
              buckets: [],
              segments: volumeInfo.prevSegments,
              segmentGroups: volumeInfo.prevSegmentGroups,
              tracingId: activeVolumeTracing.tracingId,
            },
          });
          // Segments and SegmentGroups are always handled as immutable. So, no need to copy.
          volumeInfo.prevSegments = activeVolumeTracing.segments;
          volumeInfo.prevSegmentGroups = activeVolumeTracing.segmentGroups;
        }
      }

      if (shouldClearRedoState) {
        // Clear the redo stack when a new action is executed.
        redoStack.splice(0);
      }

      if (undoStack.length > UNDO_HISTORY_SIZE) {
        undoStack.shift();
      }
    }

    // We need the updated tracing here
    prevSkeletonTracingOrNull = yield* select((state) => state.tracing.skeleton);
    prevUserBoundingBoxes = yield* select(getUserBoundingBoxesFromState);
  }
}

function* maybeInterpretUndoAsDiscardUiAction() {
  // Sometimes the user hits undo because they want to undo something
  // which isn't really undoable yet. For example, the quick select preview
  // can be such a case.
  // In that case, we re-interpret the undo action accordingly.
  // The return value of this function signals whether undo was re-interpreted.
  const isQuickSelectActive = yield* select(
    (state) => state.uiInformation.quickSelectState === "active",
  );
  if (!isQuickSelectActive) {
    return false;
  }
  yield* put(cancelQuickSelectAction());
  return true;
}

function* getSkeletonTracingToUndoState(
  skeletonUserAction: SkeletonTracingAction,
  prevTracing: SkeletonTracing,
  previousAction: Action | null | undefined,
): Saga<SkeletonUndoState | null | undefined> {
  const curTracing = yield* select((state) => enforceSkeletonTracing(state.tracing));

  if (curTracing !== prevTracing) {
    if (shouldAddToUndoStack(skeletonUserAction, previousAction)) {
      return {
        type: "skeleton",
        data: prevTracing,
      };
    }
  }

  return null;
}

function getBoundingBoxToUndoState(
  userBoundingBoxAction: UserBoundingBoxAction,
  prevUserBoundingBoxes: Array<UserBoundingBox>,
  previousAction: Action | null | undefined,
): BoundingBoxUndoState | null | undefined {
  const isSameActionOnSameBoundingBox =
    previousAction != null &&
    "id" in userBoundingBoxAction &&
    "id" in previousAction &&
    userBoundingBoxAction.type === previousAction.type &&
    userBoundingBoxAction.id === previousAction.id;
  // Used to distinguish between different resizing actions of the same bounding box.
  const isFinishedResizingAction =
    userBoundingBoxAction.type === "FINISHED_RESIZING_USER_BOUNDING_BOX";

  if (!isSameActionOnSameBoundingBox && !isFinishedResizingAction) {
    return {
      type: "bounding_box",
      data: prevUserBoundingBoxes,
    };
  }

  return null;
}

function shouldAddToUndoStack(
  currentUserAction: Action,
  previousAction: Action | null | undefined,
) {
  if (previousAction == null) {
    return true;
  }

  switch (currentUserAction.type) {
    case "SET_NODE_POSITION": {
      // We do not need to save the previous state if the previous and this action both move the same node.
      // This causes the undo queue to only have the state before the node got moved and the state when moving the node finished.
      return !(
        previousAction.type === "SET_NODE_POSITION" &&
        currentUserAction.nodeId === previousAction.nodeId &&
        currentUserAction.treeId === previousAction.treeId
      );
    }

    default:
      return true;
  }
}

function* applyStateOfStack(
  sourceStack: Array<UndoState>,
  stackToPushTo: Array<UndoState>,
  prevSkeletonTracingOrNull: SkeletonTracing | null | undefined,
  prevUserBoundingBoxes: Array<UserBoundingBox> | null | undefined,
  direction: "undo" | "redo",
): Saga<void> {
  if (sourceStack.length <= 0) {
    const warningMessage =
      direction === "undo" ? messages["undo.no_undo"] : messages["undo.no_redo"];
    Toast.info(warningMessage);
    return;
  }

  const activeTool = yield* select((state) => state.uiInformation.activeTool);
  if (activeTool === AnnotationToolEnum.PROOFREAD) {
    const warningMessage =
      direction === "undo"
        ? messages["undo.no_undo_during_proofread"]
        : messages["undo.no_redo_during_proofread"];
    Toast.warning(warningMessage);
    return;
  }

  const busyBlockingInfo = yield* select((state) => state.uiInformation.busyBlockingInfo);

  if (busyBlockingInfo.isBusy) {
    console.warn(`Ignoring ${direction} request (reason: ${busyBlockingInfo.reason || "null"})`);
    return;
  }

  yield* put(setBusyBlockingInfoAction(true, `${direction} is being performed.`));
  const stateToRestore = sourceStack.pop();
  if (stateToRestore == null) {
    // Emptiness of stack was already checked above. Satisfy typescript.
    return;
  }

  if (stateToRestore.type === "skeleton") {
    if (prevSkeletonTracingOrNull != null) {
      stackToPushTo.push({
        type: "skeleton",
        data: prevSkeletonTracingOrNull,
      });
    }

    const newTracing = stateToRestore.data;
    yield* put(setTracingAction(newTracing));
    yield* put(centerActiveNodeAction());
  } else if (stateToRestore.type === "volume") {
    const isMergerModeEnabled = yield* select(
      (state) => state.temporaryConfiguration.isMergerModeEnabled,
    );

    if (isMergerModeEnabled) {
      Toast.info(messages["tracing.edit_volume_in_merger_mode"]);
      sourceStack.push(stateToRestore);
      return;
    }

    // Show progress information when undoing/redoing volume operations
    // since this can take some time (as data has to be downloaded
    // potentially).
    const progressCallback = createProgressCallback({
      pauseDelay: 100,
      successMessageDelay: 2000,
    });
    yield* call(progressCallback, false, `Performing ${direction}...`);
    const currentVolumeState = yield* call(applyAndGetRevertingVolumeUndoState, stateToRestore);
    stackToPushTo.push(currentVolumeState);
    yield* call(progressCallback, true, `Finished ${direction}...`);
  } else if (stateToRestore.type === "bounding_box") {
    if (prevUserBoundingBoxes != null) {
      stackToPushTo.push({
        type: "bounding_box",
        data: prevUserBoundingBoxes,
      });
    }

    const newBoundingBoxes = stateToRestore.data;
    yield* put(setUserBoundingBoxesAction(newBoundingBoxes));
  } else if (stateToRestore.type === "warning") {
    Toast.info(stateToRestore.reason);
  }
}

function* applyAndGetRevertingVolumeUndoState(
  volumeUndoState: VolumeUndoState,
): Saga<VolumeUndoState> {
  // Applies a VolumeUndoState and returns a new VolumeUndoState for reverting the undo operation.
  const segmentationLayer = Model.getSegmentationTracingLayer(volumeUndoState.data.tracingId);

  if (!segmentationLayer) {
    throw new Error("Undoing a volume annotation but no volume layer exists.");
  }

  const { cube } = segmentationLayer;
  const allBucketSnapshotsForCurrentState: BucketSnapshot[] = [];

  for (const bucketSnapshot of volumeUndoState.data.buckets) {
    const bucket = cube.getOrCreateBucket(bucketSnapshot.zoomedAddress);

    if (bucket.type === "null") {
      continue;
    }

    // Prepare a snapshot of the bucket's current data so that it can be
    // saved in an VolumeUndoState.
    allBucketSnapshotsForCurrentState.push(bucket.getSnapshot("PREPARE_RESTORE_TO_SNAPSHOT"));

    // todop (only perf): don't block sequentially in this loop, but instead
    // block at the end of the loop?
    yield* call([bucket, bucket.restoreToSnapshot], bucketSnapshot);
  }

  const activeVolumeTracing = yield* select((state) =>
    getVolumeTracingById(state.tracing, volumeUndoState.data.tracingId),
  );
  // Segments and SegmentGroups are always handled as immutable. So, no need to copy.
  const currentSegments = activeVolumeTracing.segments;
  const currentSegmentGroups = activeVolumeTracing.segmentGroups;
  // It's important to update the groups first, since the reducer for setSegments would
  // re-assign the group ids if segments belong to non-existent groups.
  yield* put(
    setSegmentGroupsAction(
      volumeUndoState.data.segmentGroups,
      volumeUndoState.data.tracingId,
      true,
    ),
  );
  yield* put(setSegmentsAction(volumeUndoState.data.segments, volumeUndoState.data.tracingId));
  cube.triggerPushQueue();
  return {
    type: "volume",
    data: {
      buckets: allBucketSnapshotsForCurrentState,
      segments: currentSegments,
      segmentGroups: currentSegmentGroups,
      tracingId: volumeUndoState.data.tracingId,
    },
  };
}

export default manageUndoStates;<|MERGE_RESOLUTION|>--- conflicted
+++ resolved
@@ -27,16 +27,9 @@
   type AddBucketToUndoAction,
   type BatchUpdateGroupsAndSegmentsAction,
   cancelQuickSelectAction,
-<<<<<<< HEAD
-  FinishAnnotationStrokeAction,
-  ImportVolumeTracingAction,
-  RemoveSegmentAction,
-=======
   type FinishAnnotationStrokeAction,
   type ImportVolumeTracingAction,
-  type MaybeUnmergedBucketLoadedPromise,
   type RemoveSegmentAction,
->>>>>>> 2b1242f5
   setSegmentGroupsAction,
   type SetSegmentGroupsAction,
   setSegmentsAction,
@@ -47,13 +40,8 @@
 import { UNDO_HISTORY_SIZE } from "oxalis/model/sagas/save_saga_constants";
 import { Model } from "oxalis/singletons";
 import type { SegmentGroup, SegmentMap, SkeletonTracing, UserBoundingBox } from "oxalis/store";
-<<<<<<< HEAD
 import { actionChannel, call, delay, put, take } from "typed-redux-saga";
-import BucketSnapshot from "../bucket_data_handling/bucket_snapshot";
-=======
-import type { Task } from "redux-saga";
-import { actionChannel, all, call, delay, fork, join, put, take } from "typed-redux-saga";
->>>>>>> 2b1242f5
+import type BucketSnapshot from "../bucket_data_handling/bucket_snapshot";
 
 const UndoRedoRelevantBoundingBoxActions = AllUserBoundingBoxActions.filter(
   (action) => action !== "SET_USER_BOUNDING_BOXES",
