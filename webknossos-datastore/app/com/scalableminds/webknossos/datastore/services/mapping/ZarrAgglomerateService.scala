--- conflicted
+++ resolved
@@ -13,13 +13,8 @@
 import com.scalableminds.webknossos.datastore.geometry.Vec3IntProto
 import com.scalableminds.webknossos.datastore.helpers.{NativeBucketScanner, NodeDefaults, SkeletonTracingDefaults}
 import com.scalableminds.webknossos.datastore.models.datasource.{DataSourceId, ElementClass}
-<<<<<<< HEAD
-import com.scalableminds.webknossos.datastore.services.{ChunkCacheService, DataConverter}
+import com.scalableminds.webknossos.datastore.services.{DSChunkCacheService, DataConverter}
 import com.scalableminds.webknossos.datastore.storage.{AgglomerateFileKey, DataVaultService}
-=======
-import com.scalableminds.webknossos.datastore.services.{DSChunkCacheService, DataConverter}
-import com.scalableminds.webknossos.datastore.storage.{AgglomerateFileKey, RemoteSourceDescriptorService}
->>>>>>> e96e3810
 import com.typesafe.scalalogging.LazyLogging
 import ucar.ma2.{Array => MultiArray}
 
@@ -29,13 +24,8 @@
 import scala.concurrent.ExecutionContext
 
 class ZarrAgglomerateService @Inject()(config: DataStoreConfig,
-<<<<<<< HEAD
                                        dataVaultService: DataVaultService,
-                                       chunkCacheService: ChunkCacheService)
-=======
-                                       remoteSourceDescriptorService: RemoteSourceDescriptorService,
                                        chunkCacheService: DSChunkCacheService)
->>>>>>> e96e3810
     extends DataConverter
     with AgglomerateFileUtils
     with LazyLogging {
