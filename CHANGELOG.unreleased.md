--- conflicted
+++ resolved
@@ -14,11 +14,8 @@
 - Added the option for the owner to lock explorative annotations. Locked annotations cannot be modified by any user. An annotation can be locked in the annotations table and when viewing the annotation via the navbar dropdown menu. [#7801](https://github.com/scalableminds/webknossos/pull/7801)
 - Uploading an annotation into a dataset that it was not created for now also works if the dataset is in a different organization. [#7816](https://github.com/scalableminds/webknossos/pull/7816)
 - When downloading + reuploading an annotation that is based on a segmentation layer with active mapping, that mapping is now still be selected after the reupload. [#7822](https://github.com/scalableminds/webknossos/pull/7822)
-<<<<<<< HEAD
-- Added the ability to change the unit of the dataset voxel size to any supported unit of the [ome/ngff standard](https://github.com/ome/ngff/blob/39605eec64ceff481bb3a98f0adeaa330ab1ef26/latest/index.bs#L192). This allows users to upload and work with low-resultion datasets with a different base unit than nanometer. [#7783](https://github.com/scalableminds/webknossos/pull/7783)
-=======
+- Added the ability to change the unit of the dataset voxel size to any supported unit of the [ome/ngff standard](https://github.com/ome/ngff/blob/39605eec64ceff481bb3a98f0adeaa330ab1ef26/latest/index.bs#L192). This allows users to upload and work with low-resolution datasets with a different base unit than nanometer. [#7783](https://github.com/scalableminds/webknossos/pull/7783)
 - In the Voxelytics workflow list, the name of the WEBKNOSSOS user who started the job is displayed. [#7794](https://github.com/scalableminds/webknossos/pull/7795)
->>>>>>> 59bc7fbd
 
 ### Changed
 - The "WEBKNOSSOS Changelog" modal now lazily loads its content potentially speeding up the initial loading time of WEBKNOSSOS and thus improving the UX. [#7843](https://github.com/scalableminds/webknossos/pull/7843)
@@ -31,5 +28,5 @@
 
 ### Removed
 - HTTP API versions 1 and 2 are no longer supported. Current is 7.
-
+data
 ### Breaking Changes