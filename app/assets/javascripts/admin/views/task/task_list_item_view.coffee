--- conflicted
+++ resolved
@@ -17,7 +17,7 @@
       <td class="details-toggle" href="#">
         <i class="caret-right"></i>
         <i class="caret-down"></i>
-        </td>
+      </td>
       <td><%= formattedHash %></td>
       <td><%= team %></td>
       <td>
@@ -51,42 +51,6 @@
         <a href="/api/tasks/<%= id %>/download" title="download all finished tracings"><i class="fa fa-download"></i>download</a><br>
         <a href="#" class="delete"><i class="fa fa-trash-o"></i>delete</a>
       </td>
-<<<<<<< HEAD
-    <td><%= formattedHash %></td>
-    <td><%= team %></td>
-    <td>
-      <a href="/projects#<%= projectName %>">
-        <%= projectName %>
-      </a>
-    </td>
-    <td>
-      <a href="/taskTypes#<%= type.summary %>">
-        <%= type.summary %>
-      </a>
-    </td>
-    <td><%= dataSet %></td>
-    <td>(<%= editPosition %>)</td>
-    <td>(<%= boundingBox.join(", ") %>)</td>
-    <td>
-      <% if (neededExperience.domain != "" || neededExperience.value > 0) { %>
-        <span class="label label-default"><%= neededExperience.domain %> : <%= neededExperience.value %></span>
-      <% } %>
-    </td>
-    <td><%= priority %></td>
-    <td><%= created %></td>
-    <td>
-      <i class="fa fa-play-circle"></i><%= status.open %><br>
-      <i class="fa fa-random"></i><%= status.inProgress %><br>
-      <i class="fa fa-check-circle-o"></i><%= status.completed %>
-    </td>
-    <td class="nowrap">
-      <a href="/admin/tasks/<%= id %>/edit"><i class="fa fa-pencil"></i>edit</a><br>
-      <a href="/annotations/CompoundTask/<%= id %>" title="view all finished tracings"><i class="fa fa-random"></i>view</a><br>
-      <a href="/api/tasks/<%= id %>/download" title="download all finished tracings"><i class="fa fa-download"></i>download</a><br>
-      <a href="#" class="delete"><i class="fa fa-trash-o"></i>delete</a>
-    </td>
-=======
->>>>>>> 65e327b9
     </tr>
     <tr class="details-row hide" >
       <td colspan="13">
