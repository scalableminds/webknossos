--- conflicted
+++ resolved
@@ -1,8 +1,5 @@
 ### define
-<<<<<<< HEAD
-=======
 app : app
->>>>>>> af9f5bfa
 backbone : Backbone
 ../model : Model
 ../model/dimensions : Dimensions
@@ -122,11 +119,7 @@
     treeGeometry = @getTreeGeometry(@skeletonTracing.getTree().treeId)
 
     treeGeometry.addNode(@skeletonTracing.getActiveNode())
-<<<<<<< HEAD
-    @flycam.update()
-=======
-    app.vent.trigger("rerender")
->>>>>>> af9f5bfa
+    app.vent.trigger("rerender")
 
 
   deleteNode : (node, treeId) ->
