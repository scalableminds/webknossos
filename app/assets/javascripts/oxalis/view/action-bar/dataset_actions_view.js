// @flow
import React, { PureComponent } from "react";
import _ from "lodash";
import type Model from "oxalis/model";
import type { OxalisState, SkeletonTracingType, SaveStateType } from "oxalis/store";
import { connect } from "react-redux";
import type { Dispatch } from "redux";
import app from "app";
import Utils from "libs/utils";
import Request from "libs/request";
import Constants from "oxalis/constants";
import MergeModalView from "oxalis/view/action-bar/merge_modal_view";
import ShareModalView from "oxalis/view/action-bar/share_modal_view";
<<<<<<< HEAD
import Store from "oxalis/store";
import { saveNowAction } from "oxalis/model/actions/save_actions";

class DatasetActionsView extends Marionette.View {
  static initClass() {
    this.prototype.SAVED_POLLING_INTERVAL = 1000;

    this.prototype.template = _.template(`\
<% if(tracing.restrictions.allowUpdate){ %>
  <a href="#" class="btn btn-primary" id="trace-save-button">Save</a>
<% } else { %>
  <button class="btn btn-primary disabled">Read only</button>
<% } %>
<% if (hasAdvancedOptions) { %>
  <div class="btn-group btn-group">
    <% if(tracing.restrictions.allowFinish) { %>
      <a href="/annotations/<%- tracingType %>/<%- tracingId %>/finishAndRedirect" class="btn btn-default" id="trace-finish-button"><i class="fa fa-check-circle-o"></i><%- getArchiveBtnText() %></a>
    <% } %>
    <% if(tracing.restrictions.allowDownload || ! tracing.downloadUrl) { %>
      <a class="btn btn-default" id="trace-download-button"><i class="fa fa-download"></i>Download</a>
    <% } %>
    <button class="btn btn-default" id="trace-share-button"><i class="fa fa-share-alt"></i>Share</button>
  </div>

  <% if(tracing.restrictions.allowFinish && tracing.task) { %>
      <button class="btn btn-default" id="trace-next-task-button"><i class="fa fa-step-forward"></i>Finish and Get Next Task</button>
  <% } %>

  <% if (isSkeletonMode) { %>
    <div class="btn btn-default" id="trace-merge-button"><i class="fa fa-folder-open"></i>Merge Tracing</div>
    <div class="merge-modal-wrapper"></div>
  <% } %>
<% } %>\
`);


    this.prototype.events = {
      "click #trace-finish-button": "finishTracing",
      "click #trace-download-button": "downloadTracing",
      "click #trace-save-button": "saveTracing",
      "click #trace-merge-button": "mergeTracing",
      "click #trace-share-button": "shareTracing",
      "click #trace-next-task-button": "getNextTask",
    };

    this.prototype.ui = {
      modalWrapper: ".merge-modal-wrapper",
      saveButton: "#trace-save-button",
    };
=======
import { saveNowAction } from "oxalis/model/actions/save_actions";
import { Button } from "antd";
import messages from "messages";

const SAVED_POLLING_INTERVAL = 100;

class DatasetActionsView extends PureComponent {
  props: {
    // eslint-disable-next-line react/no-unused-prop-types
    skeletonTracing: SkeletonTracingType,
    save: SaveStateType,
    oldModel: Model,
    // eslint-disable-next-line react/no-unused-prop-types
    dispatch: Dispatch<*>,
  };

  state: {
    shareModalOpen: boolean,
    mergeModalOpen: boolean,
  } = {
    shareModalOpen: false,
    mergeModalOpen: false,
>>>>>>> a8d4c513
  }

  componentDidMount() {
    this.savedPollingInterval = window.setInterval(this._forceUpdate, SAVED_POLLING_INTERVAL);
  }

  componentWillUnmount() {
    window.clearInterval(this.savedPollingInterval);
  }

  modalWrapper: ?HTMLDivElement = null;
  savedPollingInterval: number = 0;
  _forceUpdate = () => { this.forceUpdate(); };

<<<<<<< HEAD
  updateSavedState() {
    const { save: saveState } = Store.getState();
    const stateSaved =
      this.model.volumeTracing != null ?
      this.model.annotationModel.stateLogger.stateSaved() :
      !saveState.isBusy && !saveState.queue.length > 0;
    if (!stateSaved) {
      this.ui.saveButton.text("Save");
    } else {
      this.ui.saveButton.text("Saved   ✓");
    }
  }

  async saveAndWait() {
    if (this.model.volumeTracing != null) {
      this.saveTracing();
      return;
    }
    Store.dispatch(saveNowAction());
    let saveState = Store.getState().save;
    while (saveState.isBusy || saveState.queue.length > 0) {
      await Utils.sleep(2000);
      saveState = Store.getState().save;
    }
  }

  finishTracing(evt) {
    evt.preventDefault();
    this.saveAndWait().then(() => {
      if (confirm("Are you sure you want to permanently finish this tracing?")) {
        app.router.loadURL(evt.currentTarget.href);
      }
    });
  }

  downloadTracing(evt) {
    evt.preventDefault();
    const win = window.open("about:blank", "_blank");
    win.document.body.innerHTML = "Please wait...";
    this.saveAndWait().then(() => {
      win.location.href = this.model.tracing.downloadUrl;
      win.document.body.innerHTML = "You may close this window after the download has started.";
    });
  }

  saveTracing(evt) {
    if (evt) {
      evt.preventDefault();
    }
    Store.dispatch(saveNowAction());
  }

  mergeTracing() {
    const modalView = new MergeModalView({ model: this.model });
    this.ui.modalWrapper.html(modalView.render().el);
    modalView.show();
  }


  shareTracing() {
    const modalView = new ShareModalView({ model: this.model });
    this.ui.modalWrapper.html(modalView.render().el);
    modalView.show();
  }
=======
  handleSave = async () => {
    if (this.props.oldModel.volumeTracing != null) {
      this.props.dispatch(saveNowAction());
      return;
    }
    this.props.dispatch(saveNowAction());
    let saveState = this.props.save;
    while (saveState.isBusy || saveState.queue.length > 0) {
      await Utils.sleep(500);
      saveState = this.props.save;
    }
  };

  handleFinish = async () => {
    const url = `/annotations/${this.props.oldModel.tracingType}/${this.props.oldModel.tracingId}/finishAndRedirect`;
    await this.handleSave();
    if (confirm(messages["finish.confirm"])) {
      app.router.loadURL(url);
    }
  };

  handleShareOpen = () => {
    this.setState({ shareModalOpen: true });
  };

  handleShareClose = () => {
    this.setState({ shareModalOpen: false });
  };
>>>>>>> a8d4c513

  handleDownload = async () => {
    const win = window.open("about:blank", "_blank");
    win.document.body.innerHTML = messages["download.wait"];
    await this.handleSave();

    win.location.href = this.props.oldModel.tracing.downloadUrl;
    win.document.body.innerHTML = messages["download.close_window"];
  };

  handleNextTask = async () => {
    const { tracingType, id } = this.props.skeletonTracing;
    const finishUrl = `/annotations/${tracingType}/${id}/finish`;
    const requestTaskUrl = "/user/tasks/request";

    await this.handleSave();
    await Request.triggerRequest(finishUrl);
    try {
      const annotation = await Request.receiveJSON(requestTaskUrl);
      const differentTaskType = annotation.task.type.id !== Utils.__guard__(this.props.oldModel.tracing.task, x => x.type.id);
      const differentTaskTypeParam = differentTaskType ? "?differentTaskType" : "";
      const newTaskUrl = `/annotations/${annotation.typ}/${annotation.id}${differentTaskTypeParam}`;
      app.router.loadURL(newTaskUrl);
    } catch (err) {
      await Utils.sleep(2000);
      app.router.loadURL("/dashboard");
    }
  };

  handleMergeOpen = () => {
    this.setState({ mergeModalOpen: true });
  };

  handleMergeClose = () => {
    this.setState({ mergeModalOpen: false });
  };

  getSaveButtonIcon() {
    const { save: saveState } = this.props;
    const stateSaved =
      this.props.oldModel.volumeTracing != null ?
      this.props.oldModel.annotationModel.stateLogger.stateSaved() :
      !saveState.isBusy && !(saveState.queue.length > 0);
    if (!stateSaved) {
      return "hourglass";
    } else {
      return "check";
    }
  }

  render() {
    const isSkeletonMode = _.includes(Constants.MODES_SKELETON, this.props.oldModel.get("mode"));
    const hasAdvancedOptions = this.props.oldModel.settings.advancedOptionsAllowed;
    const archiveButtonText = this.isTask ? "Finish" : "Archive";
    const { tracing } = this.props.oldModel;

    const elements = [];
    if (tracing.restrictions.allowUpdate) {
      elements.push(
        <Button
          key="save-button"
          type="primary"
          onClick={this.handleSave}
          icon={this.getSaveButtonIcon()}
        >Save</Button>);
    } else {
      elements.push(<Button type="primary" disabled>Read only</Button>);
    }

<<<<<<< HEAD
  async getNextTask() {
    const { tracingType, id } = Store.getState().skeletonTracing;
    const finishUrl = `/annotations/${tracingType}/${id}/finish`;
    const requestTaskUrl = "/user/tasks/request";

    await this.saveAndWait();
    await Request.triggerRequest(finishUrl);
    try {
      const annotation = await Request.receiveJSON(requestTaskUrl);
      const differentTaskType = annotation.task.type.id !== Utils.__guard__(this.model.tracing.task, x => x.type.id);
      const differentTaskTypeParam = differentTaskType ? "?differentTaskType" : "";
      const newTaskUrl = `/annotations/${annotation.typ}/${annotation.id}${differentTaskTypeParam}`;
      app.router.loadURL(newTaskUrl);
    } catch (err) {
      await Utils.sleep(2000);
      app.router.loadURL("/dashboard");
    }
=======
    if (hasAdvancedOptions) {
      if (tracing.restrictions.allowFinish) {
        elements.push(<Button
          key="finish-button"
          icon="check-circle-o"
          onClick={this.handleFinish}
        >{archiveButtonText}</Button>);
      }
      if (tracing.restrictions.allowDownload || !tracing.downloadUrl) {
        elements.push(<Button
          key="download-button"
          icon="download"
          onClick={this.handleDownload}
        >Download</Button>);
      }
      elements.push(<Button
        key="share-button"
        icon="share-alt"
        onClick={this.handleShareOpen}
      >Share</Button>);
      elements.push(<ShareModalView
        key="share-modal"
        isVisible={this.state.shareModalOpen}
        onOk={this.handleShareClose}
      />);
    }
    if (tracing.restrictions.allowFinish && tracing.task) {
      elements.push(<Button
        key="next-button"
        icon="verticle-left"
        onClick={this.handleNextTask}
      >
        Finish and Get Next Task
      </Button>);
    }
    if (isSkeletonMode) {
      elements.push(
        <Button
          key="merge-button"
          icon="folder-open"
          onClick={this.handleMergeOpen}
        >Merge Tracing</Button>);
      elements.push(<MergeModalView
        key="merge-modal"
        isVisible={this.state.mergeModalOpen}
        onOk={this.handleMergeClose}
      />);
    }

    return (
      <div><Button.Group size="large">{elements}</Button.Group></div>
    );
>>>>>>> a8d4c513
  }
}

function mapStateToProps(state: OxalisState) {
  return {
    skeletonTracing: state.skeletonTracing,
    save: state.save,
  };
}

export default connect(mapStateToProps)(DatasetActionsView);<|MERGE_RESOLUTION|>--- conflicted
+++ resolved
@@ -11,57 +11,6 @@
 import Constants from "oxalis/constants";
 import MergeModalView from "oxalis/view/action-bar/merge_modal_view";
 import ShareModalView from "oxalis/view/action-bar/share_modal_view";
-<<<<<<< HEAD
-import Store from "oxalis/store";
-import { saveNowAction } from "oxalis/model/actions/save_actions";
-
-class DatasetActionsView extends Marionette.View {
-  static initClass() {
-    this.prototype.SAVED_POLLING_INTERVAL = 1000;
-
-    this.prototype.template = _.template(`\
-<% if(tracing.restrictions.allowUpdate){ %>
-  <a href="#" class="btn btn-primary" id="trace-save-button">Save</a>
-<% } else { %>
-  <button class="btn btn-primary disabled">Read only</button>
-<% } %>
-<% if (hasAdvancedOptions) { %>
-  <div class="btn-group btn-group">
-    <% if(tracing.restrictions.allowFinish) { %>
-      <a href="/annotations/<%- tracingType %>/<%- tracingId %>/finishAndRedirect" class="btn btn-default" id="trace-finish-button"><i class="fa fa-check-circle-o"></i><%- getArchiveBtnText() %></a>
-    <% } %>
-    <% if(tracing.restrictions.allowDownload || ! tracing.downloadUrl) { %>
-      <a class="btn btn-default" id="trace-download-button"><i class="fa fa-download"></i>Download</a>
-    <% } %>
-    <button class="btn btn-default" id="trace-share-button"><i class="fa fa-share-alt"></i>Share</button>
-  </div>
-
-  <% if(tracing.restrictions.allowFinish && tracing.task) { %>
-      <button class="btn btn-default" id="trace-next-task-button"><i class="fa fa-step-forward"></i>Finish and Get Next Task</button>
-  <% } %>
-
-  <% if (isSkeletonMode) { %>
-    <div class="btn btn-default" id="trace-merge-button"><i class="fa fa-folder-open"></i>Merge Tracing</div>
-    <div class="merge-modal-wrapper"></div>
-  <% } %>
-<% } %>\
-`);
-
-
-    this.prototype.events = {
-      "click #trace-finish-button": "finishTracing",
-      "click #trace-download-button": "downloadTracing",
-      "click #trace-save-button": "saveTracing",
-      "click #trace-merge-button": "mergeTracing",
-      "click #trace-share-button": "shareTracing",
-      "click #trace-next-task-button": "getNextTask",
-    };
-
-    this.prototype.ui = {
-      modalWrapper: ".merge-modal-wrapper",
-      saveButton: "#trace-save-button",
-    };
-=======
 import { saveNowAction } from "oxalis/model/actions/save_actions";
 import { Button } from "antd";
 import messages from "messages";
@@ -84,7 +33,6 @@
   } = {
     shareModalOpen: false,
     mergeModalOpen: false,
->>>>>>> a8d4c513
   }
 
   componentDidMount() {
@@ -99,72 +47,6 @@
   savedPollingInterval: number = 0;
   _forceUpdate = () => { this.forceUpdate(); };
 
-<<<<<<< HEAD
-  updateSavedState() {
-    const { save: saveState } = Store.getState();
-    const stateSaved =
-      this.model.volumeTracing != null ?
-      this.model.annotationModel.stateLogger.stateSaved() :
-      !saveState.isBusy && !saveState.queue.length > 0;
-    if (!stateSaved) {
-      this.ui.saveButton.text("Save");
-    } else {
-      this.ui.saveButton.text("Saved   ✓");
-    }
-  }
-
-  async saveAndWait() {
-    if (this.model.volumeTracing != null) {
-      this.saveTracing();
-      return;
-    }
-    Store.dispatch(saveNowAction());
-    let saveState = Store.getState().save;
-    while (saveState.isBusy || saveState.queue.length > 0) {
-      await Utils.sleep(2000);
-      saveState = Store.getState().save;
-    }
-  }
-
-  finishTracing(evt) {
-    evt.preventDefault();
-    this.saveAndWait().then(() => {
-      if (confirm("Are you sure you want to permanently finish this tracing?")) {
-        app.router.loadURL(evt.currentTarget.href);
-      }
-    });
-  }
-
-  downloadTracing(evt) {
-    evt.preventDefault();
-    const win = window.open("about:blank", "_blank");
-    win.document.body.innerHTML = "Please wait...";
-    this.saveAndWait().then(() => {
-      win.location.href = this.model.tracing.downloadUrl;
-      win.document.body.innerHTML = "You may close this window after the download has started.";
-    });
-  }
-
-  saveTracing(evt) {
-    if (evt) {
-      evt.preventDefault();
-    }
-    Store.dispatch(saveNowAction());
-  }
-
-  mergeTracing() {
-    const modalView = new MergeModalView({ model: this.model });
-    this.ui.modalWrapper.html(modalView.render().el);
-    modalView.show();
-  }
-
-
-  shareTracing() {
-    const modalView = new ShareModalView({ model: this.model });
-    this.ui.modalWrapper.html(modalView.render().el);
-    modalView.show();
-  }
-=======
   handleSave = async () => {
     if (this.props.oldModel.volumeTracing != null) {
       this.props.dispatch(saveNowAction());
@@ -193,7 +75,6 @@
   handleShareClose = () => {
     this.setState({ shareModalOpen: false });
   };
->>>>>>> a8d4c513
 
   handleDownload = async () => {
     const win = window.open("about:blank", "_blank");
@@ -263,25 +144,6 @@
       elements.push(<Button type="primary" disabled>Read only</Button>);
     }
 
-<<<<<<< HEAD
-  async getNextTask() {
-    const { tracingType, id } = Store.getState().skeletonTracing;
-    const finishUrl = `/annotations/${tracingType}/${id}/finish`;
-    const requestTaskUrl = "/user/tasks/request";
-
-    await this.saveAndWait();
-    await Request.triggerRequest(finishUrl);
-    try {
-      const annotation = await Request.receiveJSON(requestTaskUrl);
-      const differentTaskType = annotation.task.type.id !== Utils.__guard__(this.model.tracing.task, x => x.type.id);
-      const differentTaskTypeParam = differentTaskType ? "?differentTaskType" : "";
-      const newTaskUrl = `/annotations/${annotation.typ}/${annotation.id}${differentTaskTypeParam}`;
-      app.router.loadURL(newTaskUrl);
-    } catch (err) {
-      await Utils.sleep(2000);
-      app.router.loadURL("/dashboard");
-    }
-=======
     if (hasAdvancedOptions) {
       if (tracing.restrictions.allowFinish) {
         elements.push(<Button
@@ -334,7 +196,6 @@
     return (
       <div><Button.Group size="large">{elements}</Button.Group></div>
     );
->>>>>>> a8d4c513
   }
 }
 
