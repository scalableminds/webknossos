/**
 * dataset_info_view.js
 * @flow
 */
import React, { Component } from "react";
import { connect } from "react-redux";
import _ from "lodash";
import { getBaseVoxel } from "oxalis/model/scaleinfo";
import constants, { ControlModeEnum } from "oxalis/constants";
import ArbitraryController from "oxalis/controller/viewmodes/arbitrary_controller";
import { getPlaneScalingFactor } from "oxalis/model/accessors/flycam_accessor";
import Store from "oxalis/store";
import TemplateHelpers from "libs/template_helpers";
import type { OxalisState, SkeletonTracingType, DatasetType, FlycamType, TaskType } from "oxalis/store";

type DatasetInfoTabProps = {
  skeletonTracing: SkeletonTracingType,
  dataset: DatasetType,
  flycam: FlycamType,
  task: TaskType,
};

class DatasetInfoTabView extends Component {
  props: DatasetInfoTabProps;

  calculateZoomLevel(): number {
    let width;
    let zoom;
    const viewMode = Store.getState().temporaryConfiguration.viewMode;
    if (constants.MODES_PLANE.includes(viewMode)) {
      zoom = getPlaneScalingFactor(this.props.flycam);
      width = constants.PLANE_WIDTH;
    } else if (constants.MODES_ARBITRARY.includes(viewMode)) {
      zoom = this.props.flycam.zoomStep;
      width = ArbitraryController.prototype.WIDTH;
    } else {
      throw Error("Model mode not recognized:", viewMode);
    }
    // unit is nm
    const baseVoxel = getBaseVoxel(this.props.dataset.scale);
    return zoom * width * baseVoxel;
  }

  chooseUnit(zoomLevel: number): string {
    if (zoomLevel < 1000) {
      return `${zoomLevel.toFixed(0)} nm`;
    } else if (zoomLevel < 1000000) {
      return `${(zoomLevel / 1000).toFixed(1)} μm`;
    } else {
      return `${(zoomLevel / 1000000).toFixed(1)} mm`;
    }
  }

  render() {
    const { tracingType, name } = this.props.skeletonTracing;
    let annotationType = tracingType;

<<<<<<< HEAD
    // In case we have a task display its id as well
    if (this.props.task) {
      annotationType += `: ${this.props.task.id}`;
=======
    if (this.props.task) {
      // In case we have a task display its id as well
      annotationType += `: ${this.props.task.taskId}`;
>>>>>>> e25c227c
    } else if (name) {
      // Or display an explorative tracings name if there is one
      annotationType += `: ${name}`;
    }

    const zoomLevel = this.calculateZoomLevel();
    const dataSetName = this.props.dataset.name;
    const treeCount = _.size(this.props.skeletonTracing.trees);
    const isPublicViewMode = Store.getState().temporaryConfiguration.controlMode === ControlModeEnum.VIEW;

    return (
      <div>
        <p>{annotationType}</p>
        <p>DataSet: {dataSetName}</p>
        <p>Viewport width: {this.chooseUnit(zoomLevel)}</p>
        <p>Dataset resolution: {TemplateHelpers.formatScale(this.props.dataset.scale)}</p>
        {
          (treeCount != null) ?
            <p>Total number of trees: {treeCount}</p> :
            null
        }
        {
          isPublicViewMode ?
            <div>
              <table className="table table-condensed table-nohead table-bordered">
                <tbody>
                  <tr><th colSpan="2">Controls</th></tr>
                  <tr><td>I,O or Alt + Mousewheel</td><td>Zoom in/out</td></tr>
                  <tr><td>Mousewheel or D and F</td><td>Move along 3rd axis</td></tr>
                  <tr><td>Left Mouse drag or Arrow keys</td><td>Move</td></tr>
                  <tr><td>Right click drag in 3D View</td><td>Rotate 3D View</td></tr>
                  <tr><td>K,L</td><td>Scale up/down viewports</td></tr>
                </tbody>
              </table>
              <div>
                <img className="img-50" src="/assets/images/Max-Planck-Gesellschaft.svg" alt="Max Plank Geselleschaft Logo" />
                <img className="img-50" src="/assets/images/MPI-brain-research.svg" alt="Max Plank Institute of Brain Research Logo" />
              </div>
            </div> :
            null
        }
      </div>
    );
  }
}

function mapStateToProps(state: OxalisState) {
  return {
    skeletonTracing: state.tracing,
    dataset: state.dataset,
    flycam: state.flycam,
    task: state.task,
  };
}

export default connect(mapStateToProps)(DatasetInfoTabView);<|MERGE_RESOLUTION|>--- conflicted
+++ resolved
@@ -55,15 +55,9 @@
     const { tracingType, name } = this.props.skeletonTracing;
     let annotationType = tracingType;
 
-<<<<<<< HEAD
-    // In case we have a task display its id as well
-    if (this.props.task) {
+    if (this.props.task != null) {
+      // In case we have a task display its id as well
       annotationType += `: ${this.props.task.id}`;
-=======
-    if (this.props.task) {
-      // In case we have a task display its id as well
-      annotationType += `: ${this.props.task.taskId}`;
->>>>>>> e25c227c
     } else if (name) {
       // Or display an explorative tracings name if there is one
       annotationType += `: ${name}`;
