--- conflicted
+++ resolved
@@ -165,20 +165,12 @@
     if (!this.state.shouldShowArchivedTracings) {
       return (
         <div>
-<<<<<<< HEAD
-          <Link to={controller.trace(typ, id).url}>
-=======
-          <a href={`/annotations/${typ}/${id}`}>
->>>>>>> fea6b062
+          <Link to={`/annotations/${typ}/${id}`}>
             <i className="fa fa-random" />
             <strong>Trace</strong>
           </Link>
           <br />
-<<<<<<< HEAD
-          <Link to={jsRoutes.controllers.AnnotationIOController.download(typ, id).url}>
-=======
-          <a href={`/annotations/${typ}/${id}/download`}>
->>>>>>> fea6b062
+          <Link to={`/annotations/${typ}/${id}/download`}>
             <i className="fa fa-download" />
             Download
           </Link>
