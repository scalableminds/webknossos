--- conflicted
+++ resolved
@@ -88,13 +88,9 @@
 } from "oxalis/model/actions/proofread_actions";
 const { SubMenu } = Menu;
 
-<<<<<<< HEAD
 type ContextMenuContextValue = React.MutableRefObject<HTMLElement | null> | null;
 export const ContextMenuContext = createContext<ContextMenuContextValue>(null);
 
-/* eslint-disable react/no-unused-prop-types */
-=======
->>>>>>> 4b257fcf
 // The newest eslint version thinks the props listed below aren't used.
 type OwnProps = {
   contextMenuPosition: [number, number] | null | undefined;
