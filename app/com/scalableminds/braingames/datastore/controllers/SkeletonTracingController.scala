/*
* Copyright (C) 2011-2017 scalable minds UG (haftungsbeschränkt) & Co. KG. <http://scm.io>
*/
package com.scalableminds.braingames.datastore.controllers

import com.google.inject.Inject
import com.scalableminds.braingames.binary.helpers.DataSourceRepository
import com.scalableminds.braingames.datastore.tracings.skeleton._
import com.scalableminds.braingames.datastore.tracings.skeleton.elements.SkeletonTracing
import com.scalableminds.braingames.datastore.tracings.{TracingReference, TracingType}
import play.api.i18n.{Messages, MessagesApi}
import play.api.libs.json.Json
import play.api.mvc.Action

import scala.concurrent.ExecutionContext.Implicits.global

class SkeletonTracingController @Inject()(
                                           val tracingService: SkeletonTracingService,
                                           val dataSourceRepository: DataSourceRepository,
                                           val messagesApi: MessagesApi
                                       ) extends TracingController[SkeletonTracing] {

  implicit val tracingFormat = SkeletonTracing.jsonFormat

  def mergedFromContents(persist: Boolean) = Action.async(validateJson[List[SkeletonTracing]]) {
    implicit request => {
      AllowRemoteOrigin {
        val tracings = request.body
<<<<<<< HEAD
        val mergedTracing = tracingService.merge(tracings)
        tracingService.save(mergedTracing, toCache = !persist).map { _ =>
          Ok(Json.toJson(TracingReference(mergedTracing.id, TracingType.skeleton)))
        }
=======
        val merged = skeletonTracingService.merge(tracings)
        if (persist)
          skeletonTracingService.save(merged)
        else
          skeletonTracingService.saveInTemporaryStore(merged)
        Ok(Json.toJson(TracingReference(merged.id, TracingType.skeleton)))
>>>>>>> 17db19db
      }
    }
  }

  def mergedFromIds(persist: Boolean) = Action.async(validateJson[List[TracingSelector]]) {
    implicit request => {
      AllowRemoteOrigin {
        for {
          tracings <- tracingService.findMultiple(request.body, applyUpdates = true) ?~> Messages("tracing.notFound")
          merged = tracingService.merge(tracings)
          _ <- tracingService.save(merged, toCache = !persist)
        } yield {
<<<<<<< HEAD
=======
          val merged = skeletonTracingService.merge(tracings)
          if (persist)
            skeletonTracingService.save(merged)
          else
            skeletonTracingService.saveInTemporaryStore(merged)
>>>>>>> 17db19db
          Ok(Json.toJson(TracingReference(merged.id, TracingType.skeleton)))
        }
      }
    }
  }

<<<<<<< HEAD
=======

  def get(tracingId: String, version: Option[Long]) = Action {
    implicit request => {
      AllowRemoteOrigin {
        for {
          tracing <- skeletonTracingService.findUpdated(tracingId, version)
        } yield {
          Ok(Json.toJson(tracing))
        }
      }
    }
  }

  def getMultiple = Action.async(validateJson[List[TracingSelector]]) {
    implicit request => {
      AllowRemoteOrigin {
        for {
          tracings <- skeletonTracingService.findMultipleUpdated(request.body) ?~> Messages("tracing.notFound")
        } yield {
          Ok(Json.toJson(tracings))
        }
      }
    }
  }

>>>>>>> 17db19db
  def update(tracingId: String) = Action.async(validateJson[List[SkeletonUpdateActionGroup]]) {
    implicit request => {
      AllowRemoteOrigin {
        for {
<<<<<<< HEAD
          tracing <- tracingService.find(tracingId, useCache = false) ?~> Messages("tracing.notFound")
          _ <- tracingService.saveUpdates(tracingId, request.body)
=======
          tracing <- skeletonTracingService.findRaw(tracingId) ?~> Messages("tracing.notFound")
          _ <- skeletonTracingService.saveUpdates(tracingId, request.body)
>>>>>>> 17db19db
        } yield {
          Ok
        }
      }
    }
  }

  def duplicate(tracingId: String, version: Option[Long]) = Action.async {
    implicit request => {
      AllowRemoteOrigin {
        for {
<<<<<<< HEAD
          tracing <- tracingService.find(tracingId, version, applyUpdates = true) ?~> Messages("tracing.notFound")
          newTracing <- tracingService.duplicate(tracing)
        } yield {
=======
          tracing <- skeletonTracingService.findUpdated(tracingId, version) ?~> Messages("tracing.notFound")
        } yield {
          val newTracing = skeletonTracingService.duplicate(tracing)
>>>>>>> 17db19db
          Ok(Json.toJson(TracingReference(newTracing.id, TracingType.skeleton)))
        }
      }
    }
  }
}<|MERGE_RESOLUTION|>--- conflicted
+++ resolved
@@ -20,25 +20,14 @@
                                            val messagesApi: MessagesApi
                                        ) extends TracingController[SkeletonTracing] {
 
-  implicit val tracingFormat = SkeletonTracing.jsonFormat
-
   def mergedFromContents(persist: Boolean) = Action.async(validateJson[List[SkeletonTracing]]) {
     implicit request => {
       AllowRemoteOrigin {
         val tracings = request.body
-<<<<<<< HEAD
         val mergedTracing = tracingService.merge(tracings)
         tracingService.save(mergedTracing, toCache = !persist).map { _ =>
           Ok(Json.toJson(TracingReference(mergedTracing.id, TracingType.skeleton)))
         }
-=======
-        val merged = skeletonTracingService.merge(tracings)
-        if (persist)
-          skeletonTracingService.save(merged)
-        else
-          skeletonTracingService.saveInTemporaryStore(merged)
-        Ok(Json.toJson(TracingReference(merged.id, TracingType.skeleton)))
->>>>>>> 17db19db
       }
     }
   }
@@ -51,59 +40,18 @@
           merged = tracingService.merge(tracings)
           _ <- tracingService.save(merged, toCache = !persist)
         } yield {
-<<<<<<< HEAD
-=======
-          val merged = skeletonTracingService.merge(tracings)
-          if (persist)
-            skeletonTracingService.save(merged)
-          else
-            skeletonTracingService.saveInTemporaryStore(merged)
->>>>>>> 17db19db
           Ok(Json.toJson(TracingReference(merged.id, TracingType.skeleton)))
         }
       }
     }
   }
 
-<<<<<<< HEAD
-=======
-
-  def get(tracingId: String, version: Option[Long]) = Action {
-    implicit request => {
-      AllowRemoteOrigin {
-        for {
-          tracing <- skeletonTracingService.findUpdated(tracingId, version)
-        } yield {
-          Ok(Json.toJson(tracing))
-        }
-      }
-    }
-  }
-
-  def getMultiple = Action.async(validateJson[List[TracingSelector]]) {
-    implicit request => {
-      AllowRemoteOrigin {
-        for {
-          tracings <- skeletonTracingService.findMultipleUpdated(request.body) ?~> Messages("tracing.notFound")
-        } yield {
-          Ok(Json.toJson(tracings))
-        }
-      }
-    }
-  }
-
->>>>>>> 17db19db
   def update(tracingId: String) = Action.async(validateJson[List[SkeletonUpdateActionGroup]]) {
     implicit request => {
       AllowRemoteOrigin {
         for {
-<<<<<<< HEAD
           tracing <- tracingService.find(tracingId, useCache = false) ?~> Messages("tracing.notFound")
           _ <- tracingService.saveUpdates(tracingId, request.body)
-=======
-          tracing <- skeletonTracingService.findRaw(tracingId) ?~> Messages("tracing.notFound")
-          _ <- skeletonTracingService.saveUpdates(tracingId, request.body)
->>>>>>> 17db19db
         } yield {
           Ok
         }
@@ -115,15 +63,9 @@
     implicit request => {
       AllowRemoteOrigin {
         for {
-<<<<<<< HEAD
           tracing <- tracingService.find(tracingId, version, applyUpdates = true) ?~> Messages("tracing.notFound")
           newTracing <- tracingService.duplicate(tracing)
         } yield {
-=======
-          tracing <- skeletonTracingService.findUpdated(tracingId, version) ?~> Messages("tracing.notFound")
-        } yield {
-          val newTracing = skeletonTracingService.duplicate(tracing)
->>>>>>> 17db19db
           Ok(Json.toJson(TracingReference(newTracing.id, TracingType.skeleton)))
         }
       }
