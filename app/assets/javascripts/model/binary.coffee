### define
model/binary/interpolation_collector : InterpolationCollector
model/game : Game
libs/simple_array_buffer_socket : SimpleArrayBufferSocket
libs/simple_worker : SimpleWorker
###

EPSILON = 1e-10
BUCKET_WIDTH = 1 << 5

loadingState = true

ZOOM_STEP_COUNT = 4


# #Model.Binary#
# Binary is the real deal.
# It loads and stores the primary graphical data.
# 
# ##Data structure##
#
# ###Concept###
# We store 3-dimensional data with each coordinate >= [0,0,0].
# Each point is stored in **buckets** which resemble a cubical grid. 
# Those buckets are kept in an expandable data structure (**cube**) which 
# represents the smallest cuboid covering all used buckets.
# 
# ###Implementation###
# Each point value (greyscale color) is represented by a number 
# between 0 and 1, where 0 is black and 1 white. 
# 
# The buckets are implemented as `Uint8Array`s with a length of
# `BUCKET_WIDTH ^ 3`. Each point can be easiliy found through simple 
# arithmetik (see `Model.Binary.pointIndex`). Each bucket has an 
# address which is its coordinate representation and can be computed 
# by (integer-)dividing each coordinate with `BUCKET_WIDTH`.
#
# We actually use bitwise operations to perform some of our 
# computations. Therefore `BUCKET_WIDTH` needs to be a power of 2.
# Also we consider a bucket to be either non-existant or full. There
# are no sparse buckets.
#
# The cube is defined by the offset `[x,y,z]` and size `[a,b,c]` 
# of the cuboid. Both refer to the address of the buckets. It is 
# actually just a standard javascript array with each item being 
# either `null`, `loadingState` or a bucket. The length of the
# array is `a * b * c`. Also finding the containing bucket of a point 
# can be done with pretty simple math (see `Model.Binary.bucketIndex`).
#
# ###Inserting###
# When inserting new data into the data structure we first need
# to make sure the cube is big enough to cover all buckets. Otherwise
# we'll have to expand the cube (see `Model.Binary.extendByBucketExtent`). 
# Then we just set the buckets.  
#
# ##Loading##
# We do attempt to preload buckets intelligently (see 
# `Model.Binary.ping`). We use a breadth-first search starting at
# the bucket to cursor is currently on. Then we look at its neigbors.
# For each neighbor we decide based on intersection with an spherical
# cap (implented by both a plane and a sphere), which resembles the
# canvas where the data is painted on later (see `Model.Trianglesplane`).
# 
# This helps us to load data in the direction of your current view. Also, 
# the preload algorithm creates an imaginary half-sphere which expands
# over time. So we should minimize the times user experience unloaded
# buckets.
#
# ##Querying##
# `Model.Binary.get` provides an interface to query the stored data.
# Give us an array of coordinates (vertices) and we'll give you the 
# corresponding color values. Actually, we provide you with the required
# data to perform your own interpolation (i.e. on the GPU). We apply 
# either a linear, bilinear or trilinear interpolation so the result 
# should be quite smooth. However, if one of the required 2, 4 or 8 points 
# is missing we'll decide that your requested point is missing aswell.
# 

# Macros

# Computes the bucket index of the vertex with the given coordinates.
# Requires `cubeOffset` and `cubeSize` to be in scope.
bucketIndexMacro = (x, y, z) ->

  ((x >> 5) - cubeOffset[0]) * cubeSize[2] * cubeSize[1] +
  ((y >> 5) - cubeOffset[1]) * cubeSize[2] + 
  ((z >> 5) - cubeOffset[2])

# Computes the bucket index of the given vertex.
# Requires `cubeOffset` and `cubeSize` to be in scope.
bucketIndexByVertexMacro = (vertex) ->

  ((vertex[0] >> 5) - cubeOffset[0]) * cubeSize[2] * cubeSize[1] +
  ((vertex[1] >> 5) - cubeOffset[1]) * cubeSize[2] + 
  ((vertex[2] >> 5) - cubeOffset[2])


# Computes the index of the specified bucket.
# Requires `cubeOffset` and `cubeSize` to be in scope.
bucketIndexByAddressMacro = (vertex) ->

  (vertex[0] - cubeOffset[0]) * cubeSize[2] * cubeSize[1] +
  (vertex[1] - cubeOffset[1]) * cubeSize[2] + 
  (vertex[2] - cubeOffset[2])

# Computes the bucket index of the vertex with the given coordinates.
# Requires `cubeOffset0`, `cubeOffset1`, `cubeOffset2`, `cubeSize2` and 
# `cubeSize21` to be precomputed and in scope.
bucketIndex2Macro = (x, y, z) ->

  ((x >> 5) - cubeOffset0) * cubeSize21 +
  ((y >> 5) - cubeOffset1) * cubeSize2 + 
  ((z >> 5) - cubeOffset2)

# Computes the index of the vertex with the given coordinates in
# its bucket.
pointIndexMacro = (x, y, z) ->
  
  ((x & 31) << 10) +
  ((y & 31) << 5) +
  ((z & 31))

Binary =

<<<<<<< HEAD
	# This method allows you to query the data structure. Give us an array of
	# vertices and we'll give you the stuff you need to interpolate data.
	#
	# We'll figure out how many color values you need to do interpolation.
	# That'll be 1, 2, 4 or 8 values. They represent greyscale colors ranging from
	# 0 to 1. Additionally, you need three delta values xd, yd and zd which are in
	# the range from 0 to 1. Then you should be able to perform a trilinear 
	# interpolation. To sum up, you get 11 floating point values for each point.
	# We spilt those in three array buffers to have them used in WebGL shaders as 
	# vec4 and vec3 attributes.
	# 
	# While processing the data several errors can occur. Please note that 
	# processing of a point halts if any of the required color values is wrong.
	# You can determine any errors by examining the first value of each point.
	# Feel free to color code those errors as you wish.
	#
	# *   `-3`: negative coordinates given
	# *   `-2`: block currently loading
	# *   `-1`: block fault
	# *   `0`: black
	# *   `1`: white
	# 
	# Parameters:
	# 
	# *   `vertices` is a `Float32Array with the vertices you'd like to query. There
	# is no need for you to round the coordinates. Otherwise you'd have a nearest-
	# neighbor-interpolation, which isn't pretty and kind of wavey. Every three
	# elements (x,y,z) represent one vertex.
	#
	# Promise Parameters:
	# 
	# *   `buffer0` is a `Float32Array` with the first 4 color values of
	# each points. The first value would contain any error codes.
	# *   `buffer1` is a `Float32Array` with the second 4 color values of
	# each points.
	# *   `bufferDelta` is a `Float32Array` with the delta values.
	#

	get : (vertices, zoomStep) ->

		$.when(@getSync(vertices, zoomStep))

	# A synchronized implementation of `get`.
	getSync : (vertices, zoomStep) ->

		buffer0     = new Uint8Array(vertices.length / 3 << 2)
		buffer1     = new Uint8Array(vertices.length / 3 << 2)
		bufferDelta = new Uint8Array(vertices.length)
		
		if (cube = @cubes[zoomStep])

			cubeSize = @cubeSizes[zoomStep]
			cubeOffset = @cubeOffsets[zoomStep]
			#{ cubeSize, cubeOffset } = @


			InterpolationCollector.bulkCollect(
				vertices,
				buffer0, buffer1, bufferDelta, 
				cube, cubeSize, cubeOffset
			)
			
		{ buffer0, buffer1, bufferDelta }

	PING_DEBOUNCE_TIME : 500
	PING_THROTTLE_TIME : 500
	PRELOAD_STEPBACK : 10
	
	# Use this method to let us know when you've changed your spot. Then we'll try to 
	# preload some data. 
	#
	# Parameters:
	#
	# *   `matrix` is a 3-element array representing the point you're currently at
	# *   `direction` is a 3-element array representing the vector of the direction 
	# you look at
	#
	# No Callback Paramters
	ping : (matrix, zoomStep) ->

		@ping = _.throttle2(@pingImpl, @PING_THROTTLE_TIME)
		@ping(matrix, zoomStep)

	pingImpl : (matrix, zoomStep) ->

		console.log "ping"
		console.time "ping"

		SPHERE_RADIUS = 140
		PLANE_STEPBACK = 25
		LOOP_LIMIT = 60
		loopCounter = 0
		
		sphereCenterVertex  = M4x4.transformPointAffine(matrix, [0, 0, -SPHERE_RADIUS])
		sphereRadiusSquared = SPHERE_RADIUS * SPHERE_RADIUS

		planeNormal = new Float32Array(3)
		planeNormal[2] = 1
		M4x4.transformLineAffine(matrix, planeNormal, planeNormal)

		planeDistance = V3.dot(
			M4x4.transformPointAffine(matrix, [0, 0, -PLANE_STEPBACK]), 
			planeNormal
		)

		bucketCornerVertex = new Float32Array(3)
		currentAddress     = new Float32Array(3)
		neighborAddress    = new Float32Array(3)
		vectorBuffer       = new Float32Array(3)

		currentAddress[0]  = matrix[12] >> 5
		currentAddress[1]  = matrix[13] >> 5
		currentAddress[2]  = matrix[14] >> 5
		
		workingQueue = [ currentAddress ]
		visitedList  = {}

		if not @cubes[zoomStep] or not @cubes[zoomStep][@bucketIndexByAddress(currentAddress, zoomStep)]
			@extendByBucketAddress(currentAddress, zoomStep)

		while workingQueue.length and loopCounter < LOOP_LIMIT

			currentAddress = workingQueue.shift()
			currentAddressString = V3.toString(currentAddress)

			continue if visitedList[currentAddressString]

			loopCounter++

			unless @cubes[zoomStep][@bucketIndexByAddress(currentAddress, zoomStep)]
				@extendByBucketAddress(currentAddress, zoomStep)
				@pullBucket(currentAddress, zoomStep) 

			# fetching those neighbor buckets

			tempWorkingQueue0 = []
			tempWorkingQueue1 = []

			neighborAddress[2] = currentAddress[2] - 2
			while neighborAddress[2] <= currentAddress[2]
				neighborAddress[2]++

				neighborAddress[1] = currentAddress[1] - 2
				while neighborAddress[1] <= currentAddress[1]
					neighborAddress[1]++

					neighborAddress[0] = currentAddress[0] - 2
					while neighborAddress[0] <= currentAddress[0]
						neighborAddress[0]++

						# go skip yourself
						continue if neighborAddress[0] == currentAddress[0] and neighborAddress[1] == currentAddress[1] and neighborAddress[2] == currentAddress[2]

						# we we're here already
						continue if visitedList[V3.toString(neighborAddress)]

						frontCorners = 0
						backCorners  = 0

						for bucketCornerX in [0..1]
							for bucketCornerY in [0..1]
								for bucketCornerZ in [0..1]

									bucketCornerVertex[0] = neighborAddress[0] << 5
									bucketCornerVertex[1] = neighborAddress[1] << 5
									bucketCornerVertex[2] = neighborAddress[2] << 5

									bucketCornerVertex[0] = bucketCornerVertex[0] | 31 if bucketCornerX
									bucketCornerVertex[1] = bucketCornerVertex[1] | 31 if bucketCornerY
									bucketCornerVertex[2] = bucketCornerVertex[2] | 31 if bucketCornerZ

									cornerPlaneDistance = planeDistance - V3.dot(planeNormal, bucketCornerVertex)

									if cornerPlaneDistance < -EPSILON

										subX = bucketCornerVertex[0] - sphereCenterVertex[0]
										subY = bucketCornerVertex[1] - sphereCenterVertex[1]
										subZ = bucketCornerVertex[2] - sphereCenterVertex[2]
=======
  # This method allows you to query the data structure. Give us an array of
  # vertices and we'll give you the stuff you need to interpolate data.
  #
  # We'll figure out how many color values you need to do interpolation.
  # That'll be 1, 2, 4 or 8 values. They represent greyscale colors ranging from
  # 0 to 1. Additionally, you need three delta values xd, yd and zd which are in
  # the range from 0 to 1. Then you should be able to perform a trilinear 
  # interpolation. To sum up, you get 11 floating point values for each point.
  # We spilt those in three array buffers to have them used in WebGL shaders as 
  # vec4 and vec3 attributes.
  # 
  # While processing the data several errors can occur. Please note that 
  # processing of a point halts if any of the required color values is wrong.
  # You can determine any errors by examining the first value of each point.
  # Feel free to color code those errors as you wish.
  #
  # *   `-3`: negative coordinates given
  # *   `-2`: block currently loading
  # *   `-1`: block fault
  # *   `0`: black
  # *   `1`: white
  # 
  # Parameters:
  # 
  # *   `vertices` is a `Float32Array with the vertices you'd like to query. There
  # is no need for you to round the coordinates. Otherwise you'd have a nearest-
  # neighbor-interpolation, which isn't pretty and kind of wavey. Every three
  # elements (x,y,z) represent one vertex.
  #
  # Promise Parameters:
  # 
  # *   `buffer0` is a `Float32Array` with the first 4 color values of
  # each points. The first value would contain any error codes.
  # *   `buffer1` is a `Float32Array` with the second 4 color values of
  # each points.
  # *   `bufferDelta` is a `Float32Array` with the delta values.
  #

  get : (vertices, zoomStep) ->

    $.when(@getSync(vertices, zoomStep))

  # A synchronized implementation of `get`.
  getSync : (vertices, zoomStep) ->

    buffer0     = new Float32Array(vertices.length / 3 << 2)
    buffer1     = new Float32Array(vertices.length / 3 << 2)
    bufferDelta = new Float32Array(vertices.length)
    
    if (cube = @cubes[zoomStep])

      cubeSize = @cubeSizes[zoomStep]
      cubeOffset = @cubeOffsets[zoomStep]
      #{ cubeSize, cubeOffset } = @


      InterpolationCollector.bulkCollect(
        vertices,
        buffer0, buffer1, bufferDelta, 
        cube, cubeSize, cubeOffset
      )
      
    { buffer0, buffer1, bufferDelta }

  PING_DEBOUNCE_TIME : 500
  PING_THROTTLE_TIME : 500
  PRELOAD_STEPBACK : 10
  
  # Use this method to let us know when you've changed your spot. Then we'll try to 
  # preload some data. 
  #
  # Parameters:
  #
  # *   `matrix` is a 3-element array representing the point you're currently at
  # *   `direction` is a 3-element array representing the vector of the direction 
  # you look at
  #
  # No Callback Paramters
  ping : (matrix, zoomStep) ->

    @ping = _.throttle2(@pingImpl, @PING_THROTTLE_TIME)
    @ping(matrix, zoomStep)

  pingImpl : (matrix, zoomStep) ->

    console.log "ping"
    console.time "ping"

    SPHERE_RADIUS = 140
    PLANE_STEPBACK = 25
    LOOP_LIMIT = 60
    loopCounter = 0
    
    sphereCenterVertex  = M4x4.transformPointAffine(matrix, [0, 0, -SPHERE_RADIUS])
    sphereRadiusSquared = SPHERE_RADIUS * SPHERE_RADIUS

    planeNormal = new Float32Array(3)
    planeNormal[2] = 1
    M4x4.transformLineAffine(matrix, planeNormal, planeNormal)

    planeDistance = V3.dot(
      M4x4.transformPointAffine(matrix, [0, 0, -PLANE_STEPBACK]), 
      planeNormal
    )

    bucketCornerVertex = new Float32Array(3)
    currentAddress     = new Float32Array(3)
    neighborAddress    = new Float32Array(3)
    vectorBuffer       = new Float32Array(3)

    currentAddress[0]  = matrix[12] >> 5
    currentAddress[1]  = matrix[13] >> 5
    currentAddress[2]  = matrix[14] >> 5
    
    workingQueue = [ currentAddress ]
    visitedList  = {}

    if not @cubes[zoomStep] or not @cubes[zoomStep][@bucketIndexByAddress(currentAddress, zoomStep)]
      @extendByBucketAddress(currentAddress, zoomStep)

    while workingQueue.length and loopCounter < LOOP_LIMIT

      currentAddress = workingQueue.shift()
      currentAddressString = V3.toString(currentAddress)

      continue if visitedList[currentAddressString]

      loopCounter++

      unless @cubes[zoomStep][@bucketIndexByAddress(currentAddress, zoomStep)]
        @extendByBucketAddress(currentAddress, zoomStep)
        @pullBucket(currentAddress, zoomStep) 

      # fetching those neighbor buckets

      tempWorkingQueue0 = []
      tempWorkingQueue1 = []

      neighborAddress[2] = currentAddress[2] - 2
      while neighborAddress[2] <= currentAddress[2]
        neighborAddress[2]++

        neighborAddress[1] = currentAddress[1] - 2
        while neighborAddress[1] <= currentAddress[1]
          neighborAddress[1]++

          neighborAddress[0] = currentAddress[0] - 2
          while neighborAddress[0] <= currentAddress[0]
            neighborAddress[0]++

            # go skip yourself
            continue if neighborAddress[0] == currentAddress[0] and neighborAddress[1] == currentAddress[1] and neighborAddress[2] == currentAddress[2]

            # we we're here already
            continue if visitedList[V3.toString(neighborAddress)]

            frontCorners = 0
            backCorners  = 0

            for bucketCornerX in [0..1]
              for bucketCornerY in [0..1]
                for bucketCornerZ in [0..1]

                  bucketCornerVertex[0] = neighborAddress[0] << 5
                  bucketCornerVertex[1] = neighborAddress[1] << 5
                  bucketCornerVertex[2] = neighborAddress[2] << 5

                  bucketCornerVertex[0] = bucketCornerVertex[0] | 31 if bucketCornerX
                  bucketCornerVertex[1] = bucketCornerVertex[1] | 31 if bucketCornerY
                  bucketCornerVertex[2] = bucketCornerVertex[2] | 31 if bucketCornerZ

                  cornerPlaneDistance = planeDistance - V3.dot(planeNormal, bucketCornerVertex)

                  if cornerPlaneDistance < -EPSILON

                    subX = bucketCornerVertex[0] - sphereCenterVertex[0]
                    subY = bucketCornerVertex[1] - sphereCenterVertex[1]
                    subZ = bucketCornerVertex[2] - sphereCenterVertex[2]
>>>>>>> cc1a7eb8

                    cornerSphereDistance = sphereRadiusSquared - (subX * subX + subY * subY + subZ * subZ)

                    if cornerSphereDistance < -EPSILON
                      frontCorners++
                    else
                      backCorners++
                  else
                    backCorners++

            
            if frontCorners
              if backCorners  
                tempWorkingQueue0.push(V3.clone(neighborAddress)) 
              else
                tempWorkingQueue1.push(V3.clone(neighborAddress)) 

      workingQueue = workingQueue.concat(tempWorkingQueue0).concat(tempWorkingQueue1)      
      visitedList[currentAddressString] = true
          

    console.timeEnd("ping")
    return
  
  # Loads and inserts a bucket from the server into the cube.
  # Requires cube to be large enough to handle the loaded bucket.
  pullBucket : (address, zoomStep) ->

    console.log "pull", V3.toString(address)

    @cubes[zoomStep][@bucketIndexByAddress(address, zoomStep)] = loadingState

    vertex = V3.clone(address)
    vertex[0] = vertex[0] << 5
    vertex[1] = vertex[1] << 5
    vertex[2] = vertex[2] << 5

    @loadBucket(vertex, zoomStep).then(
      (colors) =>
        
        @cubes[zoomStep][@bucketIndexByVertex(vertex, zoomStep)] = colors

        console.error "wrong colors length", colors.length if colors.length != 1 << (5 * 3)

        $(window).trigger("bucketloaded", [vertex])

      =>
        @cubes[zoomStep][@bucketIndexByVertex(vertex, zoomStep)] = null
    )
  
  loadBucketSocket : _.once ->
    
    Game.initialize().pipe ->
      dataSetId = Game.dataSet.id
      new SimpleArrayBufferSocket(
        defaultSender : new SimpleArrayBufferSocket.WebSocket("ws://#{document.location.host}/binary/ws?dataSetId=#{dataSetId}&cubeSize=32")
        fallbackSender : new SimpleArrayBufferSocket.XmlHttpRequest("/binary/ajax?dataSetId=#{dataSetId}&cubeSize=32")
        requestBufferType : Float32Array
        responseBufferType : Uint8Array
      )
  
  loadBucket : (vertex, zoomStep) ->
    arr = new Float32Array(vertex.length + 1)
    arr[0] = zoomStep
    arr.set(vertex, 1)
    @loadBucketSocket().pipe (socket) -> socket.send(arr)

  
  # Now comes the implementation of our internal data structure.
  # `cube` is the main array. It actually represents a cuboid 
  # containing all the buckets. `cubeSize` and `cubeOffset` 
  # describe its dimension.
  cubes : []
  cubeSizes : []
  cubeOffsets : []

  # Retuns the index of the bucket (in the cuboid) which holds the
  # point you're looking for.
  bucketIndex : (x, y, z, zoomStep) ->
    
    cubeOffset = @cubeOffsets[zoomStep]
    cubeSize = @cubeSizes[zoomStep]

    bucketIndexMacro(x, y, z)

  bucketIndexByVertex : (vertex, zoomStep) ->

    cubeOffset = @cubeOffsets[zoomStep]
    cubeSize = @cubeSizes[zoomStep]

    bucketIndexByVertexMacro(vertex)

  bucketIndexByAddress : (address, zoomStep) ->

    cubeOffset = @cubeOffsets[zoomStep]
    cubeSize = @cubeSizes[zoomStep]

    bucketIndexByAddressMacro(address)

  
  # Returns the index of the point (in the bucket) you're looking for.
  pointIndex : (x, y, z) ->
    
    pointIndexMacro(x, y, z)

  # Want to add data? Make sure the cuboid is big enough.
  # This one is for passing real point coordinates.
  extendByExtent : ({ min_x, min_y, min_z, max_x, max_y, max_z }, zoomStep) ->
    
    @extendByBucketExtent(
      min_x >> 5,
      min_y >> 5,
      min_z >> 5,
      max_x >> 5,
      max_y >> 5,
      max_z >> 5,
      zoomStep
    )

  extendByPoint : ([ x, y, z ], zoomStep) ->
    @extendByBucketExtent(
      x >> 5,
      y >> 5,
      z >> 5,
      x >> 5,
      y >> 5,
      z >> 5,
      zoomStep
    )

  extendByBucketAddress : ([ x, y, z ], zoomStep) ->
    @extendByBucketExtent(x, y, z, x, y, z, zoomStep)
      
      
  # And this one is for passing bucket coordinates.
  extendByBucketExtent : (x0, y0, z0, x1, y1, z1, zoomStep) ->

    oldCube       = @cubes[zoomStep]
    oldCubeOffset = @cubeOffsets[zoomStep]
    oldCubeSize   = @cubeSizes[zoomStep]

    # First, we calculate the new dimension of the cuboid.
    if oldCube?
      oldUpperBound = new Uint32Array(3)
      oldUpperBound[0] = oldCubeOffset[0] + oldCubeSize[0]
      oldUpperBound[1] = oldCubeOffset[1] + oldCubeSize[1]
      oldUpperBound[2] = oldCubeOffset[2] + oldCubeSize[2]
      
      newCubeOffset = new Uint32Array(3)
      newCubeOffset[0] = Math.min(x0, x1, oldCubeOffset[0])
      newCubeOffset[1] = Math.min(y0, y1, oldCubeOffset[1])
      newCubeOffset[2] = Math.min(z0, z1, oldCubeOffset[2])
      
      newCubeSize = new Uint32Array(3)
      newCubeSize[0] = Math.max(x0, x1, oldUpperBound[0] - 1) - newCubeOffset[0] + 1
      newCubeSize[1] = Math.max(y0, y1, oldUpperBound[1] - 1) - newCubeOffset[1] + 1
      newCubeSize[2] = Math.max(z0, z1, oldUpperBound[2] - 1) - newCubeOffset[2] + 1
      

      # Just reorganize the existing buckets when the cube dimensions 
      # have changed. Transferring all old buckets to their new location.
      if newCubeOffset[0] != oldCubeOffset[0] or 
      newCubeOffset[1] != oldCubeOffset[1] or 
      newCubeOffset[2] != oldCubeOffset[2] or 
      newCubeSize[0] != oldCubeSize[0] or 
      newCubeSize[1] != oldCubeSize[1] or 
      newCubeSize[2] != oldCubeSize[2]

        newCube = new Array(newCubeSize[0] * newCubeSize[1] * newCubeSize[2])
        newIndex = 0

        for x in [0...newCubeSize[0]]

          if oldCubeOffset[0] <= x + newCubeOffset[0] < oldUpperBound[0]

            for y in [0...newCubeSize[1]]

              if oldCubeOffset[1] <= y + newCubeOffset[1] < oldUpperBound[1]

                for z in [0...newCubeSize[2]]

                  if oldCubeOffset[2] <= z + newCubeOffset[2] < oldUpperBound[2]
                    oldIndex = 
                      (x + newCubeOffset[0] - oldCubeOffset[0]) * oldCubeSize[2] * oldCubeSize[1] +
                      (y + newCubeOffset[1] - oldCubeOffset[1]) * oldCubeSize[2] +
                      (z + newCubeOffset[2] - oldCubeOffset[2])
                    newCube[newIndex] = oldCube[oldIndex]
                  newIndex++
              else
                newIndex += newCubeSize[2]

          else
            newIndex += newCubeSize[2] * newCubeSize[1]

        @cubes[zoomStep]       = newCube
        @cubeOffsets[zoomStep] = newCubeOffset
        @cubeSizes[zoomStep]   = newCubeSize

        # verify

        # throw "ouch" unless newIndex == newCube.length

        # for x in [newCubeOffset[0]...(newCubeOffset[0] + newCubeSize[0])]
        #   for y in [newCubeOffset[1]...(newCubeOffset[1] + newCubeSize[1])]
        #     for z in [newCubeOffset[2]...(newCubeOffset[2] + newCubeSize[2])]
              
        #         oldIndex =
        #           (x - oldCubeOffset[0]) * oldCubeSize[2] * oldCubeSize[1] +
        #           (y - oldCubeOffset[1]) * oldCubeSize[2] + 
        #           (z - oldCubeOffset[2])
              
        #         newIndex = 
        #           (x - newCubeOffset[0]) * newCubeSize[2] * newCubeSize[1] +
        #           (y - newCubeOffset[1]) * newCubeSize[2] + 
        #           (z - newCubeOffset[2])

        #       if (oldCubeOffset[0] <= x < oldUpperBound[0]) and
        #       (oldCubeOffset[1] <= y < oldUpperBound[1]) and
        #       (oldCubeOffset[2] <= z < oldUpperBound[2])
        #         throw "ouch" unless oldCube[oldIndex] == newCube[newIndex]
        #       else
        #         throw "ouch" unless newCube[newIndex] == undefined

    else
      # Before, there wasn't any cube.
      newCubeOffset = new Uint32Array(3)
      newCubeOffset[0] = Math.min(x0, x1)
      newCubeOffset[1] = Math.min(y0, y1)
      newCubeOffset[2] = Math.min(z0, z1)
      
      newCubeSize = new Uint32Array(3)
      newCubeSize[0] = Math.max(x0, x1) - newCubeOffset[0] + 1
      newCubeSize[1] = Math.max(y0, y1) - newCubeOffset[1] + 1
      newCubeSize[2] = Math.max(z0, z1) - newCubeOffset[2] + 1
      
      newCube = new Array(newCubeSize[0] * newCubeSize[1] * newCubeSize[2])

      @cubes[zoomStep]       = newCube
      @cubeOffsets[zoomStep] = newCubeOffset
      @cubeSizes[zoomStep]   = newCubeSize


  # Returns a color value from the data structure.
  # Color values range from 0 to 1 -- with black being 0 and white 1.
  getColor : (x, y, z, zoomstep) ->
    
    unless (cube = @cube[zoomStep])
      return 0

    cubeOffset = @cubeOffsets[zoomStep]
    cubeSize = @cubeSizes[zoomStep]

    bucket = cube[bucketIndexMacro(x, y, z)]
    
    if bucket
      bucket[pointIndexMacro(x, y, z)]
    else
      0
<|MERGE_RESOLUTION|>--- conflicted
+++ resolved
@@ -122,186 +122,6 @@
 
 Binary =
 
-<<<<<<< HEAD
-	# This method allows you to query the data structure. Give us an array of
-	# vertices and we'll give you the stuff you need to interpolate data.
-	#
-	# We'll figure out how many color values you need to do interpolation.
-	# That'll be 1, 2, 4 or 8 values. They represent greyscale colors ranging from
-	# 0 to 1. Additionally, you need three delta values xd, yd and zd which are in
-	# the range from 0 to 1. Then you should be able to perform a trilinear 
-	# interpolation. To sum up, you get 11 floating point values for each point.
-	# We spilt those in three array buffers to have them used in WebGL shaders as 
-	# vec4 and vec3 attributes.
-	# 
-	# While processing the data several errors can occur. Please note that 
-	# processing of a point halts if any of the required color values is wrong.
-	# You can determine any errors by examining the first value of each point.
-	# Feel free to color code those errors as you wish.
-	#
-	# *   `-3`: negative coordinates given
-	# *   `-2`: block currently loading
-	# *   `-1`: block fault
-	# *   `0`: black
-	# *   `1`: white
-	# 
-	# Parameters:
-	# 
-	# *   `vertices` is a `Float32Array with the vertices you'd like to query. There
-	# is no need for you to round the coordinates. Otherwise you'd have a nearest-
-	# neighbor-interpolation, which isn't pretty and kind of wavey. Every three
-	# elements (x,y,z) represent one vertex.
-	#
-	# Promise Parameters:
-	# 
-	# *   `buffer0` is a `Float32Array` with the first 4 color values of
-	# each points. The first value would contain any error codes.
-	# *   `buffer1` is a `Float32Array` with the second 4 color values of
-	# each points.
-	# *   `bufferDelta` is a `Float32Array` with the delta values.
-	#
-
-	get : (vertices, zoomStep) ->
-
-		$.when(@getSync(vertices, zoomStep))
-
-	# A synchronized implementation of `get`.
-	getSync : (vertices, zoomStep) ->
-
-		buffer0     = new Uint8Array(vertices.length / 3 << 2)
-		buffer1     = new Uint8Array(vertices.length / 3 << 2)
-		bufferDelta = new Uint8Array(vertices.length)
-		
-		if (cube = @cubes[zoomStep])
-
-			cubeSize = @cubeSizes[zoomStep]
-			cubeOffset = @cubeOffsets[zoomStep]
-			#{ cubeSize, cubeOffset } = @
-
-
-			InterpolationCollector.bulkCollect(
-				vertices,
-				buffer0, buffer1, bufferDelta, 
-				cube, cubeSize, cubeOffset
-			)
-			
-		{ buffer0, buffer1, bufferDelta }
-
-	PING_DEBOUNCE_TIME : 500
-	PING_THROTTLE_TIME : 500
-	PRELOAD_STEPBACK : 10
-	
-	# Use this method to let us know when you've changed your spot. Then we'll try to 
-	# preload some data. 
-	#
-	# Parameters:
-	#
-	# *   `matrix` is a 3-element array representing the point you're currently at
-	# *   `direction` is a 3-element array representing the vector of the direction 
-	# you look at
-	#
-	# No Callback Paramters
-	ping : (matrix, zoomStep) ->
-
-		@ping = _.throttle2(@pingImpl, @PING_THROTTLE_TIME)
-		@ping(matrix, zoomStep)
-
-	pingImpl : (matrix, zoomStep) ->
-
-		console.log "ping"
-		console.time "ping"
-
-		SPHERE_RADIUS = 140
-		PLANE_STEPBACK = 25
-		LOOP_LIMIT = 60
-		loopCounter = 0
-		
-		sphereCenterVertex  = M4x4.transformPointAffine(matrix, [0, 0, -SPHERE_RADIUS])
-		sphereRadiusSquared = SPHERE_RADIUS * SPHERE_RADIUS
-
-		planeNormal = new Float32Array(3)
-		planeNormal[2] = 1
-		M4x4.transformLineAffine(matrix, planeNormal, planeNormal)
-
-		planeDistance = V3.dot(
-			M4x4.transformPointAffine(matrix, [0, 0, -PLANE_STEPBACK]), 
-			planeNormal
-		)
-
-		bucketCornerVertex = new Float32Array(3)
-		currentAddress     = new Float32Array(3)
-		neighborAddress    = new Float32Array(3)
-		vectorBuffer       = new Float32Array(3)
-
-		currentAddress[0]  = matrix[12] >> 5
-		currentAddress[1]  = matrix[13] >> 5
-		currentAddress[2]  = matrix[14] >> 5
-		
-		workingQueue = [ currentAddress ]
-		visitedList  = {}
-
-		if not @cubes[zoomStep] or not @cubes[zoomStep][@bucketIndexByAddress(currentAddress, zoomStep)]
-			@extendByBucketAddress(currentAddress, zoomStep)
-
-		while workingQueue.length and loopCounter < LOOP_LIMIT
-
-			currentAddress = workingQueue.shift()
-			currentAddressString = V3.toString(currentAddress)
-
-			continue if visitedList[currentAddressString]
-
-			loopCounter++
-
-			unless @cubes[zoomStep][@bucketIndexByAddress(currentAddress, zoomStep)]
-				@extendByBucketAddress(currentAddress, zoomStep)
-				@pullBucket(currentAddress, zoomStep) 
-
-			# fetching those neighbor buckets
-
-			tempWorkingQueue0 = []
-			tempWorkingQueue1 = []
-
-			neighborAddress[2] = currentAddress[2] - 2
-			while neighborAddress[2] <= currentAddress[2]
-				neighborAddress[2]++
-
-				neighborAddress[1] = currentAddress[1] - 2
-				while neighborAddress[1] <= currentAddress[1]
-					neighborAddress[1]++
-
-					neighborAddress[0] = currentAddress[0] - 2
-					while neighborAddress[0] <= currentAddress[0]
-						neighborAddress[0]++
-
-						# go skip yourself
-						continue if neighborAddress[0] == currentAddress[0] and neighborAddress[1] == currentAddress[1] and neighborAddress[2] == currentAddress[2]
-
-						# we we're here already
-						continue if visitedList[V3.toString(neighborAddress)]
-
-						frontCorners = 0
-						backCorners  = 0
-
-						for bucketCornerX in [0..1]
-							for bucketCornerY in [0..1]
-								for bucketCornerZ in [0..1]
-
-									bucketCornerVertex[0] = neighborAddress[0] << 5
-									bucketCornerVertex[1] = neighborAddress[1] << 5
-									bucketCornerVertex[2] = neighborAddress[2] << 5
-
-									bucketCornerVertex[0] = bucketCornerVertex[0] | 31 if bucketCornerX
-									bucketCornerVertex[1] = bucketCornerVertex[1] | 31 if bucketCornerY
-									bucketCornerVertex[2] = bucketCornerVertex[2] | 31 if bucketCornerZ
-
-									cornerPlaneDistance = planeDistance - V3.dot(planeNormal, bucketCornerVertex)
-
-									if cornerPlaneDistance < -EPSILON
-
-										subX = bucketCornerVertex[0] - sphereCenterVertex[0]
-										subY = bucketCornerVertex[1] - sphereCenterVertex[1]
-										subZ = bucketCornerVertex[2] - sphereCenterVertex[2]
-=======
   # This method allows you to query the data structure. Give us an array of
   # vertices and we'll give you the stuff you need to interpolate data.
   #
@@ -347,9 +167,9 @@
   # A synchronized implementation of `get`.
   getSync : (vertices, zoomStep) ->
 
-    buffer0     = new Float32Array(vertices.length / 3 << 2)
-    buffer1     = new Float32Array(vertices.length / 3 << 2)
-    bufferDelta = new Float32Array(vertices.length)
+    buffer0     = new Uint8Array(vertices.length / 3 << 2)
+    buffer1     = new Uint8Array(vertices.length / 3 << 2)
+    bufferDelta = new Uint8Array(vertices.length)
     
     if (cube = @cubes[zoomStep])
 
@@ -480,7 +300,6 @@
                     subX = bucketCornerVertex[0] - sphereCenterVertex[0]
                     subY = bucketCornerVertex[1] - sphereCenterVertex[1]
                     subZ = bucketCornerVertex[2] - sphereCenterVertex[2]
->>>>>>> cc1a7eb8
 
                     cornerSphereDistance = sphereRadiusSquared - (subX * subX + subY * subY + subZ * subZ)
 
