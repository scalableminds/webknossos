--- conflicted
+++ resolved
@@ -269,11 +269,7 @@
     }
   }
 
-<<<<<<< HEAD
-  def updateDataSourceOnDisk(dataSource: DataSource, expectExisting: Boolean): Fox[Unit] = {
-=======
-  def updateDataSource(dataSource: DataSource, expectExisting: Boolean, preventNewPaths: Boolean): Fox[Unit] = {
->>>>>>> b283045f
+  def updateDataSourceOnDisk(dataSource: DataSource, expectExisting: Boolean, preventNewPaths: Boolean): Fox[Unit] = {
     val organizationDir = dataBaseDir.resolve(dataSource.id.organizationId)
     val dataSourcePath = organizationDir.resolve(dataSource.id.directoryName)
     for {
