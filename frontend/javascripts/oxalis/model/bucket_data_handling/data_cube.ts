--- conflicted
+++ resolved
@@ -111,13 +111,7 @@
     this.layerName = layerName;
     this.additionalCoords = additionalCoords;
 
-<<<<<<< HEAD
-    _.extend(this, BackboneEvents);
-
     this.cubes = {};
-=======
-    this.cubes = [];
->>>>>>> b408ae58
     this.buckets = [];
 
     const shouldBeRestrictedByTracingBoundingBox = () => {
