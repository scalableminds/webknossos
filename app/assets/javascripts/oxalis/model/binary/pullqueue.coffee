--- conflicted
+++ resolved
@@ -1,13 +1,5 @@
-<<<<<<< HEAD
 Cube              = require("./cube")
-ArrayBufferSocket = require("libs/array_buffer_socket")
 Request           = require("libs/request")
-=======
-### define
-./cube : Cube
-libs/request : Request
-###
->>>>>>> 869ad2c5
 
 class PullQueue
 
@@ -136,23 +128,7 @@
 
   shouldRequestFourBit : (zoomStep) ->
 
-<<<<<<< HEAD
     return @fourBit and @layer.category == "color"
 
 
-  getLoadSocket : ->
-
-    if @socket? then @socket else @socket = new ArrayBufferSocket(
-      senders : [
-        # new ArrayBufferSocket.WebWorker("ws://#{document.location.host}/binary/ws?dataSetName=#{@dataSetName}&cubeSize=#{1 << @cube.BUCKET_SIZE_P}")
-        # new ArrayBufferSocket.WebSocket("ws://#{document.location.host}/binary/ws?dataSetName=#{@dataSetName}&cubeSize=#{1 << @cube.BUCKET_SIZE_P}")
-        new ArrayBufferSocket.XmlHttpRequest("#{@layer.url}/data/datasets/#{@dataSetName}/layers/#{@layer.name}/data?cubeSize=#{1 << @cube.BUCKET_SIZE_P}&token=#{@layer.token}")
-      ]
-      requestBufferType : Float32Array
-      responseBufferType : Uint8Array
-    )
-
-module.exports = PullQueue
-=======
-    return @fourBit and @layer.category == "color"
->>>>>>> 869ad2c5
+module.exports = PullQueue