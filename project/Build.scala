--- conflicted
+++ resolved
@@ -25,12 +25,8 @@
   val braingamesUtil = "com.scalableminds" %% "braingames-util" % braingamesVersion
   val scalaAsync = "org.scala-lang.modules" %% "scala-async" % "0.9.0-M2"
   val airbrake = "eu.teamon" %% "play-airbrake" % "0.3.5-SCM"
-<<<<<<< HEAD
   val mongev = "com.scalableminds" %% "play-mongev" % "0.2.4"
-=======
-  val mongev = "com.scalableminds" %% "play-mongev" % "0.2.1"
   val playMetrics = "com.kenshoo" %% "metrics-play" % "0.1.3"
->>>>>>> babb3e7d
 }
 
 object Resolvers {
