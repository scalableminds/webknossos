error.email=Please supply a valid email address
error.required=Please supply all needed values
error.minLength=Please use at least 3 characters.

notAllowed=You are not allowed to view this resource

binary.payload.notSupplied=No valid payload supplied
binary.payload.invalid=Couldn''t parse payload
binary.data.notFound=Couldn''t find the requested data
binary.data.notSaved=Couldn''t save the data

email=Email
team=Team
password=Password
password_old=Old password
password.main=Password
password.validation=Password (again)
firstName=First Name
lastName=Last Name
summary=Summary
description=Description
expectedTime.minTime=Expected Time (min)
expectedTime.maxTime=Expected Time (max)
expectedTime.maxHard=Time limit
gain=Gain
lose=Loss
task=Task

bsonid.invalid=The passed resource id is invalid.

format.json.invalid=Invalid Json format

image.create.failed=Failed to create image

team.created=Team got created
team.name.alreadyTaken=The teams name is already in use.
team.notAllowed=You are not part of this team. Project can''t be created.

user.verified={0} has been verified
user.verifyFailed=Couldn''t verify user
user.notFound=User not found
user.notVerified=Your account hasn''t been activated yet
user.noPermission=You don''t have enough permissions to access this site. Sorry :(
user.deleted={0} has been deleted
user.bulk.empty=No user has been chosen
user.bulk.failedFor=Operation failed for {0}
user.password.nomatch=Passwords don''t match
user.password.tooshort=Password too short
user.resetPassword.failed=Invalid old password
user.resetPassword.success=Your password was successfully changed
user.email.alreadyInUse=This email address is already in use
user.login.failed=Invalid email or password
user.login.success=You are now logged in
user.logout.success=You have successfully logged out
user.configuration.invalid=Couldn''t parse configuration
user.configuration.updated=Your configuration got updated
user.experience.increased=Increased experience of {0}
user.experience.set=Set experience of {0}
user.experience.removed=Removed experience from {0}

<<<<<<< HEAD

braintracing.new=An account on braintracing.org was created for you. You can use the same credentials as on oxalis to login.
=======
braintracing.new=An account on braintracing.org was created for you. You can use the same credentials as on webKnossos to login.
>>>>>>> 93d10251
braintracing.error=We couldn''t atomatically create an account for you on braintracing.org. Please do it on your own.
braintracing.exists=Great, you already have an account on braintracing.org. Please double check that you have uploaded all requested information.

dataSet=Dataset
dataSet.notFound=Selected data set doesn''t exist
dataSet.notSupplied=No data set supplied
dataSet.source.notFound=The data source for the data source couldn''t be found
dataSet.import.failed=Failed to import the dataset
dataSet.import.inProgress=Dataset import is in progress
dataSet.import.notStarted=Dataset import couldn''t be started

dataLayer.notFound=DataLayer not found
dataLayer.forbidden=Access to this layer is not allowed.

dataToken.creationFailed=Creation of the data token failed.

cellId=Cell Id

start.point=Start

boundingBox.box=Bounding Box
boundingBox.invalid=Invalid bounding box

experience=Experience
experience.domain=Experience Domain
experience.domain.invalid=Invalid experience domain
experience.value.invalid=Invalid experience value
experience.value=Min Experience

nmlFile=Reference NML File
nml.file.uploadSuccess=Successfully uploaded file
nml.file.notFound=Couldn''t extract NML file
nml.file.invalid=Couldn''t parse file: {0}
nml.file.noFile=No file uploaded

owner=Owner

priority=Priority

project=Project
projectName=Project Name
project.name.alreadyTaken=Name already used
project.name.invalidChars=Name contains invalid characters
project.remove.confirm=Do you really want to delete this project? All annotations and tasks connected to this project will be deleted.
project.remove.notAllowed=You are not allowed to remove this project. Talk to the owner.
project.remove.success=Project got removed
project.remove.failure=Project couldn''t get removed
project.notFound=Project couldn''t be found
project.nameInvalid=Project names can only contain alphanumeric characters, _ and -
project.createSuccess=Project successfully created
project.noAnnotations=We couldn''t find annotations for this project

role.invalid=Invalid role
role.removed=Removed role from {0}
role.added=Added role to {0}



tracing=Annotation
tracing.notFound=Tracing couldn''t be found
annotation.creationFailed=Failed to create annotation
annotation.notFound=Annotation couldn''t be found
annotation.invalid=Invalid annotation
annotation.finished=Annotation is finished
annotation.reopened=Tracing got reopened
annotation.saved=Annotation got saved
annotation.setName=Successfully named annotation
annotation.invalidName=Annotation name is invalid
annotation.finish.confirm=Are you sure you want to permanently finish this tracing?
annotation.reset.success=Annoation is resetted
annotation.review.assignFailed=Couldn''t assign reviewee
annotation.review.notFound=There is no review for this tracing
annotation.review.assigned=You got assigned as reviewee
annotation.review.unassigned=You got unassigned from this training
annotation.review.notReady=Tracing is not ready for review
annotation.review.finishFailed=You can''t review this tracing
annotation.review.finished=Review finished
annotation.download.notAllowed=You can''t download this tracing
annotation.notPossible=Couldn''t access annotation
annotation.notFinishable=Before you can finish the annotation, you need to annotate something
annotation.notInProgress=The tracing is not in progress and can''t be finished
annotation.reset.success=Reset tracing to base was successful
annotation.reset.failed=Couldn''t reset tracing to base
annotation.merge.success=Merging successfully done
annotation.dirtyState=Annotation is not up to date. YOu can''t make any changes
annotation.update.impossible=This annotation can''t be updated (read only)

issue.summary.notSupplied=No summary supplied
issue.description.notSupplied=No description supplied
issue.type.notSupplied=No issue type supplied
issue.type.invalid=Invalid issue type
issue.submit.success=Successfully submitted issue.
issue.submit.failure=Failed to submit issue

task.createSuccess=Task successfully created
task.finished=Task is finished
task.cancelled=Task got cancelled
task.passedToReview=Task is now getting reviewed. This may take some time.
task.assigned=You got a new task
task.tooManyOpenOnes=You already have too many open tasks
task.requestAnother=Do you really want another task?
task.unavailable=There is currently no task available
task.notFound=Task couldn''t be found
task.removed=Task got removed
task.training.notFound=Couldn''t find training for this task
task.training.deleted=Removed training from task
task.training.sample.notFound= Couldn''t find sample for training
task.training.assigned=You got a new Trainings-Task
task.bulk.notSupplied=No data supplied
task.bulk.createSuccess=Successfully created {0} Tasks
task.edit.toFewInstances=There are already more finished / in progress tracings
task.editSuccess=Task successfully edited
task.noAnnotation=We couldn''t find finished annotations for this task

taskInstances=Task instances

taskType=Task type
taskType.editSuccess=Task type successfully edited
taskType.createSuccess=Task type successfully created
taskType.notFound=Selected task type doesn''t exist
taskType.deleted=Task type ''{0}'' successfully deleted
taskType.emptyModeSelection=Please select at least one annotation mode
taskType.noAnnotations=We couldn''t find finished annotations for this task type

time.invalidFormat=Time couldn''t get parsed.
point.invalidFormat=Invalid format. Use something like: 4, 63, 24
<|MERGE_RESOLUTION|>--- conflicted
+++ resolved
@@ -58,12 +58,7 @@
 user.experience.set=Set experience of {0}
 user.experience.removed=Removed experience from {0}
 
-<<<<<<< HEAD
-
-braintracing.new=An account on braintracing.org was created for you. You can use the same credentials as on oxalis to login.
-=======
 braintracing.new=An account on braintracing.org was created for you. You can use the same credentials as on webKnossos to login.
->>>>>>> 93d10251
 braintracing.error=We couldn''t atomatically create an account for you on braintracing.org. Please do it on your own.
 braintracing.exists=Great, you already have an account on braintracing.org. Please double check that you have uploaded all requested information.
 
