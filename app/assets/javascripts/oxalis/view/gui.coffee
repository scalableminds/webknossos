### define
../../libs/datgui/dat.gui : DatGui
../../libs/request : Request
../../libs/event_mixin : EventMixin
../../libs/toast : Toast
../model/dimensions : Dimensions
###

PLANE_XY           = Dimensions.PLANE_XY
PLANE_YZ           = Dimensions.PLANE_YZ
PLANE_XZ           = Dimensions.PLANE_XZ
VIEW_3D            = Dimensions.VIEW_3D
VIEWPORT_WIDTH     = 380

class Gui 

  model : null
  
  constructor : (container, @model, settings) ->
    
    _.extend(this, new EventMixin())

    @user = @model.user
    # create GUI
    # modelRadius = @model.route.getActiveNodeRadius()
    @qualityArray = ["high", "medium", "low"]

    @datasetPostfix = _.last(@model.binary.dataSetName.split("_"))
    @datasetPosition = @initDatasetPosition(@user.briConNames)

    somaClickingAllowed = settings.somaClickingAllowed

    @settings = 

      fourBit : @user.fourBit
      brightness : @user.brightness[@datasetPosition]
      contrast : @user.contrast[@datasetPosition]
      resetBrightnessAndContrast : => @resetBrightnessAndContrast()
      quality : @qualityArray[@user.quality]

      activeTreeID : @model.route.getActiveTreeId()
      newTree : => @trigger "createNewTree"
      deleteActiveTree : => @trigger "deleteActiveTree"

      activeNodeID : @model.route.getActiveNodeId()
      newNodeNewTree : if somaClickingAllowed then @user.newNodeNewTree else false
      deleteActiveNode : => @trigger "deleteActiveNode"
<<<<<<< HEAD
      # radius : if modelRadius then modelRadius else 10 * @model.scaleInfo.baseVoxel
      comment : ""
      prevComment : @prevComment
      nextComment : @nextComment
=======
      radius : if modelRadius then modelRadius else 10 * @model.scaleInfo.baseVoxel
>>>>>>> d9426e3f

    if @datasetPosition == 0
      # add new dataset to settings
      @user.briConNames.push(@datasetPostfix)
      @user.brightness.push(@settings.brightness)
      @user.contrast.push(@settings.contrast)
      @datasetPosition = @user.briConNames.length - 1


    @gui = new dat.GUI(autoPlace: false, width : 280, hideable : false, closed : true)

    container.append @gui.domElement
    
    fControls = @gui.addFolder("Controls")
    @addSlider(fControls, @user, "moveValue",
      0.1, 10, 0.1, "Move Value")
    @addCheckbox(fControls, @user, "lockZoom", "Lock Zoom")
    @addCheckbox(fControls, @user, "inverseX", "Inverse X")
    @addCheckbox(fControls, @user, "inverseY", "Inverse Y")
    @addCheckbox(fControls, @user, "dynamicSpaceDirection", "d/f-Switching")

    fFlightcontrols = @gui.addFolder("Flighcontrols")
    @addSlider(fFlightcontrols, @user, "mouseRotateValue",
      0.001, 0.02, 0.001, "Mouse Rotation")
    @addSlider(fFlightcontrols, @user, "rotateValue",
      0.001, 0.08, 0.001, "Keyboard Rotation Value")
    @addSlider(fFlightcontrols, @user, "moveValue3d",
      0.1, 10, 0.1, "Move Value")
    @addSlider(fFlightcontrols, @user, "crosshairSize",
      0.1, 1, 0.01, "Crosshair size")

    fView = @gui.addFolder("View")
    @addCheckbox(fView, @settings, "fourBit", "4 Bit")
    @addCheckbox(fView, @user, "interpolation", "Interpolation")
    @brightnessController =
      @addSlider(fView, @settings, "brightness",
        -256, 256, 5, "Brightness", @setBrightnessAndContrast)
    @contrastController =
      @addSlider(fView, @settings, "contrast",
        0.5, 5, 0.1, "Contrast", @setBrightnessAndContrast)
    @addFunction(fView, @settings, "resetBrightnessAndContrast",
      "Reset To Default")
    @addSlider(fView, @user, "routeClippingDistance",
      1, 1000 * @model.scaleInfo.baseVoxel, 1, "Clipping Distance")
    @addCheckbox(fView, @user, "displayCrosshair", "Show Crosshairs")
    (fView.add @settings, "quality", @qualityArray)
                          .name("Quality")
                          .onChange((v) => @setQuality(v))

    fSkeleton = @gui.addFolder("Skeleton View")
    @addCheckbox(fSkeleton, @user, "displayPreviewXY", "Display XY-Plane")
    @addCheckbox(fSkeleton, @user, "displayPreviewYZ", "Display YZ-Plane")
    @addCheckbox(fSkeleton, @user, "displayPreviewXZ", "Display XZ-Plane")

    fTrees = @gui.addFolder("Trees")
    @activeTreeIdController = @addNumber(fTrees, @settings, "activeTreeID",
      1, 1, "Active Tree ID")
    if somaClickingAllowed
      @addCheckbox(fTrees, @settings, "newNodeNewTree", "Soma clicking mode")
    else
      @set("newNodeNewTree", false, Boolean)
    @addFunction(fTrees, @settings, "newTree", "Create New Tree")
    @addFunction(fTrees, @settings, "deleteActiveTree", "Delete Active Tree")

    fNodes = @gui.addFolder("Nodes")
    @activeNodeIdController = @addNumber(fNodes, @settings, "activeNodeID",
      1, 1, "Active Node ID")
<<<<<<< HEAD
    @particleSizeController = @addSlider(fNodes, @user, "particleSize",
      1, 20, 1, "Node size")

    @commentController =
    (fNodes.add @settings, "comment")
                          .name("Comment")
                          .onChange(@setComment)
    @addFunction(fNodes, @settings, "prevComment", "Previous Comment")
    @addFunction(fNodes, @settings, "nextComment", "Next Comment")
=======
>>>>>>> d9426e3f
    @addFunction(fNodes, @settings, "deleteActiveNode", "Delete Active Node")

    #fControls.open()
    #fView.open()
    #fSkeleton.open()
    fTrees.open()
    fNodes.open()

    $("#trace-position-input").on "change", (event) => 

      @setPosFromString(event.target.value)
      return

    $("#trace-finish-button").click (event) =>

      event.preventDefault()
      @saveNow().done =>
        if confirm("Are you sure?")
          window.location.href = event.srcElement.href

    $("#trace-download-button").click (event) =>

      event.preventDefault()
      @saveNow().done =>
          window.location.href = event.srcElement.href

    $("#trace-save-button").click (event) =>

      event.preventDefault()
      @saveNow()


    @model.flycam.on
      positionChanged : (position) => 
        @updateGlobalPosition(position)

      zoomFactorChanged : (factor, step) =>
        nm = factor * VIEWPORT_WIDTH * @model.scaleInfo.baseVoxel
        if(nm<1000)
          $("#zoomFactor").html("<p>Viewport width: " + nm.toFixed(0) + " nm</p>")
        else if (nm<1000000)
          $("#zoomFactor").html("<p>Viewport width: " + (nm / 1000).toFixed(1) + " μm</p>")
        else
          $("#zoomFactor").html("<p>Viewport width: " + (nm / 1000000).toFixed(1) + " mm</p>")

    @model.route.on
      newActiveNode    : => @update()
      newActiveTree    : => @update()
      deleteActiveTree : => @update()
      deleteActiveNode : => @update()
      deleteLastNode   : => @update()
      newNode          : => @update()
      newTree          : => @update()
      # newActiveNodeRadius : (radius) =>@updateRadius(radius)
      newParticleSize  : (value, propagate) => if propagate then @updateParticleSize(value)

    @model.route.stateLogger.on
      pushFailed       : -> Toast.error("Auto-Save failed!")

    @createTooltips()


  addCheckbox : (folder, object, propertyName, displayName) =>
    return (folder.add object, propertyName)
                          .name(displayName)
                          .onChange((v) => @set(propertyName, v,  Boolean))

  addSlider : (folder, object, propertyName, start, end, step, displayName, onChange) =>
    unless onChange?
      onChange = (v) => @set(propertyName, v, Number)
    return (folder.add object, propertyName, start, end)
                          .step(step)
                          .name(displayName)
                          .onChange(onChange)

  addFunction : (folder, object, propertyName, displayName) =>
    return (folder.add object, propertyName)
                          .name(displayName)

  addNumber : (folder, object, propertyName, min, step, displayName) =>
    return (folder.add object, propertyName)
                          .min(min)
                          .step(step)
                          .name(displayName)
                          .onChange((v) => @set(propertyName, v, Number))

  saveNow : =>
    @user.pushImpl()
    @model.route.pushNow()
      .then( 
        -> Toast.success("Saved!")
        -> Toast.error("Couldn't save. Please try again.")
      )

  setPosFromString : (posString) =>
    stringArray = posString.split(",")
    if stringArray.length == 3
      pos = [parseInt(stringArray[0]), parseInt(stringArray[1]), parseInt(stringArray[2])]
      if !isNaN(pos[0]) and !isNaN(pos[1]) and !isNaN(pos[2])
        @model.flycam.setPosition(pos)
        return
    @updateGlobalPosition(@model.flycam.getPosition())

  initDatasetPosition : (briConNames) ->

    for i in [0...briConNames.length]
      if briConNames[i] == @datasetPostfix
        datasetPosition = i
    unless datasetPosition
      # take default values
      datasetPosition = 0
    datasetPosition

  createTooltips : ->
      $(".cr.number.has-slider").tooltip({"title" : "Move mouse up or down while clicking the number to easily adjust the value"})

  updateGlobalPosition : (globalPos) =>
    stringPos = Math.round(globalPos[0]) + ", " + Math.round(globalPos[1]) + ", " + Math.round(globalPos[2])
    $("#trace-position-input").val(stringPos)

  set : (name, value, type) =>
    @user.setValue( name, (type) value)

  setBrightnessAndContrast : =>
    @model.binary.updateLookupTable(@settings.brightness, @settings.contrast)
    @user.brightness[@datasetPosition] = (Number) @settings.brightness
    @user.contrast[@datasetPosition] = (Number) @settings.contrast
    @user.push()

  resetBrightnessAndContrast : =>
    Request.send(
      url : "/user/configuration/default"
      dataType : "json"
    ).done (defaultData) =>
      defaultDatasetPosition = @initDatasetPosition(defaultData.briConNames)

      @settings.brightness = defaultData.brightness[defaultDatasetPosition]
      @settings.contrast = defaultData.contrast[defaultDatasetPosition]
      @setBrightnessAndContrast()
      @brightnessController.updateDisplay()
      @contrastController.updateDisplay()


  setQuality : (value) =>
    for i in [0..(@qualityArray.length - 1)]
      if @qualityArray[i] == value
        value = i
    @set("quality", value, Number)

<<<<<<< HEAD
  updateParticleSize : (value) =>
    @set("particleSize", value, Number)
    @particleSizeController.updateDisplay()

  setComment : (value) =>
    @model.route.setComment(value)

  prevComment : =>
    @trigger "setActiveNode", @model.route.nextCommentNodeID(false)

  nextComment : =>
    @trigger "setActiveNode", @model.route.nextCommentNodeID(true)
=======
>>>>>>> d9426e3f

  # Helper method to combine common update methods
  update : ->
    # called when value user switch to different active node
    @settings.activeNodeID = @model.route.lastActiveNodeId
    @settings.activeTreeID = @model.route.getActiveTreeId()
    @activeNodeIdController.updateDisplay()
    @activeTreeIdController.updateDisplay()<|MERGE_RESOLUTION|>--- conflicted
+++ resolved
@@ -45,14 +45,7 @@
       activeNodeID : @model.route.getActiveNodeId()
       newNodeNewTree : if somaClickingAllowed then @user.newNodeNewTree else false
       deleteActiveNode : => @trigger "deleteActiveNode"
-<<<<<<< HEAD
       # radius : if modelRadius then modelRadius else 10 * @model.scaleInfo.baseVoxel
-      comment : ""
-      prevComment : @prevComment
-      nextComment : @nextComment
-=======
-      radius : if modelRadius then modelRadius else 10 * @model.scaleInfo.baseVoxel
->>>>>>> d9426e3f
 
     if @datasetPosition == 0
       # add new dataset to settings
@@ -120,18 +113,8 @@
     fNodes = @gui.addFolder("Nodes")
     @activeNodeIdController = @addNumber(fNodes, @settings, "activeNodeID",
       1, 1, "Active Node ID")
-<<<<<<< HEAD
     @particleSizeController = @addSlider(fNodes, @user, "particleSize",
       1, 20, 1, "Node size")
-
-    @commentController =
-    (fNodes.add @settings, "comment")
-                          .name("Comment")
-                          .onChange(@setComment)
-    @addFunction(fNodes, @settings, "prevComment", "Previous Comment")
-    @addFunction(fNodes, @settings, "nextComment", "Next Comment")
-=======
->>>>>>> d9426e3f
     @addFunction(fNodes, @settings, "deleteActiveNode", "Delete Active Node")
 
     #fControls.open()
@@ -281,21 +264,10 @@
         value = i
     @set("quality", value, Number)
 
-<<<<<<< HEAD
+
   updateParticleSize : (value) =>
     @set("particleSize", value, Number)
     @particleSizeController.updateDisplay()
-
-  setComment : (value) =>
-    @model.route.setComment(value)
-
-  prevComment : =>
-    @trigger "setActiveNode", @model.route.nextCommentNodeID(false)
-
-  nextComment : =>
-    @trigger "setActiveNode", @model.route.nextCommentNodeID(true)
-=======
->>>>>>> d9426e3f
 
   # Helper method to combine common update methods
   update : ->
