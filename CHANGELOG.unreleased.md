--- conflicted
+++ resolved
@@ -11,11 +11,8 @@
 [Commits](https://github.com/scalableminds/webknossos/compare/22.11.1...HEAD)
 
 ### Added
-<<<<<<< HEAD
 - Added a new Quick-Select tool for volume annotation. This tools allows to draw a rectangle over a segment to annotate it automatically. The tool operates on the intensity data of the visible color layer and automatically fills out the segment starting from the center of the rectangle. Next to the tool, there is a settings button which allows to enable a preview mode and to tweak some other parameters. If the preview is enabled, the parameters can be fine-tuned while the preview updates instantly. [#6542](https://github.com/scalableminds/webknossos/pull/6542)
-=======
 - Button for switching organizations for Voxelytics workflows. [#6572](https://github.com/scalableminds/webknossos/pull/6572)
->>>>>>> a6220b16
 
 ### Changed
 - The log viewer in the Voxelytics workflow reporting now uses a virtualized list. [#6579](https://github.com/scalableminds/webknossos/pull/6579)
