--- conflicted
+++ resolved
@@ -9,11 +9,7 @@
   findTreeByNodeId,
   getSkeletonTracing,
   getTree,
-<<<<<<< HEAD
   getTreeAndNode,
-  isSkeletonLayerTransformed,
-=======
->>>>>>> 71a98c3c
 } from "oxalis/model/accessors/skeletontracing_accessor";
 import { AnnotationTool } from "oxalis/model/accessors/tool_accessor";
 import type { Action } from "oxalis/model/actions/actions";
@@ -615,7 +611,7 @@
 
   switch (action.type) {
     case "CREATE_NODE": {
-      if (isSkeletonLayerTransformed(state)) {
+      if (areGeometriesTransformed(state)) {
         // Don't create nodes if the skeleton layer is rendered with transforms.
         return state;
       }
@@ -626,7 +622,6 @@
         return state;
       }
 
-<<<<<<< HEAD
       const nodeResult = createNode(
         state,
         skeletonTracing,
@@ -641,77 +636,6 @@
       if (nodeResult == null) {
         return state;
       }
-=======
-      /**
-       * ATTENTION: The following actions are only executed if allowUpdate is true!
-       */
-      const { restrictions } = state.annotation;
-      const { allowUpdate } = restrictions;
-      if (!allowUpdate) return state;
-
-      switch (action.type) {
-        case "CREATE_NODE": {
-          if (areGeometriesTransformed(state)) {
-            // Don't create nodes if the skeleton layer is rendered with transforms.
-            return state;
-          }
-          const { position, rotation, viewport, mag, treeId, timestamp, additionalCoordinates } =
-            action;
-          return getOrCreateTree(state, skeletonTracing, treeId, timestamp, TreeTypeEnum.DEFAULT)
-            .chain((tree) =>
-              createNode(
-                state,
-                skeletonTracing,
-                tree,
-                position,
-                additionalCoordinates,
-                rotation,
-                viewport,
-                mag,
-                timestamp,
-              ).map(([node, edges]) => {
-                const diffableNodeMap = tree.nodes;
-                const newDiffableMap = diffableNodeMap.set(node.id, node);
-                const newTree = update(tree, {
-                  nodes: {
-                    $set: newDiffableMap,
-                  },
-                  edges: {
-                    $set: edges,
-                  },
-                });
-                const activeNodeId = action.dontActivate ? skeletonTracing.activeNodeId : node.id;
-                const activeTreeId = action.dontActivate
-                  ? skeletonTracing.activeTreeId
-                  : tree.treeId;
-                return update(state, {
-                  annotation: {
-                    skeleton: {
-                      trees: {
-                        [tree.treeId]: {
-                          $set: newTree,
-                        },
-                      },
-                      activeNodeId: {
-                        $set: activeNodeId,
-                      },
-                      activeGroupId: {
-                        $set: null,
-                      },
-                      cachedMaxNodeId: {
-                        $set: node.id,
-                      },
-                      activeTreeId: {
-                        $set: activeTreeId,
-                      },
-                    },
-                  },
-                });
-              }),
-            )
-            .getOrElse(state);
-        }
->>>>>>> 71a98c3c
 
       const [node, edges] = nodeResult;
       const diffableNodeMap = tree.nodes;
@@ -751,7 +675,6 @@
       });
     }
 
-<<<<<<< HEAD
     case "DELETE_NODE": {
       const { timestamp, nodeId, treeId } = action;
       const treeAndNode = getTreeAndNode(skeletonTracing, nodeId, treeId, TreeTypeEnum.DEFAULT);
@@ -764,76 +687,6 @@
       if (deleteResult == null) {
         return state;
       }
-=======
-        case "DELETE_EDGE": {
-          const { timestamp, sourceNodeId, targetNodeId } = action;
-
-          if (sourceNodeId === targetNodeId) {
-            return state;
-          }
-          const isProofreadingActive = state.uiInformation.activeTool === AnnotationTool.PROOFREAD;
-          const treeType = isProofreadingActive ? TreeTypeEnum.AGGLOMERATE : TreeTypeEnum.DEFAULT;
-          const sourceTreeMaybe = getNodeAndTree(skeletonTracing, sourceNodeId, null, treeType);
-          const targetTreeMaybe = getNodeAndTree(skeletonTracing, targetNodeId, null, treeType);
-          return sourceTreeMaybe
-            .chain(([sourceTree, sourceNode]) =>
-              targetTreeMaybe.chain(([targetTree, targetNode]) =>
-                deleteEdge(state, sourceTree, sourceNode, targetTree, targetNode, timestamp),
-              ),
-            )
-            .map(([trees, newActiveTreeId]) =>
-              update(state, {
-                annotation: {
-                  skeleton: {
-                    trees: {
-                      $set: trees,
-                    },
-                    activeTreeId: {
-                      $set: newActiveTreeId,
-                    },
-                  },
-                },
-              }),
-            )
-            .getOrElse(state);
-        }
-
-        case "SET_NODE_POSITION": {
-          if (areGeometriesTransformed(state)) {
-            // Don't move node if the skeleton layer is rendered with transforms.
-            return state;
-          }
-          const { position, nodeId, treeId } = action;
-          return getNodeAndTree(skeletonTracing, nodeId, treeId, TreeTypeEnum.DEFAULT)
-            .map(([tree, node]) => {
-              const diffableMap = skeletonTracing.trees[tree.treeId].nodes;
-              const newDiffableMap = diffableMap.set(
-                node.id,
-                update(node, {
-                  untransformedPosition: {
-                    // Don't round here, since this would make the continuous
-                    // movement of a node weird.
-                    $set: position,
-                  },
-                }),
-              );
-              return update(state, {
-                annotation: {
-                  skeleton: {
-                    trees: {
-                      [tree.treeId]: {
-                        nodes: {
-                          $set: newDiffableMap,
-                        },
-                      },
-                    },
-                  },
-                },
-              });
-            })
-            .getOrElse(state);
-        }
->>>>>>> 71a98c3c
 
       const [trees, newActiveTreeId, newActiveNodeId, newMaxNodeId] = deleteResult;
       return update(state, {
@@ -865,7 +718,7 @@
       if (sourceNodeId === targetNodeId) {
         return state;
       }
-      const isProofreadingActive = state.uiInformation.activeTool === AnnotationToolEnum.PROOFREAD;
+      const isProofreadingActive = state.uiInformation.activeTool === AnnotationTool.PROOFREAD;
       const treeType = isProofreadingActive ? TreeTypeEnum.AGGLOMERATE : TreeTypeEnum.DEFAULT;
 
       const sourceTree = getTreeAndNode(skeletonTracing, sourceNodeId, null, treeType);
@@ -905,7 +758,7 @@
     }
 
     case "SET_NODE_POSITION": {
-      if (isSkeletonLayerTransformed(state)) {
+      if (areGeometriesTransformed(state)) {
         // Don't move node if the skeleton layer is rendered with transforms.
         return state;
       }
@@ -942,7 +795,6 @@
       });
     }
 
-<<<<<<< HEAD
     case "CREATE_BRANCHPOINT": {
       const { timestamp, nodeId, treeId } = action;
       const treeAndNode = getTreeAndNode(skeletonTracing, nodeId, treeId);
@@ -963,26 +815,6 @@
               [tree.treeId]: {
                 branchPoints: {
                   $push: [branchPoint],
-=======
-        case "MERGE_TREES": {
-          const { sourceNodeId, targetNodeId } = action;
-          const isProofreadingActive = state.uiInformation.activeTool === AnnotationTool.PROOFREAD;
-          const treeType = isProofreadingActive ? TreeTypeEnum.AGGLOMERATE : TreeTypeEnum.DEFAULT;
-          const oldTrees = skeletonTracing.trees;
-          const mergeResult = mergeTrees(oldTrees, sourceNodeId, targetNodeId, treeType);
-          if (mergeResult == null) {
-            return state;
-          }
-          const [trees, newActiveTreeId, newActiveNodeId] = mergeResult;
-          return update(state, {
-            annotation: {
-              skeleton: {
-                trees: {
-                  $set: trees,
-                },
-                activeNodeId: {
-                  $set: newActiveNodeId,
->>>>>>> 71a98c3c
                 },
               },
             },
@@ -1183,7 +1015,7 @@
 
     case "MERGE_TREES": {
       const { sourceNodeId, targetNodeId } = action;
-      const isProofreadingActive = state.uiInformation.activeTool === AnnotationToolEnum.PROOFREAD;
+      const isProofreadingActive = state.uiInformation.activeTool === AnnotationTool.PROOFREAD;
       const treeType = isProofreadingActive ? TreeTypeEnum.AGGLOMERATE : TreeTypeEnum.DEFAULT;
       const oldTrees = skeletonTracing.trees;
       const mergeResult = mergeTrees(oldTrees, sourceNodeId, targetNodeId, treeType);
