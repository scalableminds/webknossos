package controllers

<<<<<<< HEAD
import javax.inject.Inject

import scala.concurrent.Future

import com.scalableminds.util.tools.ExtendedTypes.ExtendedString
import com.scalableminds.util.tools.{Fox, FoxImplicits}
import models.team._
=======
import com.scalableminds.util.reactivemongo.GlobalAccessContext
import com.scalableminds.util.security.SCrypt._
import oxalis.security.Secured
>>>>>>> 6911fd4b
import models.user._
import models.user.time._
import oxalis.security.Secured
import play.api.data.Forms._
import play.api.data._
import play.api.i18n.{Messages, MessagesApi}
import play.api.libs.concurrent.Execution.Implicits._
import play.api.libs.functional.syntax._
import play.api.libs.json.Json._
import play.api.libs.json._
import play.twirl.api.Html
import views.html
import scala.concurrent.Future
import com.scalableminds.util.tools.{Fox, FoxImplicits}
import models.team._
import play.api.libs.functional.syntax._
import com.scalableminds.util.tools.ExtendedTypes.ExtendedString
import models.user.time._
import com.scalableminds.util.tools.DefaultConverters._

import scala.text

class UserController @Inject()(val messagesApi: MessagesApi)
  extends Controller
  with UserAuthentication
  with Secured
  with Dashboard
  with FoxImplicits {

  def empty = Authenticated { implicit request =>
    Ok(views.html.main()(Html("")))
  }

  // TODO: find a better way to ignore parameters
  def emptyWithWildcard(param: String) = Authenticated { implicit request =>
    Ok(views.html.main()(Html("")))
  }

  def current = Authenticated { implicit request =>
    Ok(Json.toJson(request.user)(User.userPublicWrites(request.user)))
  }

  def user(userId: String) = Authenticated.async { implicit request =>
    for {
      user <- UserDAO.findOneById(userId) ?~> Messages("user.notFound")
    } yield {
      Ok(Json.toJson(user)(User.userPublicWrites(request.user)))
    }
  }

  def annotations(isFinished: Option[Boolean]) = Authenticated.async { implicit request =>
    for {
      content <- dashboardExploratoryAnnotations(request.user, request.user, isFinished)
    } yield {
      Ok(content)
    }
  }

  def tasks = Authenticated.async { implicit request =>
    for {
      content <- dashboardTaskAnnotations(request.user, request.user)
    } yield {
      Ok(content)
    }
  }

  def userLoggedTime(userId: String) = Authenticated.async { implicit request =>
    for {
      user <- UserDAO.findOneById(userId) ?~> Messages("user.notFound")
      loggedTimeAsMap <- TimeSpanService.loggedTimeOfUser(user, TimeSpan.groupByMonth)
    } yield {
      JsonOk(Json.obj("loggedTime" ->
        loggedTimeAsMap.map { case (paymentInterval, duration) =>
          Json.obj("paymentInterval" -> paymentInterval, "durationInSeconds" -> duration.toSeconds)
        }
      ))
    }
  }

  def userAnnotations(userId: String, isFinished: Option[Boolean]) = Authenticated.async { implicit request =>
    for {
      user <- UserDAO.findOneById(userId) ?~> Messages("user.notFound")
      content <- dashboardExploratoryAnnotations(user, request.user, isFinished)
    } yield {
      Ok(content)
    }
  }

  def userTasks(userId: String) = Authenticated.async { implicit request =>
    for {
      user <- UserDAO.findOneById(userId) ?~> Messages("user.notFound")
      content <- dashboardTaskAnnotations(user, request.user)
    } yield {
      Ok(content)
    }
  }

  def loggedTime = Authenticated.async { implicit request =>
    for {
      loggedTimeAsMap <- TimeSpanService.loggedTimeOfUser(request.user, TimeSpan.groupByMonth)
    } yield {
      JsonOk(Json.obj("loggedTime" ->
        loggedTimeAsMap.map { case (paymentInterval, duration) =>
          Json.obj("paymentInterval" -> paymentInterval, "durationInSeconds" -> duration.toSeconds)
        }
      ))
    }
  }

  // REST API
  def list = Authenticated.async{ implicit request =>
    UsingFilters(
      Filter("includeAnonymous", (value: Boolean, el: User) => value || !el.isAnonymous, default = Some("false")),
      Filter("isEditable", (value: Boolean, el: User) => el.isEditableBy(request.user) == value),
      Filter("isAdmin", (value: Boolean, el: User) => el.hasAdminAccess == value)
    ) { filter =>
      for {
        users <- UserDAO.findAll
        filtered = filter.applyOn(users)
      } yield {
        Ok(Writes.list(User.userPublicWrites(request.user)).writes(filtered.sortBy(_.lastName.toLowerCase)))
      }
    }
  }

  def logTime(userId: String, time: String, note: String) = Authenticated.async { implicit request =>
    for {
      user <- UserDAO.findOneById(userId) ?~> Messages("user.notFound")
      _ <- user.isEditableBy(request.user) ?~> Messages("notAllowed")
      time <- TimeSpan.parseTime(time) ?~> Messages("time.invalidFormat")
    } yield {
      TimeSpanService.logTime(user, time, Some(note))
      JsonOk
    }
  }

  def delete(userId: String) = Authenticated.async { implicit request =>
    for {
      user <- UserDAO.findOneById(userId) ?~> Messages("user.notFound")
      _ <- user.isEditableBy(request.user) ?~> Messages("notAllowed")
      _ <- UserService.removeFromAllPossibleTeams(user, request.user)
    } yield {
      JsonOk(Messages("user.deleted", user.name))
    }
  }

  val userUpdateReader =
    ((__ \ "firstName").read[String] and
      (__ \ "lastName").read[String] and
      (__ \ "verified").read[Boolean] and
      (__ \ "teams").read[List[TeamMembership]] and
      (__ \ "experiences").read[Map[String, Int]]).tupled

  def ensureProperTeamAdministration(user: User, teams: List[(TeamMembership, Team)]) = {
    Fox.combined(teams.map {
      case (TeamMembership(_, Role.Admin), team) if !team.couldBeAdministratedBy(user) =>
        Fox.failure(Messages("team.admin.notPossibleBy", team.name, user.name))
      case (_, team)                                                                   =>
        Fox.successful(team)
    })
  }

  def ensureRoleExistence(teams: List[(TeamMembership, Team)]) = {
    Fox.combined(teams.map {
      case (TeamMembership(_, role), team) if !team.roles.contains(role) =>
        Fox.failure(Messages("team.nonExistentRole", team.name, role.name))
      case (_, team)                                                     =>
        Fox.successful(team)
    })
  }
  
  def update(userId: String) = Authenticated.async(parse.json) { implicit request =>
    val issuingUser = request.user
<<<<<<< HEAD
    withJsonBodyUsing(userUpdateReader) {
      case (firstName, lastName, verified, assignedTeams, experiences) =>
        for {
          user <- UserDAO.findOneById(userId) ?~> Messages("user.notFound")
          _ <- user.isEditableBy(request.user) ?~> Messages("notAllowed")
          teams <- Fox.combined(assignedTeams.map(t => TeamDAO.findOneByName(t.team))) ?~> Messages("team.notFound")
          allTeams <- Fox.sequenceOfFulls(user.teams.map(t => TeamDAO.findOneByName(t.team)))
          (oldTeamsWithUpdate, teamsWithoutUpdate) = user.teams.partition { t =>
            issuingUser.adminTeamNames.contains(t.team) && !assignedTeams.contains(t)
          }
          teamsWithUpdate = oldTeamsWithUpdate ++ assignedTeams.filterNot(t => user.teams.exists(_.team == t.team))
          _ <- Fox.combined(teamsWithUpdate.map(t => ensureTeamAdministration(issuingUser, t.team)))
          _ <- ensureRoleExistence(assignedTeams.zip(teams))
          _ <- ensureProperTeamAdministration(user, assignedTeams.zip(teams))
          trimmedExperiences = experiences.map { case (key, value) => key.trim -> value }.toMap
          updatedTeams = assignedTeams.filter(t => teamsWithUpdate.exists(_.team == t.team)) ++ teamsWithoutUpdate
          updatedUser <- UserService.update(user, firstName, lastName, verified, updatedTeams, trimmedExperiences)
        } yield {
          Ok(User.userPublicWrites(request.user).writes(updatedUser))
=======
    request.body.validate(userUpdateReader) match{
      case JsSuccess((firstName, lastName, verified, assignedMemberships, experiences), _) =>
        for {
          user <- UserDAO.findOneById(userId) ?~> Messages("user.notFound")
          _ <- allowedToAdministrate(issuingUser, user).toFox
          teams <- Fox.combined(assignedMemberships.map(t => TeamDAO.findOneByName(t.team)(GlobalAccessContext) ?~> Messages("team.notFound")))
          allTeams <- Fox.sequenceOfFulls(user.teams.map(t => TeamDAO.findOneByName(t.team)(GlobalAccessContext)))
          teamsWithoutUpdate = user.teams.filterNot(t => ensureTeamAdministration(issuingUser, t.team).isDefined)
          assignedMembershipWTeams = assignedMemberships.zip(teams)
          teamsWithUpdate = assignedMembershipWTeams.filter(t => ensureTeamAdministration(issuingUser, t._1.team).isDefined)
          _ <- ensureRoleExistence(teamsWithUpdate)
          _ <- ensureProperTeamAdministration(user, teamsWithUpdate)
        } yield {
          val trimmedExperiences = experiences.map{ case (key, value) => key.trim -> value}
          val updatedTeams = teamsWithUpdate.map(_._1) ++ teamsWithoutUpdate
          UserService.update(user, firstName, lastName, verified, updatedTeams, trimmedExperiences)
          Ok
>>>>>>> 6911fd4b
        }
    }
  }
}

trait UserAuthentication extends Secured with Dashboard with FoxImplicits { this: Controller =>
  val resetForm: Form[(String, String)] = {

    def resetFormApply(oldPassword: String, password: (String, String)) =
      (oldPassword, password._1)

    def resetFormUnapply(user: (String, String)) =
      Some(user._1, ("", ""))

    val passwordField = tuple("main" -> nonEmptyText, "validation" -> nonEmptyText)
                        .verifying("user.password.nomatch", pw => pw._1 == pw._2)
                        .verifying("user.password.tooshort", pw => pw._1.length >= 6)

    Form(mapping(
      "password_old" -> nonEmptyText,
      "password" -> passwordField)(resetFormApply)(resetFormUnapply))
  }

  /**
   * Reset password page
   */
  def resetPassword = Authenticated { implicit request =>
    Ok(html.user.reset_password(resetForm))
  }

  def handleResetPassword = Authenticated.async { implicit request =>

    resetForm.bindFromRequest.fold(
    formWithErrors =>
      Future.successful(BadRequest(html.user.reset_password(formWithErrors))), {
      case (oldPassword, newPassword) => {
        val email = request.user.email.toLowerCase
        for {
          user <- UserService.auth(email, oldPassword).getOrElse(User.createNotVerifiedUser)
          ok <- if (user.verified) UserService.changePassword(user, newPassword).map(_.ok) else Fox.successful(false)
        } yield {
          if (ok) {
            Redirect(controllers.routes.Authentication.logout).flashing(FlashSuccess(Messages("user.resetPassword.success")))
          } else
              BadRequest(html.user.reset_password(resetForm.bindFromRequest.withGlobalError("user.resetPassword.failed")))
        }
      }
    }
    )
  }

}<|MERGE_RESOLUTION|>--- conflicted
+++ resolved
@@ -1,18 +1,9 @@
 package controllers
 
-<<<<<<< HEAD
 import javax.inject.Inject
 
-import scala.concurrent.Future
-
-import com.scalableminds.util.tools.ExtendedTypes.ExtendedString
-import com.scalableminds.util.tools.{Fox, FoxImplicits}
-import models.team._
-=======
 import com.scalableminds.util.reactivemongo.GlobalAccessContext
 import com.scalableminds.util.security.SCrypt._
-import oxalis.security.Secured
->>>>>>> 6911fd4b
 import models.user._
 import models.user.time._
 import oxalis.security.Secured
@@ -183,48 +174,26 @@
         Fox.successful(team)
     })
   }
-  
+
   def update(userId: String) = Authenticated.async(parse.json) { implicit request =>
     val issuingUser = request.user
-<<<<<<< HEAD
     withJsonBodyUsing(userUpdateReader) {
-      case (firstName, lastName, verified, assignedTeams, experiences) =>
+      case (firstName, lastName, verified, assignedMemberships, experiences) =>
         for {
           user <- UserDAO.findOneById(userId) ?~> Messages("user.notFound")
           _ <- user.isEditableBy(request.user) ?~> Messages("notAllowed")
-          teams <- Fox.combined(assignedTeams.map(t => TeamDAO.findOneByName(t.team))) ?~> Messages("team.notFound")
-          allTeams <- Fox.sequenceOfFulls(user.teams.map(t => TeamDAO.findOneByName(t.team)))
-          (oldTeamsWithUpdate, teamsWithoutUpdate) = user.teams.partition { t =>
-            issuingUser.adminTeamNames.contains(t.team) && !assignedTeams.contains(t)
-          }
-          teamsWithUpdate = oldTeamsWithUpdate ++ assignedTeams.filterNot(t => user.teams.exists(_.team == t.team))
-          _ <- Fox.combined(teamsWithUpdate.map(t => ensureTeamAdministration(issuingUser, t.team)))
-          _ <- ensureRoleExistence(assignedTeams.zip(teams))
-          _ <- ensureProperTeamAdministration(user, assignedTeams.zip(teams))
-          trimmedExperiences = experiences.map { case (key, value) => key.trim -> value }.toMap
-          updatedTeams = assignedTeams.filter(t => teamsWithUpdate.exists(_.team == t.team)) ++ teamsWithoutUpdate
+          teams <- Fox.combined(assignedMemberships.map(t => TeamDAO.findOneByName(t.team)(GlobalAccessContext) ?~> Messages("team.notFound")))
+          allTeams <- Fox.sequenceOfFulls(user.teams.map(t => TeamDAO.findOneByName(t.team)(GlobalAccessContext)))
+          teamsWithoutUpdate = user.teams.filterNot(t => issuingUser.isAdminOf(t.team))
+          assignedMembershipWTeams = assignedMemberships.zip(teams)
+          teamsWithUpdate = assignedMembershipWTeams.filter(t => issuingUser.isAdminOf(t._1.team))
+          _ <- ensureRoleExistence(teamsWithUpdate)
+          _ <- ensureProperTeamAdministration(user, teamsWithUpdate)
+          trimmedExperiences = experiences.map { case (key, value) => key.trim -> value }
+          updatedTeams = teamsWithUpdate.map(_._1) ++ teamsWithoutUpdate
           updatedUser <- UserService.update(user, firstName, lastName, verified, updatedTeams, trimmedExperiences)
         } yield {
           Ok(User.userPublicWrites(request.user).writes(updatedUser))
-=======
-    request.body.validate(userUpdateReader) match{
-      case JsSuccess((firstName, lastName, verified, assignedMemberships, experiences), _) =>
-        for {
-          user <- UserDAO.findOneById(userId) ?~> Messages("user.notFound")
-          _ <- allowedToAdministrate(issuingUser, user).toFox
-          teams <- Fox.combined(assignedMemberships.map(t => TeamDAO.findOneByName(t.team)(GlobalAccessContext) ?~> Messages("team.notFound")))
-          allTeams <- Fox.sequenceOfFulls(user.teams.map(t => TeamDAO.findOneByName(t.team)(GlobalAccessContext)))
-          teamsWithoutUpdate = user.teams.filterNot(t => ensureTeamAdministration(issuingUser, t.team).isDefined)
-          assignedMembershipWTeams = assignedMemberships.zip(teams)
-          teamsWithUpdate = assignedMembershipWTeams.filter(t => ensureTeamAdministration(issuingUser, t._1.team).isDefined)
-          _ <- ensureRoleExistence(teamsWithUpdate)
-          _ <- ensureProperTeamAdministration(user, teamsWithUpdate)
-        } yield {
-          val trimmedExperiences = experiences.map{ case (key, value) => key.trim -> value}
-          val updatedTeams = teamsWithUpdate.map(_._1) ++ teamsWithoutUpdate
-          UserService.update(user, firstName, lastName, verified, updatedTeams, trimmedExperiences)
-          Ok
->>>>>>> 6911fd4b
         }
     }
   }
