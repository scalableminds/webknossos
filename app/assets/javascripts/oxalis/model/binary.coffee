--- conflicted
+++ resolved
@@ -30,14 +30,10 @@
 
   constructor : (@user, dataSet, @TEXTURE_SIZE_P, @layer, @testData = false) ->
 
-<<<<<<< HEAD
     @dataSetName = dataSet.name
     @lastPingTime = new Date()
     @queueStatus = 0
-=======
-    @dataSetName    = dataSet.name
     @targetBitDepth = if @layer.name == "color" then @layer.bitDepth else 8
->>>>>>> 7fb777f3
 
     for layer in dataSet.dataLayers
       if layer.typ == @layer.name
