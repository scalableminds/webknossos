--- conflicted
+++ resolved
@@ -13,11 +13,8 @@
 ### Added
 
 ### Changed
-<<<<<<< HEAD
 - Node positions are always handled as integers. They have always been persisted as integers by the server, anyway, but the session in which a node was created handled the position as floating point in earlier versions. [#6589](https://github.com/scalableminds/webknossos/pull/6589)
-=======
 - When merging annotations, bounding boxes are no longer duplicated. [#6576](https://github.com/scalableminds/webknossos/pull/6576)
->>>>>>> 2a28b187
 
 ### Fixed
 
