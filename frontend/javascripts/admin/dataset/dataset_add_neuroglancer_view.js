// @flow
import { Form, Input, Button, Col, Row, Upload } from "antd";
import { UnlockOutlined } from "@ant-design/icons";
import { connect } from "react-redux";
import React, { useState } from "react";
import _ from "lodash";

import type { APIDataStore, APIUser } from "types/api_flow_types";
import type { OxalisState } from "oxalis/store";
import { addWkConnectDataset } from "admin/admin_rest_api";
import messages from "messages";
import Toast from "libs/toast";
import * as Utils from "libs/utils";
import { trackAction } from "oxalis/model/helpers/analytics";
import {
  CardContainer,
  DatasetNameFormItem,
  DatastoreFormItem,
} from "admin/dataset/dataset_components";
import { readFileAsText } from "libs/read_file";

const FormItem = Form.Item;

type OwnProps = {|
  datastores: Array<APIDataStore>,
  onAdded: (string, string) => Promise<void>,
|};
type StateProps = {|
  activeUser: ?APIUser,
|};
type Props = {| ...OwnProps, ...StateProps |};

type FileList = Array<{ originFileObj: File }>;

function DatasetAddNeuroglancerView({ datastores, onAdded, activeUser }: Props) {
  const [fileList, setFileList] = useState<FileList>([]);
  const [form] = Form.useForm();

  function validateAndParseUrl(url: string) {
    const delimiterIndex = url.indexOf("#!");
    if (delimiterIndex < 0) {
      throw new Error("The URL doesn't contain the #! delimiter. Please insert the full URL.");
    }

    const jsonConfig = url.slice(delimiterIndex + 2);
    // This will throw an error if the URL did not contain valid JSON. The error will be handled by the caller.
    const config = JSON.parse(decodeURIComponent(jsonConfig));
    config.layers.forEach(layer => {
      if (!layer.source.startsWith("precomputed://")) {
        throw new Error(
          "This dataset contains layers that are not supported. wk-connect supports only 'precomputed://' neuroglancer layers.",
        );
      }
    });
    return config;
  }

  const handleChange = info => {
    // Restrict the upload list to the latest file
    const newFileList = info.fileList.slice(-1);
    setFileList(newFileList);
  };

  const parseCredentials = async (file: File) => {
    const jsonString = await readFileAsText(file);
    return JSON.parse(jsonString);
  };

  function handleSubmit(evt) {
    evt.preventDefault();

    form.validateFields(async (err, formValues) => {
      if (err || activeUser == null) return;

      const neuroglancerConfig = validateAndParseUrl(formValues.url);
      const fullLayers = _.keyBy(neuroglancerConfig.layers, "name");
      // Remove unnecessary attributes of the layer, the precomputed source prefix needs to be removed as well
      const layers = _.mapValues(fullLayers, ({ source, type }) => ({
        type,
        source: source.replace(/^(precomputed:\/\/)/, ""),
      }));
      const credentials =
        fileList.length > 0 ? await parseCredentials(fileList[0].originFileObj) : null;

      const datasetConfig = {
        neuroglancer: {
          [activeUser.organization]: {
            [formValues.name]: {
              layers,
              ...(credentials != null ? { credentials } : {}),
            },
          },
        },
      };

      trackAction("Add Neuroglancer dataset");
      await addWkConnectDataset(formValues.datastore, datasetConfig);

      Toast.success(messages["dataset.add_success"]);
      await Utils.sleep(3000); // wait for 3 seconds so the server can catch up / do its thing
      onAdded(activeUser.organization, formValues.name);
    });
  }

  const { getFieldDecorator } = form;

  return (
    <div style={{ padding: 5 }}>
      <CardContainer title="Add Neuroglancer Dataset">
        Currently we only support Neuroglancer precomputed datasets. Simply set a dataset name,
        select the wk-connect datastore and paste the URL to the Neuroglancer dataset. Optionally, a
        credentials file to a Google Cloud Storage instance can be supplied.
        <Form style={{ marginTop: 20 }} onSubmit={handleSubmit} layout="vertical">
          <Row gutter={8}>
            <Col span={12}>
              <DatasetNameFormItem form={form} activeUser={activeUser} />
            </Col>
            <Col span={12}>
              <DatastoreFormItem form={form} datastores={datastores} />
            </Col>
          </Row>
          <FormItem label="Dataset URL" hasFeedback>
            {getFieldDecorator("url", {
              rules: [
                { required: true, message: messages["dataset.import.required.url"] },
                {
                  validator: async (_rule, value, callback) => {
                    try {
                      validateAndParseUrl(value);
                      callback();
                    } catch (error) {
                      callback(error);
                    }
                  },
                },
              ],
              validateFirst: true,
            })(<Input />)}
          </FormItem>
          <FormItem
            label={
              <React.Fragment>
                Google{" "}
                <a
                  href="https://cloud.google.com/iam/docs/creating-managing-service-account-keys"
                  target="_blank"
                  rel="noopener noreferrer"
                >
<<<<<<< HEAD
                  Service Account
                </a>{" "}
                Key (Optional)
              </React.Fragment>
            }
            hasFeedback
          >
            {getFieldDecorator("authFile")(
              <Upload.Dragger
                name="files"
                fileList={fileList}
                onChange={handleChange}
                beforeUpload={() => false}
              >
                <p className="ant-upload-drag-icon">
                  <Icon type="unlock" style={{ margin: 0, fontSize: 35 }} />
                </p>
                <p className="ant-upload-text">
                  Click or Drag your Google Cloud Authentication File to this Area to Upload
                </p>
                <p className="ant-upload-text-hint">
                  This is only needed if the dataset is located in a non-public Google Cloud Storage
                  bucket
                </p>
              </Upload.Dragger>,
            )}
          </FormItem>
          <FormItem style={{ marginBottom: 0 }}>
            <Button size="large" type="primary" htmlType="submit" style={{ width: "100%" }}>
              Add
            </Button>
          </FormItem>
        </Form>
      </CardContainer>
    </div>
  );
=======
                  <p className="ant-upload-drag-icon">
                    <UnlockOutlined style={{ margin: 0, fontSize: 35 }} />
                  </p>
                  <p className="ant-upload-text">
                    Click or Drag your Google Cloud Authentication File to this Area to Upload
                  </p>
                  <p className="ant-upload-text-hint">
                    This is only needed if the dataset is located in a non-public Google Cloud
                    Storage bucket
                  </p>
                </Upload.Dragger>,
              )}
            </FormItem>
            <FormItem style={{ marginBottom: 0 }}>
              <Button size="large" type="primary" htmlType="submit" style={{ width: "100%" }}>
                Add
              </Button>
            </FormItem>
          </Form>
        </CardContainer>
      </div>
    );
  }
>>>>>>> 7df03ff3
}

const mapStateToProps = (state: OxalisState): StateProps => ({
  activeUser: state.activeUser,
});

export default connect<Props, OwnProps, _, _, _, _>(mapStateToProps)(DatasetAddNeuroglancerView);<|MERGE_RESOLUTION|>--- conflicted
+++ resolved
@@ -146,7 +146,6 @@
                   target="_blank"
                   rel="noopener noreferrer"
                 >
-<<<<<<< HEAD
                   Service Account
                 </a>{" "}
                 Key (Optional)
@@ -162,7 +161,7 @@
                 beforeUpload={() => false}
               >
                 <p className="ant-upload-drag-icon">
-                  <Icon type="unlock" style={{ margin: 0, fontSize: 35 }} />
+                  <UnlockOutlined style={{ margin: 0, fontSize: 35 }} />
                 </p>
                 <p className="ant-upload-text">
                   Click or Drag your Google Cloud Authentication File to this Area to Upload
@@ -183,31 +182,6 @@
       </CardContainer>
     </div>
   );
-=======
-                  <p className="ant-upload-drag-icon">
-                    <UnlockOutlined style={{ margin: 0, fontSize: 35 }} />
-                  </p>
-                  <p className="ant-upload-text">
-                    Click or Drag your Google Cloud Authentication File to this Area to Upload
-                  </p>
-                  <p className="ant-upload-text-hint">
-                    This is only needed if the dataset is located in a non-public Google Cloud
-                    Storage bucket
-                  </p>
-                </Upload.Dragger>,
-              )}
-            </FormItem>
-            <FormItem style={{ marginBottom: 0 }}>
-              <Button size="large" type="primary" htmlType="submit" style={{ width: "100%" }}>
-                Add
-              </Button>
-            </FormItem>
-          </Form>
-        </CardContainer>
-      </div>
-    );
-  }
->>>>>>> 7df03ff3
 }
 
 const mapStateToProps = (state: OxalisState): StateProps => ({
