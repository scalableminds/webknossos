--- conflicted
+++ resolved
@@ -147,11 +147,7 @@
     @position =
       x : event.pageX - @$target.offset().left
       y : event.pageY - @$target.offset().top
-<<<<<<< HEAD
-
-=======
       
->>>>>>> f098602c
 
   unbind : ->
 
