--- conflicted
+++ resolved
@@ -9,10 +9,7 @@
 import {
   getRequestedOrVisibleSegmentationLayer,
   getSegmentationLayerForTracing,
-<<<<<<< HEAD
   getSelectedIds,
-=======
->>>>>>> e007e411
   getVisibleSegments,
   getVolumeTracingById,
 } from "oxalis/model/accessors/volumetracing_accessor";
@@ -63,6 +60,7 @@
 import type { AdditionalCoordinate, ServerVolumeTracing } from "types/api_flow_types";
 import { mapGroups } from "../accessors/skeletontracing_accessor";
 import { sanitizeMetadata } from "./skeletontracing_reducer";
+
 type SegmentUpdateInfo =
   | {
       readonly type: "UPDATE_VOLUME_TRACING";
