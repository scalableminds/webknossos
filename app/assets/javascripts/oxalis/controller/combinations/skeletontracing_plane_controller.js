/**
 * skeletontracing_plane_controller.js
 * @flow weak
 */

import $ from "jquery";
import * as THREE from "three";
import TWEEN from "tween.js";
import _ from "lodash";
import SkeletonTracingController from "oxalis/controller/annotations/skeletontracing_controller";
import PlaneController from "../viewmodes/plane_controller";
import constants from "../../constants";
import dimensions from "../../model/dimensions";

class SkeletonTracingPlaneController extends PlaneController {

  // See comment in Controller class on general controller architecture.
  //
  // Skeleton Tracing Plane Controller:
  // Extends Plane controller to add controls that are specific to Skeleton
  // Tracing.

  skeletonTracingController: SkeletonTracingController;

  constructor(model, view, sceneController, skeletonTracingController) {
    super(model, view, sceneController);
    this.skeletonTracingController = skeletonTracingController;
  }


<<<<<<< HEAD
  simulateTracing() {
    // For debugging purposes.
    const [x, y, z] = this.flycam.getPosition();
    this.setWaypoint([x + 1, y + 1, z], false);
    _.defer(() => this.simulateTracing());
=======
  simulateTracing(nodesPerTree = -1, nodesAlreadySet = 0) {
    // For debugging purposes.
    if (nodesPerTree === nodesAlreadySet) {
      this.model.skeletonTracing.createNewTree();
      nodesAlreadySet = 0;
    }

    const [x, y, z] = this.flycam.getPosition();
    this.setWaypoint([x + 1, y + 1, z], false);
    _.defer(() => this.simulateTracing(nodesPerTree, nodesAlreadySet + 1));
>>>>>>> 876f461c
  }


  start() {
    super.start();
    return $(".skeleton-plane-controls").show();
  }


  stop() {
    super.stop();
    return $(".skeleton-plane-controls").hide();
  }


  getPlaneMouseControls(planeId) {
    return _.extend(super.getPlaneMouseControls(planeId), {

      leftClick: (pos, plane, event) => this.onClick(pos, event.shiftKey, event.altKey, plane),


      rightClick: (pos, plane, event) => this.setWaypoint(this.calculateGlobalPos(pos), event.ctrlKey),
    },
    );
  }


  getTDViewMouseControls() {
    return _.extend(super.getTDViewMouseControls(), {

      leftClick: (position, plane, event) => this.onClick(position, event.shiftKey, event.altKey, constants.TDView),
    },
    );
  }


  getKeyboardControls() {
    return _.extend(super.getKeyboardControls(), {

      "1": () => this.skeletonTracingController.toggleSkeletonVisibility(),
      "2": () => this.sceneController.skeleton.toggleInactiveTreeVisibility(),

      // Delete active node
      delete: () => _.defer(() => this.model.skeletonTracing.deleteActiveNode()),
      c: () => this.model.skeletonTracing.createNewTree(),

      // Branches
      b: () => this.model.skeletonTracing.pushBranch(),
      j: () => this.popBranch(),

      s: () => {
        this.skeletonTracingController.centerActiveNode();
        return this.cameraController.centerTDView();
      },
    },
    );
  }


  popBranch = () => _.defer(
    () => {
      this.model.skeletonTracing.popBranch().then(
        id => this.skeletonTracingController.setActiveNode(id, false, true),
      );
    },
  );


  scrollPlanes(delta, type) {
    super.scrollPlanes(delta, type);

    if (type === "shift") {
      this.skeletonTracingController.setRadius(delta);
    }
  }


  onClick = (position, shiftPressed, altPressed, plane) => {
    if (!shiftPressed) { // do nothing
      return;
    }

    const { scaleFactor } = this.planeView;
    const camera = this.planeView.getCameras()[plane];
    // vector with direction from camera position to click position
    const normalizedMousePos = new THREE.Vector2(
        ((position.x / (constants.VIEWPORT_WIDTH * scaleFactor)) * 2) - 1,
        (-(position.y / (constants.VIEWPORT_WIDTH * scaleFactor)) * 2) + 1);

    // create a ray with the direction of this vector, set ray threshold depending on the zoom of the 3D-view
    const raycaster = new THREE.Raycaster();
    raycaster.setFromCamera(normalizedMousePos, camera);
    raycaster.params.Points.threshold = this.model.flycam.getRayThreshold(plane);

    // identify clicked object
    let intersects = raycaster.intersectObjects(this.sceneController.skeleton.getAllNodes());

    // Also look backwards: We want to detect object even when they are behind
    // the camera. Later, we filter out invisible objects.
    raycaster.ray.direction.multiplyScalar(-1);
    intersects = intersects.concat(raycaster.intersectObjects(this.sceneController.skeleton.getAllNodes()));

    intersects = _.sortBy(intersects, intersect => intersect.distanceToRay);

    for (const intersect of intersects) {
      const { index } = intersect;
      const { geometry } = intersect.object;

      // Raycaster also intersects with vertices that have an
      // index larger than numItems
      if (geometry.nodeIDs.getLength() <= index) {
        continue;
      }

      const nodeID = geometry.nodeIDs.getAllElements()[index];

      const posArray = geometry.attributes.position.array;
      const intersectsCoord = [posArray[3 * index], posArray[(3 * index) + 1], posArray[(3 * index) + 2]];
      const globalPos = this.model.flycam.getPosition();

      // make sure you can't click nodes, that are clipped away (one can't see)
      const ind = dimensions.getIndices(plane);
      if (intersect.object.visible &&
        (plane === constants.TDView ||
          (Math.abs(globalPos[ind[2]] - intersectsCoord[ind[2]]) < this.cameraController.getClippingDistance(ind[2]) + 1))) {
        // set the active Node to the one that has the ID stored in the vertex
        // center the node if click was in 3d-view
        const centered = plane === constants.TDView;
        this.skeletonTracingController.setActiveNode(nodeID, shiftPressed && altPressed, centered);
        break;
      }
    }
  };


  setWaypoint(position, ctrlPressed) {
    const activeNode = this.model.skeletonTracing.getActiveNode();
    // set the new trace direction
    if (activeNode) {
      this.model.flycam.setDirection([
        position[0] - activeNode.pos[0],
        position[1] - activeNode.pos[1],
        position[2] - activeNode.pos[2],
      ]);
    }

    const rotation = this.model.flycam.getRotation(this.activeViewport);
    this.addNode(position, rotation, !ctrlPressed);

    // Strg + Rightclick to set new not active branchpoint
    if (ctrlPressed && !this.model.user.get("newNodeNewTree")) {
      this.model.skeletonTracing.pushBranch();
      this.skeletonTracingController.setActiveNode(activeNode.id);
    }
  }


  addNode = (position, rotation, centered) => {
    if (this.model.settings.somaClickingAllowed && this.model.user.get("newNodeNewTree")) {
      this.model.skeletonTracing.createNewTree();
    }

    if (this.model.skeletonTracing.getActiveNode() == null) {
      centered = true;
    }

    const datasetConfig = this.model.get("datasetConfiguration");

    this.model.skeletonTracing.addNode(
      position,
      rotation,
      this.activeViewport,
      this.model.flycam.getIntegerZoomStep(),
      datasetConfig.get("fourBit") ? 4 : 8,
      datasetConfig.get("interpolation"),
    );

    if (centered) {
      this.centerPositionAnimated(this.model.skeletonTracing.getActiveNodePos());
    }
  };


  centerPositionAnimated(position) {
    // Let the user still manipulate the "third dimension" during animation
    const dimensionToSkip = dimensions.thirdDimensionForPlane(this.activeViewport);

    const curGlobalPos = this.flycam.getPosition();

    return (new TWEEN.Tween({
      globalPosX: curGlobalPos[0],
      globalPosY: curGlobalPos[1],
      globalPosZ: curGlobalPos[2],
      flycam: this.flycam,
      dimensionToSkip,
    }))
    .to({
      globalPosX: position[0],
      globalPosY: position[1],
      globalPosZ: position[2],
    }, 200)
    .onUpdate(function () {
      const curPos = [this.globalPosX, this.globalPosY, this.globalPosZ];
      curPos[this.dimensionToSkip] = null;
      this.flycam.setPosition(curPos);
    })
    .start();
  }
}


export default SkeletonTracingPlaneController;<|MERGE_RESOLUTION|>--- conflicted
+++ resolved
@@ -28,13 +28,6 @@
   }
 
 
-<<<<<<< HEAD
-  simulateTracing() {
-    // For debugging purposes.
-    const [x, y, z] = this.flycam.getPosition();
-    this.setWaypoint([x + 1, y + 1, z], false);
-    _.defer(() => this.simulateTracing());
-=======
   simulateTracing(nodesPerTree = -1, nodesAlreadySet = 0) {
     // For debugging purposes.
     if (nodesPerTree === nodesAlreadySet) {
@@ -45,7 +38,6 @@
     const [x, y, z] = this.flycam.getPosition();
     this.setWaypoint([x + 1, y + 1, z], false);
     _.defer(() => this.simulateTracing(nodesPerTree, nodesAlreadySet + 1));
->>>>>>> 876f461c
   }
 
 
