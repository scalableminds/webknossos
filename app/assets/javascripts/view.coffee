--- conflicted
+++ resolved
@@ -103,10 +103,7 @@
 			engine.popMatrix()
 
 		if meshes["crosshair"]
-<<<<<<< HEAD
 			engine.useProgram meshProgramObject
-=======
->>>>>>> f5ffc302
 			engine.render meshes["crosshair"]
 
 		# OUTPUT Framerate
