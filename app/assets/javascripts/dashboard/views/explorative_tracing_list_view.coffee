<<<<<<< HEAD
_                              = require("lodash")
marionette                     = require("backbone.marionette")
app                            = require("app")
ExplorativeTracingListItemView = require("dashboard/views/explorative_tracing_list_item_view")
Input                          = require("libs/input")
Toast                          = require("libs/toast")
SortTableBehavior              = require("libs/behaviors/sort_table_behavior")
=======
### define
underscore : _
backbone.marionette : marionette
app : app
admin/models/dataset/dataset_collection : DatasetCollection
admin/views/selection_view : SelectionView
dashboard/views/explorative_tracing_list_item_view : ExplorativeTracingListItemView
libs/input : Input
libs/toast : Toast
libs/behaviors/sort_table_behavior : SortTableBehavior
###
>>>>>>> a0bc0d8d

class ExplorativeTracingListView extends Backbone.Marionette.CompositeView

  template : _.template("""
    <h3>Explorative Annotations</h3>
    <% if (!isAdminView) {%>
      <div>
        <form action="<%= jsRoutes.controllers.admin.NMLIO.upload().url %>"
          method="POST"
          enctype="multipart/form-data"
          id="upload-and-explore-form"
          class="form-inline inline-block">
          <div class="fileinput fileinput-new" data-provides="fileinput">
            <span class="btn btn-default btn-file">
              <span class="fileinput-new">
                <i class="fa fa-upload" id="form-upload-icon"></i>
                <i class="fa fa-spinner fa-spin hide" id="form-spinner-icon"></i>
                Upload NML & explore
              </span>
              <input type="file" name="nmlFile" multiple accept=".nml">
            </span>
          </div>
        </form>

        <div class="divider-vertical"></div>

        <form action="<%= jsRoutes.controllers.AnnotationController.createExplorational().url %>"
          method="POST"
          class="form-inline inline-block">
          <div class="dataset-selection inline-block"></div>
          <button type="submit" class="btn btn-default" name="contentType" value="skeletonTracing">
            <i class="fa fa-search"></i>Open skeleton mode
          </button>
          <button type="submit" class="btn btn-default" name="contentType" value="volumeTracing">
            <i class="fa fa-search"></i>Open volume mode
          </button>
        </form>
        <div class="divider-vertical"></div>
        <a href="#" id="toggle-view-archived" class="btn btn-default">
          <%= toggleViewArchivedText() %>
        </a>
        <% if (showArchiveAllButton()) { %>
        <a href="#" id="archive-all" class="btn btn-default">
          Archive all
        </a>
        <% } %>
      </div>
    <% } %>

    <table class="table table-striped table-hover sortable-table" id="explorative-tasks">
      <thead>
        <tr>
          <th data-sort="formattedHash"> # </th>
          <th data-sort="name"> Name </th>
          <th data-sort="dataSource.id"> DataSet </th>
          <th> Stats </th>
          <th> Type </th>
          <th data-sort="created"> Created </th>
          <th> </th>
        </tr>
      </thead>
      <tbody></tbody>
    </table>
  """)

  childView : ExplorativeTracingListItemView
  childViewContainer : "tbody"
  childViewOptions:
    parentModel : null

  events :
    "change input[type=file]" : "selectFiles"
    "submit @ui.uploadAndExploreForm" : "uploadFiles"
    "click @ui.toggleViewArchived" : "toggleViewArchived"
    "click @ui.archiveAllButton" : "archiveAll"

  ui :
    tracingChooser : "#tracing-chooser"
    uploadAndExploreForm : "#upload-and-explore-form"
    formSpinnerIcon : "#form-spinner-icon"
    formUploadIcon : "#form-upload-icon"
    toggleViewArchived : "#toggle-view-archived"
    archiveAllButton : "#archive-all"

  templateHelpers : ->
    showArchiveAllButton: =>
      !@showArchivedAnnotations
    toggleViewArchivedText: =>
      @toggleViewArchivedText()


  behaviors :
    SortTableBehavior :
      behaviorClass : SortTableBehavior


  initialize : (options) ->

    @showArchivedAnnotations = false
    @collection = @model.getAnnotations()
    @filter = @getFilterForState()

    @childViewOptions.parent = @

    @datasetSelectionView = new SelectionView(
      viewComparator: "name"
      collection : new DatasetCollection()
      name : "dataSetName"
      childViewOptions :
        modelValue: -> return "#{@model.get("name")}"
      data : "isActive=true"
    )

    @datasetRegion = new Marionette.Region(
      el : ".dataset-selection"
    )


  onShow : ->

    @datasetRegion.show(@datasetSelectionView)


  getFilterForState: () ->

    if @showArchivedAnnotations
      @isArchived
    else
      @isNotArchived


  isArchived : (model) ->

    model.attributes.state.isFinished


  isNotArchived : (model) ->

    !model.attributes.state.isFinished


  selectFiles : (event) ->

    if event.target.files.length
      @ui.uploadAndExploreForm.submit()


  uploadFiles : (event) ->

    event.preventDefault()

    toggleIcon = =>

      [@ui.formSpinnerIcon, @ui.formUploadIcon].forEach((each) -> each.toggleClass("hide"))


    toggleIcon()

    form = @ui.uploadAndExploreForm

    $.ajax(
      url : form.attr("action")
      data : new FormData(form[0])
      type : "POST"
      processData : false
      contentType : false
    ).done( (data) ->
      url = "/annotations/" + data.annotation.typ + "/" + data.annotation.id
      app.router.loadURL(url)
      Toast.message(data.messages)
    ).fail( (xhr) ->
      Toast.message(xhr.responseJSON.messages)
    ).always( ->
      toggleIcon()
    )


  setAllFinished: ->

    @collection.forEach((model) -> model.attributes.state.isFinished = true)


  archiveAll : () ->

    unarchivedAnnoationIds = @collection.pluck("id")
    $.ajax(
      url: jsRoutes.controllers.AnnotationController.finishAll("Explorational").url
      type: "POST",
      contentType: "application/json"
      data: JSON.stringify({
        annotations: unarchivedAnnoationIds
      })
    ).done( (data) =>
      Toast.message(data.messages)
      @setAllFinished()
      @render()
    ).fail( (xhr) ->
      if xhr.responseJSON
        Toast.message(xhr.responseJSON.messages)
      else
        Toast.message(xhr.statusText)
    )


  toggleState : ->

    @showArchivedAnnotations = not @showArchivedAnnotations


  toggleViewArchivedText : ->

    verb = if @showArchivedAnnotations then "open" else "archived"
    "Show #{verb} tracings "


  toggleViewArchived : (event) ->

    event.preventDefault()
    @toggleState()
    @filter = @getFilterForState()
    @render()


module.exports = ExplorativeTracingListView<|MERGE_RESOLUTION|>--- conflicted
+++ resolved
@@ -1,24 +1,12 @@
-<<<<<<< HEAD
 _                              = require("lodash")
-marionette                     = require("backbone.marionette")
+Marionette                     = require("backbone.marionette")
 app                            = require("app")
+SelectionView                  = require("admin/views/selection_view")
+DatasetCollection              = require("admin/models/dataset/dataset_collection")
 ExplorativeTracingListItemView = require("dashboard/views/explorative_tracing_list_item_view")
 Input                          = require("libs/input")
 Toast                          = require("libs/toast")
 SortTableBehavior              = require("libs/behaviors/sort_table_behavior")
-=======
-### define
-underscore : _
-backbone.marionette : marionette
-app : app
-admin/models/dataset/dataset_collection : DatasetCollection
-admin/views/selection_view : SelectionView
-dashboard/views/explorative_tracing_list_item_view : ExplorativeTracingListItemView
-libs/input : Input
-libs/toast : Toast
-libs/behaviors/sort_table_behavior : SortTableBehavior
-###
->>>>>>> a0bc0d8d
 
 class ExplorativeTracingListView extends Backbone.Marionette.CompositeView
 
