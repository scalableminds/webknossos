// The menu items to the right side of the tracing view.
// Currently tabs for comments / trees etc

.flexlayout__tab_border_right {
  font-size: var(--ant-font-size);
}

#abstract-tree-canvas {
  flex-grow: 1;
  min-height: 600px;
  width: 100%;
  // No dark mode
  background-color: white;
}

.flex-center {
  display: flex;
  justify-content: center;
  align-items: center;
  flex-direction: column;
  height: 100%;
}

.segments-tree {
  .ant-tree-treenode {
    padding: 0 !important;
  }
}

.segment-list-item {
  // By default, antd's list items are flex, which
  // causes more trouble than it helps.
  display: block;
  padding-left: 5px;
  padding-right: 5px;
  border-radius: 2px;
  .anticon-edit,
  .anticon-ellipsis {
    // Hide edit and ellipsis icon (unless hovered)
    display: none;
  }
  &.is-selected-cell {
    background-color: var(--ant-blue-3);
  }

  &:hover {
    background-color: var(--ant-blue-1);
    .anticon-edit,
    .anticon-ellipsis {
      display: inline-block;
    }
  }
  // If a cell is hovered in the data viewports,
  // it should also be highlighted in the list.
  &.is-hovered-cell {
    background-color: var(--ant-blue-1);
  }
}

#segment-list {
  height: inherit;
  display: flex;
  flex-direction: column;
  // Scroll behavior is handled by the children of this view.
  overflow: hidden; // use auto when not using virtualization
}

#connectome-view {
  height: inherit;
  display: flex;
  flex-direction: column;
}

#tree-list {
  height: inherit;
  display: flex;
  flex-direction: column;
  
  .ant-space-compact {
    // Spacing between skeleton tab buttons and name input
    margin: 0 0 10px 0;
  }

  .tree-hierarchy-header {
    margin-left: 16px;
    margin-right: auto;
    position: absolute;
    right: 12px;
    top: 12px;
    z-index: 1;
  }
}

.clickable-text {
  cursor: pointer;
}

.padded-tab-content {
  padding: 10px;
}

.markdown-small {
  h1,
  h2,
  h3,
  h4,
  h5 {
    font-size: 16px;
    margin-bottom: 0;
    color: var(--ant-color-text);
  }
  max-height: 24px;
  overflow: hidden;
}

.markdown {
  p {
    margin-bottom: 0;
  }
}

.search-input-popover {
  .ant-input-group-wrapper {
    .ant-input-wrapper {
      color: inherit;
      .ant-input {
        color: inherit;
      }
      .ant-input-group-addon {
        border-radius: 0;
        border-right: 0;
      }
    }
  }
}

.compact-items {
  button {
    padding: 4px 8px;
  }
}
.compact-icons {
  .anticon,
  i {
    margin-right: 0px;
  }
}

.margin-bottom {
  margin-bottom: 10px;
}

.color-display-wrapper {
  display: inline-block;
  width: 16px;
  height: 16px;
  border-radius: 3px;
  box-shadow: 0px 0px 3px #cacaca;
  vertical-align: middle;
}

.annotation-stats-table {
  margin-left: 4px;

  td {
    padding-bottom: 10px;

    &:first-of-type {
      padding-right: 20px;
    }
  }
}

.annotation-stats-table-slim {
  width: auto !important;

  td {
    &:first-of-type {
      padding-right: 10px;
    }
  }
}

.info-tab-block {
  margin-bottom: 14px;

  .info-tab-icon {
    width: 20px;
    height: 20px;
  }

  .fa-building {
    opacity: 0.85;
    text-align: center;
    width: 24px;
    height: 24px;
  }
}

.bounding-box-table {
  .ant-table {
    border-bottom: none;
  }
<<<<<<< HEAD
  td {
    padding: 0px 20px !important;
=======
  .ant-table-cell {
    padding: 0px !important;
>>>>>>> 5e29e924
  }
  .ant-table-row:last-child {
    border-bottom: none;
    .ant-table-cell {
      border-bottom: none;
    }
  }
  .ant-table-row .ant-table-cell:first-child {
    // Hiding the extra checkbox column rendered due to using rowSelection in the table wrapping the bounding boxes.
    display: none;
  }
  .ant-table-row .ant-table-cell:nth-child(2) {
    flex: 1 1 !important;
  }
  .ant-table-footer {
    background-color: transparent;
    padding: 8px;
  }
}<|MERGE_RESOLUTION|>--- conflicted
+++ resolved
@@ -201,13 +201,8 @@
   .ant-table {
     border-bottom: none;
   }
-<<<<<<< HEAD
-  td {
+  .ant-table-cell {
     padding: 0px 20px !important;
-=======
-  .ant-table-cell {
-    padding: 0px !important;
->>>>>>> 5e29e924
   }
   .ant-table-row:last-child {
     border-bottom: none;
