# Changelog (Unreleased)

All notable (yet unreleased) user-facing changes to WEBKNOSSOS are documented in this file.
See `CHANGELOG.released.md` for the changes which are part of official releases.

The format is based on [Keep a Changelog](http://keepachangelog.com/en/1.0.0/)
and this project adheres to [Calendar Versioning](http://calver.org/) `0Y.0M.MICRO`.
For upgrade instructions, please check the [migration guide](MIGRATIONS.released.md).

## Unreleased
[Commits](https://github.com/scalableminds/webknossos/compare/25.05.1...HEAD)

### Added
- Meshes of Neuroglancer Precomputed Datasets can now be viewed. [#8236](https://github.com/scalableminds/webknossos/pull/8236)
- Added the possibility to join an organization without requiring a paid user slot in case an organization already pays for the same user. Such a user is called a "Guest User". [#8502](https://github.com/scalableminds/webknossos/pull/8502)
- Added that "Create Animation" jobs will now use the correct segment colors for rendering meshes. [#8605](https://github.com/scalableminds/webknossos/pull/8605)
<<<<<<< HEAD
- Added the possibility for super users to retry manually cancelled jobs from the jobs list. [#8629](https://github.com/scalableminds/webknossos/pull/8629)
=======
- In the NML upload route, the additional form field `description` can be specified. If so, it will overwrite the description contained in the NML files. [#8631](https://github.com/scalableminds/webknossos/pull/8631)
>>>>>>> 27ef183d

### Changed
- Remove `data.maybe` dependency and replaced with regular Typescript types. [#8563](https://github.com/scalableminds/webknossos/pull/8563)
- Updated `View Modes` documentation page with links for mouse and keyboard shortcuts. [#8582](https://github.com/scalableminds/webknossos/pull/8582)
- Renamed the button to view the compound annotation of all tasks of a tasktype to be more descriptive. [#8565](https://github.com/scalableminds/webknossos/pull/8565)
- Replaced fixed threshold of 40 meshes by a dynamic limit based on the number of triangles in the mesh for the "Create Animation" job. [#8588](https://github.com/scalableminds/webknossos/pull/8588)
- Replaced Redux selector `useSelector((state: OxalisState) => ...)` with a typed `useWkSelector(state => ...)` shorthand. [#8591](https://github.com/scalableminds/webknossos/pull/8591)
- Renamed `OxalisState`, `OxalisApplication`, and `OxalisApi` to their respective `Webknossos{State, API, Application}` equivalent [#8591](https://github.com/scalableminds/webknossos/pull/8591)
- Renamed `frontend/javascripts/oxalis` to `frontend/javascripts/viewer`. [#8601](https://github.com/scalableminds/webknossos/pull/8601)
- When loading data from a data layer that has data stored beyond the bounding box specified in the datasource-properties.json, data outside of the bounding box is now zeroed. (the layer is “clipped”). [#8551](https://github.com/scalableminds/webknossos/pull/8551)
- Updated to Typescript from version `5.5` to `5.8`. [#8613](https://github.com/scalableminds/webknossos/pull/8613)
- Updated Voxelytics log streaming to also include the `log_path` attribute. [#8615](https://github.com/scalableminds/webknossos/pull/8615)
- When creating or uploading a non-task volume annotation layer with a fallback segmentation layer, the annotation layer’s bounding box will now be limited to that layer’s, instead of the whole dataset’s. [#7580](https://github.com/scalableminds/webknossos/pull/7580)

### Fixed
- When selecting a skeleton node in a viewport, its tree is focused and scrolled to in the skeleton tab, even if its parent group was collapsed before. [#8585](https://github.com/scalableminds/webknossos/pull/8585)
- Fixed that the minimum size of bounding boxes for AI neuron and mitochondria inferral was not checked before starting the job. [#8561](https://github.com/scalableminds/webknossos/pull/8561)
- Fixed that layer bounding boxes were sometimes colored green even though this should only happen for tasks. [#8535](https://github.com/scalableminds/webknossos/pull/8535)
- Fixed that annotations could not be opened anymore (caused by #8535). [#8599](https://github.com/scalableminds/webknossos/pull/8599)
- Voxels outside of the layer bounding box cannot be brushed, anymore. [#8602](https://github.com/scalableminds/webknossos/pull/8602)
- The guest tag is now also shown for guest admin users. [#8612](https://github.com/scalableminds/webknossos/pull/8612)
- Fixed a rare bug where segment bounding box would not be displayed correctly, with the request potentially even crashing the server. [#8590](https://github.com/scalableminds/webknossos/pull/8590)
- Fixed a rare bug where download requests would terminate without sending the whole annotation. [#8624](https://github.com/scalableminds/webknossos/pull/8624)
- Fixed that deletion of dataset would lead to an error. [#8639](https://github.com/scalableminds/webknossos/pull/8639)

### Removed

### Breaking Changes<|MERGE_RESOLUTION|>--- conflicted
+++ resolved
@@ -14,11 +14,8 @@
 - Meshes of Neuroglancer Precomputed Datasets can now be viewed. [#8236](https://github.com/scalableminds/webknossos/pull/8236)
 - Added the possibility to join an organization without requiring a paid user slot in case an organization already pays for the same user. Such a user is called a "Guest User". [#8502](https://github.com/scalableminds/webknossos/pull/8502)
 - Added that "Create Animation" jobs will now use the correct segment colors for rendering meshes. [#8605](https://github.com/scalableminds/webknossos/pull/8605)
-<<<<<<< HEAD
+- In the NML upload route, the additional form field `description` can be specified. If so, it will overwrite the description contained in the NML files. [#8631](https://github.com/scalableminds/webknossos/pull/8631)
 - Added the possibility for super users to retry manually cancelled jobs from the jobs list. [#8629](https://github.com/scalableminds/webknossos/pull/8629)
-=======
-- In the NML upload route, the additional form field `description` can be specified. If so, it will overwrite the description contained in the NML files. [#8631](https://github.com/scalableminds/webknossos/pull/8631)
->>>>>>> 27ef183d
 
 ### Changed
 - Remove `data.maybe` dependency and replaced with regular Typescript types. [#8563](https://github.com/scalableminds/webknossos/pull/8563)
