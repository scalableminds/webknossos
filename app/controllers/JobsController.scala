--- conflicted
+++ resolved
@@ -148,12 +148,7 @@
         _ <- bool2Fox(request.identity._organization == organization._id) ?~> "job.meshFile.notAllowed.organization" ~> FORBIDDEN
         dataset <- datasetDAO.findOneByNameAndOrganization(datasetName, organization._id) ?~> Messages(
           "dataset.notFound",
-<<<<<<< HEAD
-          dataSetName) ~> NOT_FOUND
-        _ <- datasetService.assertValidLayerName(layerName)
-=======
           datasetName) ~> NOT_FOUND
->>>>>>> 8c1858d5
         command = JobCommand.compute_mesh_file
         commandArgs = Json.obj(
           "organization_name" -> organizationName,
@@ -177,12 +172,7 @@
         _ <- bool2Fox(request.identity._organization == organization._id) ?~> "job.segmentIndexFile.notAllowed.organization" ~> FORBIDDEN
         dataset <- datasetDAO.findOneByNameAndOrganization(datasetName, organization._id) ?~> Messages(
           "dataset.notFound",
-<<<<<<< HEAD
-          dataSetName) ~> NOT_FOUND
-        _ <- datasetService.assertValidLayerName(layerName)
-=======
           datasetName) ~> NOT_FOUND
->>>>>>> 8c1858d5
         command = JobCommand.compute_segment_index_file
         commandArgs = Json.obj(
           "organization_name" -> organizationName,
@@ -207,13 +197,7 @@
           _ <- bool2Fox(request.identity._organization == organization._id) ?~> "job.inferNuclei.notAllowed.organization" ~> FORBIDDEN
           dataset <- datasetDAO.findOneByNameAndOrganization(datasetName, organization._id) ?~> Messages(
             "dataset.notFound",
-<<<<<<< HEAD
-            dataSetName) ~> NOT_FOUND
-          _ <- datasetService.assertValidDatasetName(newDatasetName)
-          _ <- datasetService.assertValidLayerName(layerName)
-=======
-            datasetName) ~> NOT_FOUND
->>>>>>> 8c1858d5
+            datasetName) ~> NOT_FOUND
           command = JobCommand.infer_nuclei
           commandArgs = Json.obj(
             "organization_name" -> organizationName,
@@ -242,14 +226,7 @@
           _ <- bool2Fox(request.identity._organization == organization._id) ?~> "job.inferNeurons.notAllowed.organization" ~> FORBIDDEN
           dataset <- datasetDAO.findOneByNameAndOrganization(datasetName, organization._id) ?~> Messages(
             "dataset.notFound",
-<<<<<<< HEAD
-            dataSetName) ~> NOT_FOUND
-          _ <- datasetService.assertValidDatasetName(newDatasetName)
-          _ <- datasetService.assertValidLayerName(outputSegmentationLayerName)
-          _ <- datasetService.assertValidLayerName(layerName)
-=======
-            datasetName) ~> NOT_FOUND
->>>>>>> 8c1858d5
+            datasetName) ~> NOT_FOUND
           multiUser <- multiUserDAO.findOne(request.identity._multiUser)
           _ <- Fox.runIf(!multiUser.isSuperUser)(jobService.assertBoundingBoxLimits(bbox, None))
           command = JobCommand.infer_neurons
@@ -281,13 +258,7 @@
         for {
           dataset <- datasetDAO.findOneByNameAndOrganizationName(datasetName, organizationName) ?~> Messages(
             "dataset.notFound",
-<<<<<<< HEAD
-            dataSetName) ~> NOT_FOUND
-          _ <- Fox.runOptional(layerName)(datasetService.assertValidLayerName)
-          _ <- Fox.runOptional(annotationLayerName)(datasetService.assertValidLayerName)
-=======
-            datasetName) ~> NOT_FOUND
->>>>>>> 8c1858d5
+            datasetName) ~> NOT_FOUND
           _ <- jobService.assertBoundingBoxLimits(bbox, mag)
           userAuthToken <- wkSilhouetteEnvironment.combinedAuthenticatorService.findOrCreateToken(
             request.identity.loginInfo)
@@ -331,12 +302,7 @@
           _ <- bool2Fox(request.identity._organization == organization._id) ?~> "job.materializeVolumeAnnotation.notAllowed.organization" ~> FORBIDDEN
           dataset <- datasetDAO.findOneByNameAndOrganization(datasetName, organization._id) ?~> Messages(
             "dataset.notFound",
-<<<<<<< HEAD
-            dataSetName) ~> NOT_FOUND
-          _ <- datasetService.assertValidLayerName(fallbackLayerName)
-=======
-            datasetName) ~> NOT_FOUND
->>>>>>> 8c1858d5
+            datasetName) ~> NOT_FOUND
           userAuthToken <- wkSilhouetteEnvironment.combinedAuthenticatorService.findOrCreateToken(
             request.identity.loginInfo)
           command = JobCommand.materialize_volume_annotation
@@ -368,16 +334,9 @@
           organization <- organizationDAO.findOneByName(organizationName) ?~> Messages("organization.notFound",
                                                                                        organizationName)
           _ <- bool2Fox(request.identity._organization == organization._id) ?~> "job.findLargestSegmentId.notAllowed.organization" ~> FORBIDDEN
-<<<<<<< HEAD
-          dataSet <- datasetDAO.findOneByNameAndOrganization(dataSetName, organization._id) ?~> Messages(
-            "dataSet.notFound",
-            dataSetName) ~> NOT_FOUND
-          _ <- datasetService.assertValidLayerName(layerName)
-=======
-          dataset <- datasetDAO.findOneByNameAndOrganization(datasetName, organization._id) ?~> Messages(
-            "dataset.notFound",
-            datasetName) ~> NOT_FOUND
->>>>>>> 8c1858d5
+          dataset <- datasetDAO.findOneByNameAndOrganization(datasetName, organization._id) ?~> Messages(
+            "dataset.notFound",
+            datasetName) ~> NOT_FOUND
           command = JobCommand.find_largest_segment_id
           commandArgs = Json.obj(
             "organization_name" -> organizationName,
@@ -411,13 +370,7 @@
             bool2Fox(animationJobOptions.movieResolution == MovieResolutionSetting.SD) ?~> "job.renderAnimation.resolutionMustBeSD"
           }
           layerName = animationJobOptions.layerName
-<<<<<<< HEAD
-          _ <- datasetService.assertValidLayerName(layerName)
-          _ <- Fox.runOptional(animationJobOptions.segmentationLayerName)(datasetService.assertValidLayerName)
-          exportFileName = s"webknossos_animation_${formatDateForFilename(new Date())}__${dataSetName}__$layerName.mp4"
-=======
           exportFileName = s"webknossos_animation_${formatDateForFilename(new Date())}__${datasetName}__$layerName.mp4"
->>>>>>> 8c1858d5
           command = JobCommand.render_animation
           commandArgs = Json.obj(
             "organization_name" -> organizationName,
