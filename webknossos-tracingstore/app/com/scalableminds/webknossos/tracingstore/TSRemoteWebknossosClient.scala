package com.scalableminds.webknossos.tracingstore

import com.google.inject.Inject
import com.scalableminds.util.accesscontext.TokenContext
import com.scalableminds.util.cache.AlfuCache
import com.scalableminds.util.objectid.ObjectId
import com.scalableminds.util.time.Instant
import com.scalableminds.util.tools.Fox
import com.scalableminds.webknossos.datastore.Annotation.AnnotationProto
import com.scalableminds.webknossos.datastore.SkeletonTracing.SkeletonTracing
import com.scalableminds.webknossos.datastore.VolumeTracing.VolumeTracing
import com.scalableminds.webknossos.datastore.models.annotation.AnnotationLayerType
import com.scalableminds.webknossos.datastore.models.datasource.DataSourceLike
import com.scalableminds.webknossos.datastore.rpc.RPC
import com.scalableminds.webknossos.datastore.services.{
  AccessTokenService,
  RemoteWebknossosClient,
  UserAccessAnswer,
  UserAccessRequest
}
import com.scalableminds.webknossos.tracingstore.annotation.AnnotationLayerParameters
import com.scalableminds.webknossos.tracingstore.tracings.skeleton.SkeletonTracingWithUpdatedTreeIds
import com.typesafe.scalalogging.LazyLogging
import play.api.inject.ApplicationLifecycle
import play.api.libs.json.{JsObject, Json, OFormat}
import play.api.libs.ws.WSResponse

import scala.concurrent.ExecutionContext
import scala.concurrent.duration.DurationInt

case class AnnotationUpdatesReport(annotationId: ObjectId,
                                   timestamps: List[Instant],
                                   statistics: Option[JsObject],
                                   significantChangesCount: Int,
                                   viewChangesCount: Int,
                                   userToken: Option[String])
object AnnotationUpdatesReport {
  implicit val jsonFormat: OFormat[AnnotationUpdatesReport] = Json.format[AnnotationUpdatesReport]
}

class TSRemoteWebknossosClient @Inject()(
    rpc: RPC,
    config: TracingStoreConfig,
    val lifecycle: ApplicationLifecycle
) extends RemoteWebknossosClient
    with LazyLogging {

  private val tracingStoreKey: String = config.Tracingstore.key
  private val tracingStoreName: String = config.Tracingstore.name

  private val webknossosUri: String = config.Tracingstore.WebKnossos.uri

<<<<<<< HEAD
  private lazy val datasetIdByAnnotationIdCache: AlfuCache[ObjectId, String] = AlfuCache()
=======
  private lazy val datasetIdByAnnotationIdCache: AlfuCache[ObjectId, ObjectId] = AlfuCache()
>>>>>>> d8e3194f
  private lazy val annotationIdByTracingIdCache: AlfuCache[String, ObjectId] =
    AlfuCache(maxCapacity = 10000, timeToLive = 5 minutes)

  def reportAnnotationUpdates(tracingUpdatesReport: AnnotationUpdatesReport): Fox[WSResponse] =
    rpc(s"$webknossosUri/api/tracingstores/$tracingStoreName/handleTracingUpdateReport")
      .addQueryString("key" -> tracingStoreKey)
      .silent
      .postJson(Json.toJson(tracingUpdatesReport))

  def getDataSourceForAnnotation(annotationId: ObjectId)(implicit tc: TokenContext): Fox[DataSourceLike] =
    rpc(s"$webknossosUri/api/tracingstores/$tracingStoreName/dataSource")
      .addQueryString("annotationId" -> annotationId.toString)
      .addQueryString("key" -> tracingStoreKey)
      .withTokenFromContext
      .silent
      .getWithJsonResponse[DataSourceLike]

<<<<<<< HEAD
  def getDataStoreUriForDataSource(datasetId: String): Fox[String] =
=======
  def getDataStoreUriForDataset(datasetId: ObjectId): Fox[String] =
>>>>>>> d8e3194f
    rpc(s"$webknossosUri/api/tracingstores/$tracingStoreName/dataStoreUri/$datasetId")
      .addQueryString("key" -> tracingStoreKey)
      .silent
      .getWithJsonResponse[String]

<<<<<<< HEAD
  def getDatasetIdForAnnotation(annotationId: ObjectId)(implicit ec: ExecutionContext): Fox[String] =
=======
  def getDatasetIdForAnnotation(annotationId: ObjectId)(implicit ec: ExecutionContext): Fox[ObjectId] =
>>>>>>> d8e3194f
    datasetIdByAnnotationIdCache.getOrLoad(
      annotationId,
      aId =>
        rpc(s"$webknossosUri/api/tracingstores/$tracingStoreName/datasetId")
          .addQueryString("annotationId" -> aId.toString)
          .addQueryString("key" -> tracingStoreKey)
          .silent
<<<<<<< HEAD
          .getWithJsonResponse[String]
=======
          .getWithJsonResponse[ObjectId]
>>>>>>> d8e3194f
    )

  def getAnnotationIdForTracing(tracingId: String)(implicit ec: ExecutionContext): Fox[ObjectId] =
    annotationIdByTracingIdCache.getOrLoad(
      tracingId,
      tracingId =>
        rpc(s"$webknossosUri/api/tracingstores/$tracingStoreName/annotationId")
          .addQueryString("tracingId" -> tracingId)
          .addQueryString("key" -> tracingStoreKey)
          .silent
          .getWithJsonResponse[ObjectId]
    ) ?~> "annotation.idForTracing.failed"

  def updateAnnotation(annotationId: ObjectId, annotationProto: AnnotationProto): Fox[Unit] =
    rpc(s"$webknossosUri/api/tracingstores/$tracingStoreName/updateAnnotation")
      .addQueryString("annotationId" -> annotationId.toString)
      .addQueryString("key" -> tracingStoreKey)
      .silent
      .postProto(annotationProto)

  def createTracingFor(annotationId: ObjectId,
                       layerParameters: AnnotationLayerParameters,
                       previousVersion: Long): Fox[Either[SkeletonTracingWithUpdatedTreeIds, VolumeTracing]] = {
    val req = rpc(s"$webknossosUri/api/tracingstores/$tracingStoreName/createTracing")
      .addQueryString("annotationId" -> annotationId.toString)
      .addQueryString("previousVersion" -> previousVersion.toString) // used for fetching old precedence layers
      .addQueryString("key" -> tracingStoreKey)
    layerParameters.typ match {
      case AnnotationLayerType.Volume =>
        req
          .postJsonWithProtoResponse[AnnotationLayerParameters, VolumeTracing](layerParameters)(VolumeTracing)
          .map(Right(_))
      case AnnotationLayerType.Skeleton =>
        for {
          skeletonTracing <- req.postJsonWithProtoResponse[AnnotationLayerParameters, SkeletonTracing](layerParameters)(
            SkeletonTracing)
        } yield
          Left[SkeletonTracingWithUpdatedTreeIds, VolumeTracing](
            SkeletonTracingWithUpdatedTreeIds(skeletonTracing, Set.empty))
    }
  }

  override def requestUserAccess(accessRequest: UserAccessRequest)(implicit tc: TokenContext): Fox[UserAccessAnswer] =
    rpc(s"$webknossosUri/api/tracingstores/$tracingStoreName/validateUserAccess")
      .addQueryString("key" -> tracingStoreKey)
      .withTokenFromContext
      .postJsonWithJsonResponse[UserAccessRequest, UserAccessAnswer](accessRequest)
}

class TracingStoreAccessTokenService @Inject()(val remoteWebknossosClient: TSRemoteWebknossosClient)
    extends AccessTokenService<|MERGE_RESOLUTION|>--- conflicted
+++ resolved
@@ -50,11 +50,7 @@
 
   private val webknossosUri: String = config.Tracingstore.WebKnossos.uri
 
-<<<<<<< HEAD
-  private lazy val datasetIdByAnnotationIdCache: AlfuCache[ObjectId, String] = AlfuCache()
-=======
   private lazy val datasetIdByAnnotationIdCache: AlfuCache[ObjectId, ObjectId] = AlfuCache()
->>>>>>> d8e3194f
   private lazy val annotationIdByTracingIdCache: AlfuCache[String, ObjectId] =
     AlfuCache(maxCapacity = 10000, timeToLive = 5 minutes)
 
@@ -72,21 +68,13 @@
       .silent
       .getWithJsonResponse[DataSourceLike]
 
-<<<<<<< HEAD
-  def getDataStoreUriForDataSource(datasetId: String): Fox[String] =
-=======
   def getDataStoreUriForDataset(datasetId: ObjectId): Fox[String] =
->>>>>>> d8e3194f
     rpc(s"$webknossosUri/api/tracingstores/$tracingStoreName/dataStoreUri/$datasetId")
       .addQueryString("key" -> tracingStoreKey)
       .silent
       .getWithJsonResponse[String]
 
-<<<<<<< HEAD
-  def getDatasetIdForAnnotation(annotationId: ObjectId)(implicit ec: ExecutionContext): Fox[String] =
-=======
   def getDatasetIdForAnnotation(annotationId: ObjectId)(implicit ec: ExecutionContext): Fox[ObjectId] =
->>>>>>> d8e3194f
     datasetIdByAnnotationIdCache.getOrLoad(
       annotationId,
       aId =>
@@ -94,11 +82,7 @@
           .addQueryString("annotationId" -> aId.toString)
           .addQueryString("key" -> tracingStoreKey)
           .silent
-<<<<<<< HEAD
-          .getWithJsonResponse[String]
-=======
           .getWithJsonResponse[ObjectId]
->>>>>>> d8e3194f
     )
 
   def getAnnotationIdForTracing(tracingId: String)(implicit ec: ExecutionContext): Fox[ObjectId] =
