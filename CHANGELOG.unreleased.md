--- conflicted
+++ resolved
@@ -28,11 +28,8 @@
 - Updated Voxelytics log streaming to also include the `log_path` attribute. [#8615](https://github.com/scalableminds/webknossos/pull/8615)
 
 ### Fixed
-<<<<<<< HEAD
 - When selecting a skeleton node in a viewport, its tree is focused and scrolled to in the skeleton tab, even if its parent group was collapsed before. [#8585](https://github.com/scalableminds/webknossos/pull/8585)
-=======
 - Fixed that the minimum size of bounding boxes for AI neuron and mitochondria inferral was not checked before starting the job. [#8561](https://github.com/scalableminds/webknossos/pull/8561)
->>>>>>> feab33ff
 - Fixed that layer bounding boxes were sometimes colored green even though this should only happen for tasks. [#8535](https://github.com/scalableminds/webknossos/pull/8535)
 - Fixed that annotations could not be opened anymore (caused by #8535). [#8599](https://github.com/scalableminds/webknossos/pull/8599)
 - The guest tag is now also shown for guest admin users. [#8612](https://github.com/scalableminds/webknossos/pull/8612)
