package controllers

import java.nio.ByteBuffer
import akka.actor._
import akka.dispatch._
import akka.util.duration._
import akka.pattern.{ ask, pipe }
import akka.util.Timeout
import play.api._
import play.api.mvc._
import play.api.mvc.AsyncResult
import play.api.data._
import play.api.libs.json.Json._
import play.api.Play.current
import play.api.libs.iteratee._
import Input.EOF
import play.api.libs.concurrent._
import play.api.libs.json.JsValue
import play.libs.Akka._
import models.security.Role
import models.binary._
import brainflight.binary._
import brainflight.security.Secured
import brainflight.tools.geometry.Point3D
import akka.pattern.AskTimeoutException
import play.api.libs.iteratee.Concurrent.Channel
import scala.collection.mutable.ArrayBuffer
import akka.routing.RoundRobinRouter
import play.api.libs.concurrent.execution.defaultContext
import brainflight.tools.geometry.Vector3D
import models.knowledge.Level
//import scala.concurrent.ExecutionContext.Implicits.global

object BinaryData extends Controller with Secured {

  val dataSetActor = Akka.system.actorOf(Props(new DataSetActor).withRouter(
    RoundRobinRouter(nrOfInstances = 8)))

  override val DefaultAccessRole = Role.User

  implicit val dispatcher = Akka.system.dispatcher
  val conf = Play.configuration
  val scaleFactors = Array(1, 1, 1)

  implicit val timeout = Timeout((conf.getInt("actor.defaultTimeout") getOrElse 5) seconds) // needed for `?` below

  def resolutionFromExponent(resolutionExponent: Int) =
    math.pow(2, resolutionExponent).toInt

  def cuboidFromPosition(position: Point3D, cubeSize: Int, resolution: Int) = {
    val cubeCorner = Vector3D(position.scale {
      case (x, i) =>
        x - x % (cubeSize / scaleFactors(i))
    })
    Cuboid(cubeSize / scaleFactors(0), cubeSize / scaleFactors(1), cubeSize / scaleFactors(2), resolution, Some(cubeCorner))
  }

  def handleMultiDataRequest(multi: MultipleDataRequest, dataSet: DataSet, dataLayer: DataLayer, cubeSize: Int, halfByte: Boolean) = {
    val cubeRequests = multi.requests.map { request =>
      val resolution = resolutionFromExponent(request.resolutionExponent)
      val cuboid = cuboidFromPosition(request.position, cubeSize, resolution)
      SingleRequest(
        DataRequest(
          dataSet,
          dataLayer,
          resolution,
          cuboid,
          useHalfByte = halfByte))
    }

    val future = (dataSetActor ? MultiCubeRequest(cubeRequests)) recover {
      case e: AskTimeoutException =>
        new ArrayBuffer[Byte](0)
    }

    future.mapTo[ArrayBuffer[Byte]]
  }

  def arbitraryViaAjax(dataLayerName: String, levelId: String, taskId: String) = Authenticated(parser = parse.raw) { implicit request =>
    Async {
      Level.findOneById(levelId).flatMap { level =>
        val t = System.currentTimeMillis()
        val dataSet = DataSet.default
        dataSet.dataLayers.get(dataLayerName).map { dataLayer =>
          val position = Point3D(1920, 2048, 2432)
          val direction = (1.0, 1.0, 1.0)

          val point = (position.x.toDouble, position.y.toDouble, position.z.toDouble)
          val m = Cuboid(level.width, level.height, level.depth, 1, moveVector = point, axis = direction)
          val future =
            dataSetActor ? SingleRequest(DataRequest(
              dataSet,
              dataLayer,
              1,
              m))

          future
            .recover {
              case e: AskTimeoutException =>
                Logger.error("calculateImages: AskTimeoutException")
                new Array[Byte](level.height * level.width * level.depth).toBuffer
            }
            .mapTo[ArrayBuffer[Byte]].asPromise.map { data =>
              Logger.debug("total: %d ms".format(System.currentTimeMillis - t))
              Ok(data.toArray)
            }
        }
      } getOrElse {
        Akka.future(BadRequest("Level not found."))
      }
    }
  }

  /**
   * Handles a request for binary data via a HTTP POST. The content of the
   * POST body is specified in the BinaryProtokoll.parseAjax functions.
   */
  def requestViaAjax(dataSetId: String, dataLayerName: String, cubeSize: Int, halfByte: Boolean) = Authenticated(parser = parse.raw) { implicit request =>
    Async {
      (for {
        payload <- request.body.asBytes()
        message <- BinaryProtocol.parseAjax(payload)
        dataSet <- DataSet.findOneById(dataSetId)
        dataLayer <- dataSet.dataLayers.get(dataLayerName)
      } yield {
        message match {
          case dataRequests @ MultipleDataRequest(_) =>
            handleMultiDataRequest(dataRequests, dataSet, dataLayer, cubeSize, halfByte).asPromise.map(result =>
              Ok(result.toArray))
          case _ =>
            Akka.future {
              BadRequest("Unknown message.")
            }
        }
      }) getOrElse (Akka.future { BadRequest("Request body is to short: %d bytes".format(request.body.size)) })
    }
  }
  /**
   * Handles a request for binary data via websockets. The content of a websocket
   * message is defined in the BinaryProtokoll.parseWebsocket function.
   * If the message is valid the result is posted onto the websocket.
   *
   * @param
   * 	modelType:	id of the model to use
   */
  def requestViaWebsocket(dataSetId: String, dataLayerName: String, cubeSize: Int, halfByte: Boolean) = AuthenticatedWebSocket[Array[Byte]]() { user =>

    request =>
      val dataSetOpt = DataSet.findOneById(dataSetId)
      var channelOpt: Option[Channel[Array[Byte]]] = None

      val output = Concurrent.unicast[Array[Byte]](
        { c => channelOpt = Some(c) },
        { Logger.debug("Data websocket completed") },
        { case (e, i) => Logger.error("An error ocourd on websocket stream: " + e) })

      val input = Iteratee.foreach[Array[Byte]](in => {
        for {
          dataSet <- dataSetOpt
          dataLayer <- dataSet.dataLayers.get(dataLayerName)
          channel <- channelOpt
        } {
<<<<<<< HEAD
          BinaryProtocol.parseWebsocket(in).map {
            case dataRequests: MultipleDataRequest =>
              handleMultiDataRequest(dataRequests, dataSet, dataLayer, cubeSize, halfByte).map(
                result => channel.push((result ++= dataRequests.handle).toArray))
=======
          BinaryProtocol.parseWebsocket( in ).map {
            case dataRequests : MultipleDataRequest =>
              Logger.trace("Websocket DataRequests: " + dataRequests.requests.mkString(", "))
              handleMultiDataRequest(dataRequests, cubeSize, dataSet, halfByte).map{ result => 
                Logger.trace("Websocket result size: " + result.size)
                channel.push(result ++ dataRequests.handle )
              }
>>>>>>> bedd2f73
            case _ =>
              Logger.error("Received unhandled message!")
          }
        }
      })
      (input, output)
  }
}<|MERGE_RESOLUTION|>--- conflicted
+++ resolved
@@ -160,20 +160,13 @@
           dataLayer <- dataSet.dataLayers.get(dataLayerName)
           channel <- channelOpt
         } {
-<<<<<<< HEAD
           BinaryProtocol.parseWebsocket(in).map {
             case dataRequests: MultipleDataRequest =>
-              handleMultiDataRequest(dataRequests, dataSet, dataLayer, cubeSize, halfByte).map(
-                result => channel.push((result ++= dataRequests.handle).toArray))
-=======
-          BinaryProtocol.parseWebsocket( in ).map {
-            case dataRequests : MultipleDataRequest =>
               Logger.trace("Websocket DataRequests: " + dataRequests.requests.mkString(", "))
-              handleMultiDataRequest(dataRequests, cubeSize, dataSet, halfByte).map{ result => 
+              handleMultiDataRequest(dataRequests, dataSet, dataLayer, cubeSize, halfByte).map{ result =>
                 Logger.trace("Websocket result size: " + result.size)
-                channel.push(result ++ dataRequests.handle )
+                channel.push((result ++= dataRequests.handle).toArray)
               }
->>>>>>> bedd2f73
             case _ =>
               Logger.error("Received unhandled message!")
           }
