--- conflicted
+++ resolved
@@ -55,14 +55,7 @@
       dataType : "json"
       type : "get"
 
-<<<<<<< HEAD
     $.ajax(ajaxOptions).then(@handleData)
-=======
-    @dataRetrievalPromise = $.ajax(ajaxOptions)
-
-    @dataRetrievalPromise.then(
->>>>>>> e11f3783
-
 
   handleData: (responseData) =>
     
