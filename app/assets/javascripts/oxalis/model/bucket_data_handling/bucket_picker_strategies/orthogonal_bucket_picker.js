// @flow
import PriorityQueue from "js-priority-queue";
import type { Vector3, Vector4, OrthoViewMapType } from "oxalis/constants";
import constants, { OrthoViewValuesWithoutTDView } from "oxalis/constants";
import {
  getResolutionsFactors,
  zoomedAddressToAnotherZoomStep,
} from "oxalis/model/helpers/position_converter";
import Dimensions from "oxalis/model/dimensions";
import type { AreaType } from "oxalis/model/accessors/flycam_accessor";
import type DataCube from "oxalis/model/bucket_data_handling/data_cube";
import { getResolutions } from "oxalis/model/accessors/dataset_accessor";
import Store from "oxalis/store";

export default function determineBucketsForOrthogonal(
  cube: DataCube,
  bucketQueue: PriorityQueue,
  logZoomStep: number,
  fallbackZoomStep: number,
  isFallbackAvailable: boolean,
  anchorPoint: Vector4,
  fallbackAnchorPoint: Vector4,
  areas: OrthoViewMapType<AreaType>,
  subBucketLocality: Vector3,
) {
  addNecessaryBucketsToPriorityQueueOrthogonal(
    cube,
    bucketQueue,
    logZoomStep,
    anchorPoint,
    false,
    areas,
    subBucketLocality,
  );

  if (isFallbackAvailable) {
    addNecessaryBucketsToPriorityQueueOrthogonal(
      cube,
      bucketQueue,
      logZoomStep + 1,
      fallbackAnchorPoint,
      true,
      areas,
      subBucketLocality,
    );
  }
}

function addNecessaryBucketsToPriorityQueueOrthogonal(
  cube: DataCube,
  bucketQueue: PriorityQueue,
  logZoomStep: number,
  zoomedAnchorPoint: Vector4,
  isFallback: boolean,
  areas: OrthoViewMapType<AreaType>,
  subBucketLocality: Vector3,
): void {
  const resolutions = getResolutions(Store.getState().dataset);
  const resolution = resolutions[logZoomStep];
  const previousResolution = resolutions[logZoomStep - 1];

  const resolutionChangeRatio = isFallback
    ? getResolutionsFactors(resolution, previousResolution)
    : [1, 1, 1];

  for (const planeId of OrthoViewValuesWithoutTDView) {
    const [u, v, w] = Dimensions.getIndices(planeId);

    const topLeftVector = [0, 0, 0, 0];
    topLeftVector[v] = areas[planeId].top;
    topLeftVector[u] = areas[planeId].left;

    const bottomRightVector = [0, 0, 0, 0];
    bottomRightVector[v] = areas[planeId].bottom;
    bottomRightVector[u] = areas[planeId].right;

    const scaledTopLeftVector = zoomedAddressToAnotherZoomStep(
      topLeftVector,
      resolutions,
      logZoomStep,
    );
    const scaledBottomRightVector = zoomedAddressToAnotherZoomStep(
      bottomRightVector,
      resolutions,
      logZoomStep,
    );

    const renderedBucketsPerDimension = Math.ceil(
      constants.MAXIMUM_NEEDED_BUCKETS_PER_DIMENSION / resolutionChangeRatio[w],
    );
    const topLeftBucket = zoomedAnchorPoint.slice();
    topLeftBucket[w] += Math.floor((renderedBucketsPerDimension - 1) / 2);

    const centerBucketUV = [
      scaledTopLeftVector[u] + (scaledBottomRightVector[u] - scaledTopLeftVector[u]) / 2,
      scaledTopLeftVector[v] + (scaledBottomRightVector[v] - scaledTopLeftVector[v]) / 2,
    ];

    // By subtracting and adding 1 (extraBucket) to the bounds of y and x, we move
    // one additional bucket on each edge of the viewport to the GPU. This decreases the
    // chance of showing gray data, when moving the viewport. However, it might happen that
    // we do not have enough capacity to move these additional buckets to the GPU.
    // That's why, we are using a priority queue which orders buckets by manhattan distance to
    // the center bucket. We only consume that many items from the PQ, which we can handle on the
    // GPU.
    const extraBucket = 1;

    // Always use buckets in the current w slice, but also load either the previous or the next
    // slice (depending on locality within the current bucket).
    // Similar to `extraBucket`, the PQ takes care of cases in which the additional slice can't be
    // loaded.
    const wSliceOffsets = isFallback ? [0] : [0, subBucketLocality[w]];
    // fallback buckets should have lower priority
    const additionalPriorityWeight = isFallback ? 1000 : 0;

    // Build up priority queue
    wSliceOffsets.forEach(wSliceOffset => {
      const extraYBucketStart = scaledTopLeftVector[v] - extraBucket;
      const extraYBucketEnd = scaledBottomRightVector[v] + extraBucket;
      const extraXBucketStart = scaledTopLeftVector[u] - extraBucket;
      const extraXBucketEnd = scaledBottomRightVector[u] + extraBucket;

      for (let y = extraYBucketStart; y <= extraYBucketEnd; y++) {
        for (let x = extraXBucketStart; x <= extraXBucketEnd; x++) {
          const bucketAddress = ((topLeftBucket.slice(): any): Vector4);
          bucketAddress[u] = x;
          bucketAddress[v] = y;
          bucketAddress[w] += wSliceOffset;

<<<<<<< HEAD
          const bucket = cube.getOrCreateBucket(bucketAddress);
=======
          const bucket = dataLayer.cube.getOrCreateBucket(bucketAddress);
          const isExtraBucket =
            y === extraYBucketStart ||
            y === extraYBucketEnd ||
            x === extraXBucketStart ||
            x === extraXBucketEnd;
>>>>>>> ff081bfe

          if (bucket.type !== "null") {
            const priority =
              Math.abs(x - centerBucketUV[0]) +
              Math.abs(y - centerBucketUV[1]) +
              Math.abs(100 * wSliceOffset) +
              additionalPriorityWeight +
              (isExtraBucket ? 100 : 0);
            bucketQueue.queue({
              priority,
              bucket,
            });
          }
        }
      }
    });
  }
}<|MERGE_RESOLUTION|>--- conflicted
+++ resolved
@@ -127,16 +127,12 @@
           bucketAddress[v] = y;
           bucketAddress[w] += wSliceOffset;
 
-<<<<<<< HEAD
           const bucket = cube.getOrCreateBucket(bucketAddress);
-=======
-          const bucket = dataLayer.cube.getOrCreateBucket(bucketAddress);
           const isExtraBucket =
             y === extraYBucketStart ||
             y === extraYBucketEnd ||
             x === extraXBucketStart ||
             x === extraXBucketEnd;
->>>>>>> ff081bfe
 
           if (bucket.type !== "null") {
             const priority =
