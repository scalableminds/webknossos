### define
./binary/interpolation_collector : InterpolationCollector
./binary/cube : Cube
./binary/pullqueue : PullQueue
./binary/pushqueue : PushQueue
./binary/plane2d : Plane2D
./binary/ping_strategy : PingStrategy
./binary/ping_strategy_3d : PingStrategy3d
../constants : constants
###

class Binary

  # Constants
  PING_THROTTLE_TIME : 50
  DIRECTION_VECTOR_SMOOTHER : .125
  TEXTURE_SIZE_P : 0

  cube : null
  pullQueue : null
  planes : []

  dataSetName : ""
  direction : [0, 0, 0]


  constructor : (@user, dataSet, @TEXTURE_SIZE_P, @layer, tracingId) ->

    @dataSetName    = dataSet.name
    @targetBitDepth = if @layer.name == "color" then @layer.bitDepth else 8

    for layer in dataSet.dataLayers
      if layer.typ == @layer.name
        dataLayer = layer

    lowerBoundary = [dataLayer.maxCoordinates.topLeft]
    upperBoundary = [
      dataLayer.maxCoordinates.width + dataLayer.maxCoordinates.topLeft[0]
      dataLayer.maxCoordinates.height + dataLayer.maxCoordinates.topLeft[1]
      dataLayer.maxCoordinates.depth + dataLayer.maxCoordinates.topLeft[2]
    ]

    @cube = new Cube(upperBoundary, dataLayer.resolutions.length, @layer.bitDepth)
    @pullQueue = new PullQueue(@dataSetName, @cube, @layer.name, tracingId)
    @pushQueue = new PushQueue(@dataSetName, @cube, @layer.name, tracingId)
    @cube.setPushQueue( @pushQueue )

    @pingStrategies = [new PingStrategy.DslSlow(@cube, @TEXTURE_SIZE_P)]
    @pingStrategies3d = [new PingStrategy3d.DslSlow()]

    @planes = []
<<<<<<< HEAD
    @planes[Dimensions.PLANE_XY] = new Plane2D(Dimensions.PLANE_XY, @cube, @pullQueue, @TEXTURE_SIZE_P, @layer.bitDepth, 32)
    @planes[Dimensions.PLANE_XZ] = new Plane2D(Dimensions.PLANE_XZ, @cube, @pullQueue, @TEXTURE_SIZE_P, @layer.bitDepth, 32)
    @planes[Dimensions.PLANE_YZ] = new Plane2D(Dimensions.PLANE_YZ, @cube, @pullQueue, @TEXTURE_SIZE_P, @layer.bitDepth, 32)
=======
    for planeId in constants.ALL_PLANES
      @planes.push( new Plane2D(planeId, @cube, @queue, @TEXTURE_SIZE_P, @layer.bitDepth, @targetBitDepth) )
>>>>>>> 9a75081a

    if @layer.allowManipulation
      # assume zoom step count to be at least 1
      @contrastCurves = []
      contrastCurve = new Uint8Array(256)
      @contrastCurves[0] = new Uint8Array(256)

      for i in [1..@cube.ZOOM_STEP_COUNT]
        @contrastCurves[i] = contrastCurve

    @user.on({
      set4BitChanged : (is4Bit) => @pullQueue(is4Bit)
    })

    @ping = _.throttle(@pingImpl, @PING_THROTTLE_TIME)


  updateContrastCurve : (brightness, contrast) ->

    unless @contrastCurves?
      return

    contrastCurve = @contrastCurves[1]
    contrastCurveMag1 = @contrastCurves[0]

    for i in [0..255] by 1
      contrastCurve[i] = Math.max(Math.min((i + brightness) * contrast, 255), 0)
      contrastCurveMag1[i] = Math.max(Math.min((i + brightness + 8) * contrast, 255), 0)

    for plane in @planes
      plane.updateContrastCurves(@contrastCurves)


  pingStop : ->

    @pullQueue.clear()


  pingImpl : (position, {zoomStep, area, activePlane}) ->

    if @lastPosition?
      
      @direction = [
        (1 - @DIRECTION_VECTOR_SMOOTHER) * @direction[0] + @DIRECTION_VECTOR_SMOOTHER * (position[0] - @lastPosition[0])
        (1 - @DIRECTION_VECTOR_SMOOTHER) * @direction[1] + @DIRECTION_VECTOR_SMOOTHER * (position[1] - @lastPosition[1])
        (1 - @DIRECTION_VECTOR_SMOOTHER) * @direction[2] + @DIRECTION_VECTOR_SMOOTHER * (position[2] - @lastPosition[2])
      ]

    unless _.isEqual(position, @lastPosition) and zoomStep == @lastZoomStep and _.isEqual(area, @lastArea)

      @lastPosition = position.slice()
      @lastZoomStep = zoomStep
      @lastArea     = area.slice()

      # console.log "ping", @pullQueue.roundTripTime, @pullQueue.bucketsPerSecond, @cube.bucketCount

      for strategy in @pingStrategies 
        if strategy.inVelocityRange(1) and strategy.inRoundTripTimeRange(@pullQueue.roundTripTime)

          pullQueue = strategy.ping(position, @direction, zoomStep, area, activePlane) if zoomStep? and area? and activePlane?
          @pullQueue.clear()
          for entry in pullQueue
            @pullQueue.insert(entry...)

          break

      @pullQueue.pull()


  arbitraryPing : _.once (matrix) ->

    @arbitraryPing = _.throttle(@arbitraryPingImpl, @PING_THROTTLE_TIME)
    @arbitraryPing(matrix)


  arbitraryPingImpl : (matrix) ->

    for strategy in @pingStrategies3d 
      if strategy.inVelocityRange(1) and strategy.inRoundTripTimeRange(@pullQueue.roundTripTime)
        
        pullQueue = strategy.ping(matrix)
      
        for entry in pullQueue
          @pullQueue.insert(entry...)

        break

    @pullQueue.pull() 


  getByVerticesSync : (vertices) ->
    # A synchronized implementation of `get`. Cuz its faster.

    contrastCurve = @contrastCurves[1]

    { buffer, accessedBuckets } = InterpolationCollector.bulkCollect(
      vertices
      @cube.getArbitraryCube()
    )

    @cube.accessBuckets(accessedBuckets)

    for i in [0...buffer.length] by 1
      buffer[i] = contrastCurve[buffer[i]]

    buffer<|MERGE_RESOLUTION|>--- conflicted
+++ resolved
@@ -49,14 +49,8 @@
     @pingStrategies3d = [new PingStrategy3d.DslSlow()]
 
     @planes = []
-<<<<<<< HEAD
-    @planes[Dimensions.PLANE_XY] = new Plane2D(Dimensions.PLANE_XY, @cube, @pullQueue, @TEXTURE_SIZE_P, @layer.bitDepth, 32)
-    @planes[Dimensions.PLANE_XZ] = new Plane2D(Dimensions.PLANE_XZ, @cube, @pullQueue, @TEXTURE_SIZE_P, @layer.bitDepth, 32)
-    @planes[Dimensions.PLANE_YZ] = new Plane2D(Dimensions.PLANE_YZ, @cube, @pullQueue, @TEXTURE_SIZE_P, @layer.bitDepth, 32)
-=======
     for planeId in constants.ALL_PLANES
-      @planes.push( new Plane2D(planeId, @cube, @queue, @TEXTURE_SIZE_P, @layer.bitDepth, @targetBitDepth) )
->>>>>>> 9a75081a
+      @planes.push( new Plane2D(planeId, @cube, @pullQueue, @TEXTURE_SIZE_P, @layer.bitDepth, @targetBitDepth, 32) )
 
     if @layer.allowManipulation
       # assume zoom step count to be at least 1
