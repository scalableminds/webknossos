# Changelog (Unreleased)

All notable (yet unreleased) user-facing changes to WEBKNOSSOS are documented in this file.
See `CHANGELOG.released.md` for the changes which are part of official releases.

The format is based on [Keep a Changelog](http://keepachangelog.com/en/1.0.0/)
and this project adheres to [Calendar Versioning](http://calver.org/) `0Y.0M.MICRO`.
For upgrade instructions, please check the [migration guide](MIGRATIONS.released.md).

## Unreleased
[Commits](https://github.com/scalableminds/webknossos/compare/24.08.1...HEAD)

### Added
- It is now possible to focus a bounding box in the bounding box tab by clicking its edges in a viewport or via a newly added context menu entry. [#8054](https://github.com/scalableminds/webknossos/pull/8054)

### Changed
- Clicking on a bounding box within the bounding box tab centers it within the viewports and focusses it in the list. [#8049](https://github.com/scalableminds/webknossos/pull/8049)
- For self-hosted versions, the text in the data set upload view was updated to recommend switching to webknossos.org. [#7996](https://github.com/scalableminds/webknossos/pull/7996)
<<<<<<< HEAD
- Updated React to version 18. Updated many peer dependencies inlcuding Redux, React-Router, antd, and FlexLayout. [#8048](https://github.com/scalableminds/webknossos/pull/8048)
=======
- Updated frontend package management to yarn version 4. [8061](https://github.com/scalableminds/webknossos/pull/8061)
>>>>>>> ede0ecc8

### Fixed

### Removed

### Breaking Changes<|MERGE_RESOLUTION|>--- conflicted
+++ resolved
@@ -16,11 +16,8 @@
 ### Changed
 - Clicking on a bounding box within the bounding box tab centers it within the viewports and focusses it in the list. [#8049](https://github.com/scalableminds/webknossos/pull/8049)
 - For self-hosted versions, the text in the data set upload view was updated to recommend switching to webknossos.org. [#7996](https://github.com/scalableminds/webknossos/pull/7996)
-<<<<<<< HEAD
+- Updated frontend package management to yarn version 4. [8061](https://github.com/scalableminds/webknossos/pull/8061)
 - Updated React to version 18. Updated many peer dependencies inlcuding Redux, React-Router, antd, and FlexLayout. [#8048](https://github.com/scalableminds/webknossos/pull/8048)
-=======
-- Updated frontend package management to yarn version 4. [8061](https://github.com/scalableminds/webknossos/pull/8061)
->>>>>>> ede0ecc8
 
 ### Fixed
 
