@Library('jenkins-library@master') _

wrap(repo: "scalableminds/webknossos") {

  stage("Prepare") {

    sh "sudo /var/lib/jenkins/fix_workspace.sh webknossos"

    checkout scm
    sh "rm -rf packages"

    def commit = gitCommit()

<<<<<<< HEAD
        def commit = sh(returnStdout: true, script: 'git rev-parse HEAD').trim()
        echo "Branch: ${env.BRANCH_NAME}\nCommit: ${commit}\nAuthors: ${formatChangeSets(currentBuild.changeSets)}"

        env.DOCKER_CACHE_PREFIX = "~/.webknossos-build-cache"
        env.COMPOSE_PROJECT_NAME = "webknossos_${env.BRANCH_NAME}_${commit}"
        sh "mkdir -p ${env.DOCKER_CACHE_PREFIX}"
        sh "docker-compose pull sbt"
      }


      stage("Build") {

        sh "docker-compose run frontend-dependencies"
        sh "docker-compose run frontend-docs"
        sh "docker-compose run sbt clean compile stage"
        sh "docker build -t scalableminds/webknossos:${env.BRANCH_NAME}__${env.BUILD_NUMBER} ."
      }


      stage("Test") {

        sh "docker-compose run frontend-linting"
        sh "docker-compose run frontend-flow"
        sh "docker-compose run frontend-tests"
        retry (3) {
          sh "docker-compose run e2e-tests"
        }
        sh """
          DOCKER_TAG=${env.BRANCH_NAME}__${env.BUILD_NUMBER} docker-compose up webknossos &
          sleep 10
          ./test/infrastructure/deployment.bash
          docker-compose down --volumes --remove-orphans
        """
      }


      stage("Publish docker images") {

        sh "docker login -u ${env.DOCKER_USER} -p ${env.DOCKER_PASS}"
        sh "docker tag scalableminds/webknossos:${env.BRANCH_NAME}__${env.BUILD_NUMBER} scalableminds/webknossos:${env.BRANCH_NAME}"
        sh "docker push scalableminds/webknossos:${env.BRANCH_NAME}__${env.BUILD_NUMBER}"
        sh "docker push scalableminds/webknossos:${env.BRANCH_NAME}"
      }


      stage("Build system packages") {

        env.VERSION = readFile('version').trim()
        sh "./buildtools/make_dist.sh oxalis ${env.BRANCH_NAME} ${env.BUILD_NUMBER}"

        def base_port = 11000
        def port = base_port + sh(returnStdout: true, script: """
          grep -nx "${BRANCH_NAME}" /var/lib/jenkins/jobs/webknossos/branches.txt > /dev/null || \
            echo "${BRANCH_NAME}" >> /var/lib/jenkins/jobs/webknossos/branches.txt
          grep -nx "${BRANCH_NAME}" /var/lib/jenkins/jobs/webknossos/branches.txt | grep -Eo '^[^:]+' | head -n1
          """).trim().toInteger()

        def modes = ["dev", "prod"]
        def pkg_types = ["deb", "rpm"]
        for (int i = 0; i < modes.size(); i++) {
          for (int j = 0; j < pkg_types.size(); j++) {
            sh "./buildtools/build-helper.sh oxalis ${env.BRANCH_NAME} ${env.BUILD_NUMBER} ${port} ${modes[i]} ${pkg_types[j]}"
          }
        }

        sh "mkdir packages && mv *.deb packages && mv *.rpm packages"
      }
=======
    env.DOCKER_CACHE_PREFIX = "~/.webknossos-build-cache"
    env.COMPOSE_PROJECT_NAME = "webknossos_${env.BRANCH_NAME}_${commit}"
    sh "mkdir -p ${env.DOCKER_CACHE_PREFIX}"
    sh "docker-compose pull sbt"
  }
>>>>>>> 889adcc8


  stage("Build") {

    sh "docker-compose run frontend-dependencies"
    sh "docker-compose run frontend-docs"
    sh "docker-compose run sbt clean compile stage"
    sh "docker build -t scalableminds/webknossos:${env.BRANCH_NAME}__${env.BUILD_NUMBER} ."
  }


  stage("Test") {

    sh "docker-compose run frontend-linting"
    sh "docker-compose run frontend-flow"
    sh "docker-compose run frontend-tests"
    // sh "docker-compose run e2e-tests"
    sh """
      DOCKER_TAG=${env.BRANCH_NAME}__${env.BUILD_NUMBER} docker-compose up webknossos &
      sleep 10
      ./test/infrastructure/deployment.bash
      docker-compose down --volumes --remove-orphans
    """
  }


  dockerPublish(repo: "scalableminds/webknossos")


  stage("Build system packages") {

    env.VERSION = readFile('version').trim()
    sh "./buildtools/make_dist.sh oxalis ${env.BRANCH_NAME} ${env.BUILD_NUMBER}"

    def base_port = 11000
    def port = base_port + sh(returnStdout: true, script: """
      grep -nx "${BRANCH_NAME}" /var/lib/jenkins/jobs/webknossos/branches.txt > /dev/null || \
        echo "${BRANCH_NAME}" >> /var/lib/jenkins/jobs/webknossos/branches.txt
      grep -nx "${BRANCH_NAME}" /var/lib/jenkins/jobs/webknossos/branches.txt | grep -Eo '^[^:]+' | head -n1
      """).trim().toInteger()

    def modes = ["dev", "prod"]
    def pkg_types = ["deb", "rpm"]
    for (int i = 0; i < modes.size(); i++) {
      for (int j = 0; j < pkg_types.size(); j++) {
        sh "./buildtools/build-helper.sh oxalis ${env.BRANCH_NAME} ${env.BUILD_NUMBER} ${port} ${modes[i]} ${pkg_types[j]}"
      }
    }

    sh "mkdir packages && mv *.deb packages && mv *.rpm packages"
  }


  stage("Publish system packages") {

    sh "echo ${env.BRANCH_NAME} > .git/REAL_BRANCH"
    withEnv(["JOB_NAME=oxalis"]) {
      sh "./buildtools/publish_deb.py"
      sh "./buildtools/salt-redeploy-dev.sh"
    }
  }
}<|MERGE_RESOLUTION|>--- conflicted
+++ resolved
@@ -11,81 +11,11 @@
 
     def commit = gitCommit()
 
-<<<<<<< HEAD
-        def commit = sh(returnStdout: true, script: 'git rev-parse HEAD').trim()
-        echo "Branch: ${env.BRANCH_NAME}\nCommit: ${commit}\nAuthors: ${formatChangeSets(currentBuild.changeSets)}"
-
-        env.DOCKER_CACHE_PREFIX = "~/.webknossos-build-cache"
-        env.COMPOSE_PROJECT_NAME = "webknossos_${env.BRANCH_NAME}_${commit}"
-        sh "mkdir -p ${env.DOCKER_CACHE_PREFIX}"
-        sh "docker-compose pull sbt"
-      }
-
-
-      stage("Build") {
-
-        sh "docker-compose run frontend-dependencies"
-        sh "docker-compose run frontend-docs"
-        sh "docker-compose run sbt clean compile stage"
-        sh "docker build -t scalableminds/webknossos:${env.BRANCH_NAME}__${env.BUILD_NUMBER} ."
-      }
-
-
-      stage("Test") {
-
-        sh "docker-compose run frontend-linting"
-        sh "docker-compose run frontend-flow"
-        sh "docker-compose run frontend-tests"
-        retry (3) {
-          sh "docker-compose run e2e-tests"
-        }
-        sh """
-          DOCKER_TAG=${env.BRANCH_NAME}__${env.BUILD_NUMBER} docker-compose up webknossos &
-          sleep 10
-          ./test/infrastructure/deployment.bash
-          docker-compose down --volumes --remove-orphans
-        """
-      }
-
-
-      stage("Publish docker images") {
-
-        sh "docker login -u ${env.DOCKER_USER} -p ${env.DOCKER_PASS}"
-        sh "docker tag scalableminds/webknossos:${env.BRANCH_NAME}__${env.BUILD_NUMBER} scalableminds/webknossos:${env.BRANCH_NAME}"
-        sh "docker push scalableminds/webknossos:${env.BRANCH_NAME}__${env.BUILD_NUMBER}"
-        sh "docker push scalableminds/webknossos:${env.BRANCH_NAME}"
-      }
-
-
-      stage("Build system packages") {
-
-        env.VERSION = readFile('version').trim()
-        sh "./buildtools/make_dist.sh oxalis ${env.BRANCH_NAME} ${env.BUILD_NUMBER}"
-
-        def base_port = 11000
-        def port = base_port + sh(returnStdout: true, script: """
-          grep -nx "${BRANCH_NAME}" /var/lib/jenkins/jobs/webknossos/branches.txt > /dev/null || \
-            echo "${BRANCH_NAME}" >> /var/lib/jenkins/jobs/webknossos/branches.txt
-          grep -nx "${BRANCH_NAME}" /var/lib/jenkins/jobs/webknossos/branches.txt | grep -Eo '^[^:]+' | head -n1
-          """).trim().toInteger()
-
-        def modes = ["dev", "prod"]
-        def pkg_types = ["deb", "rpm"]
-        for (int i = 0; i < modes.size(); i++) {
-          for (int j = 0; j < pkg_types.size(); j++) {
-            sh "./buildtools/build-helper.sh oxalis ${env.BRANCH_NAME} ${env.BUILD_NUMBER} ${port} ${modes[i]} ${pkg_types[j]}"
-          }
-        }
-
-        sh "mkdir packages && mv *.deb packages && mv *.rpm packages"
-      }
-=======
     env.DOCKER_CACHE_PREFIX = "~/.webknossos-build-cache"
     env.COMPOSE_PROJECT_NAME = "webknossos_${env.BRANCH_NAME}_${commit}"
     sh "mkdir -p ${env.DOCKER_CACHE_PREFIX}"
     sh "docker-compose pull sbt"
   }
->>>>>>> 889adcc8
 
 
   stage("Build") {
@@ -102,7 +32,9 @@
     sh "docker-compose run frontend-linting"
     sh "docker-compose run frontend-flow"
     sh "docker-compose run frontend-tests"
-    // sh "docker-compose run e2e-tests"
+    retry (3) {
+      sh "docker-compose run e2e-tests"
+    }
     sh """
       DOCKER_TAG=${env.BRANCH_NAME}__${env.BUILD_NUMBER} docker-compose up webknossos &
       sleep 10
