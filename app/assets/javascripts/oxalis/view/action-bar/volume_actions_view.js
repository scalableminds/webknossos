--- conflicted
+++ resolved
@@ -43,13 +43,7 @@
           <RadioButton value={Constants.VOLUME_MODE_TRACE}>Trace</RadioButton>
         </RadioGroup>
         <ButtonGroup size="large">
-<<<<<<< HEAD
-          <ButtonComponent
-            onClick={this.handleCreateCell}
-          >Create new cell (C)</ButtonComponent>
-=======
-          <Button onClick={this.handleCreateCell}>Create new cell (C)</Button>
->>>>>>> 696ba5b4
+          <ButtonComponent onClick={this.handleCreateCell}>Create new cell (C)</ButtonComponent>
         </ButtonGroup>
       </div>
     );
