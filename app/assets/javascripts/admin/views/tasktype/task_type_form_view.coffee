--- conflicted
+++ resolved
@@ -73,31 +73,6 @@
             </div>
 
             <div class="form-group">
-<<<<<<< HEAD
-=======
-              <label class="col-sm-8 control-label" for="expectedTime_minTime">Expected Time (min)</label>
-              <div class="col-sm-4">
-                <div class="input-group">
-                  <input type="number" id="expectedTime_minTime" name="expectedTime.minTime"
-                    value="5" min="1" input-append="hours" class="form-control" required>
-                  <span class="input-group-addon">hours</span>
-                </div>
-              </div>
-            </div>
-
-            <div class="form-group">
-              <label class="col-sm-8 control-label" for="expectedTime_maxTime">Expected Time (max)</label>
-              <div class="col-sm-4">
-                <div class="input-group">
-                  <input type="number" id="expectedTime_maxTime" name="expectedTime.maxTime"
-                    value="10" min="1" input-append="hours" class="form-control" required>
-                  <span class="input-group-addon">hours</span>
-                </div>
-              </div>
-            </div>
-
-            <div class="form-group">
->>>>>>> 32dc6993
               <label class="col-sm-8 control-label" for="expectedTime_maxHard">Time limit</label>
               <div class="col-sm-4">
                 <div class="input-group">
