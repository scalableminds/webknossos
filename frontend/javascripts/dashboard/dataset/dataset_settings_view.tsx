--- conflicted
+++ resolved
@@ -10,55 +10,26 @@
 import { Alert, Breadcrumb, Button, Form, Layout, Menu, Tooltip } from "antd";
 import type { ItemType } from "antd/es/menu/interface";
 import { useDatasetSettingsContext } from "dashboard/dataset/dataset_settings_context";
-import DatasetSettingsDataTab from "dashboard/dataset/dataset_settings_data_tab";
-import DatasetSettingsDeleteTab from "dashboard/dataset/dataset_settings_delete_tab";
-import DatasetSettingsMetadataTab from "dashboard/dataset/dataset_settings_metadata_tab";
-import DatasetSettingsSharingTab from "dashboard/dataset/dataset_settings_sharing_tab";
+
 import features from "features";
 import { useWkSelector } from "libs/react_hooks";
 import messages from "messages";
 import type React from "react";
 import { useCallback } from "react";
-import {
-  Redirect,
-  Route,
-  type RouteComponentProps,
-  Switch,
-  useHistory,
-  useLocation,
-} from "react-router-dom";
+import { Outlet, useLocation, useNavigate } from "react-router-dom";
 import { Unicode } from "viewer/constants";
 import { getReadableURLPart } from "viewer/model/accessors/dataset_accessor";
-import DatasetSettingsViewConfigTab from "./dataset_settings_viewconfig_tab";
 
 const { Sider, Content } = Layout;
 const FormItem = Form.Item;
 const notImportedYetStatus = "Not imported yet.";
 
-<<<<<<< HEAD
 const BREADCRUMB_LABELS = {
   data: "Data Source",
   sharing: "Sharing & Permissions",
   metadata: "Metadata",
   defaultConfig: "View Configuration",
   delete: "Delete Dataset",
-=======
-type DatasetSettingsViewProps = {
-  datasetId: string;
-  isEditingMode: boolean;
-  onComplete: () => void;
-  onCancel: () => void;
-};
-type TabKey = "data" | "general" | "defaultConfig" | "sharing" | "deleteDataset";
-
-export type FormData = {
-  dataSource: APIDataSource;
-  dataSourceJson: string;
-  dataset: APIDataset;
-  defaultConfiguration: DatasetConfiguration;
-  defaultConfigurationLayersJson: string;
-  datasetRotation?: DatasetRotationAndMirroringSettings;
->>>>>>> c4a0fb39
 };
 
 const DatasetSettingsView: React.FC = () => {
@@ -74,7 +45,7 @@
   } = useDatasetSettingsContext();
   const isUserAdmin = useWkSelector((state) => state.activeUser?.isAdmin || false);
   const location = useLocation();
-  const history = useHistory();
+  const navigate = useNavigate();
   const selectedKey = location.pathname.split("/").filter(Boolean).pop() || "data";
 
   // const switchToProblematicTab = useCallback(() => {
@@ -247,7 +218,7 @@
           selectedKeys={[selectedKey]}
           style={{ height: "100%", padding: 24 }}
           items={menuItems}
-          onClick={({ key }) => history.push(`/datasets/${datasetId}/edit/${key}`)}
+          onClick={({ key }) => navigate(`/datasets/${datasetId}/edit/${key}`)}
         />
       </Sider>
       <Content style={{ padding: "32px", minHeight: 280, maxWidth: 1000 }}>
@@ -260,34 +231,7 @@
           onValuesChange={onValuesChange}
           layout="vertical"
         >
-          <Switch>
-            <Route
-              path="/datasets/:datasetNameAndId/edit/data"
-              component={DatasetSettingsDataTab}
-            />
-            <Route
-              path="/datasets/:datasetNameAndId/edit/sharing"
-              component={DatasetSettingsSharingTab}
-            />
-            <Route
-              path="/datasets/:datasetNameAndId/edit/metadata"
-              component={DatasetSettingsMetadataTab}
-            />
-            <Route
-              path="/datasets/:datasetNameAndId/edit/defaultConfig"
-              component={DatasetSettingsViewConfigTab}
-            />
-            <Route
-              path="/datasets/:datasetNameAndId/edit/delete"
-              component={DatasetSettingsDeleteTab}
-            />
-            <Route
-              path="/datasets/:datasetNameAndId/edit"
-              render={({ match }: RouteComponentProps<{ datasetNameAndId: string }>) => (
-                <Redirect to={`/datasets/${match.params.datasetNameAndId}/edit/data`} />
-              )}
-            />
-          </Switch>
+          <Outlet />
           <FormItem
             style={{
               marginTop: 8,
