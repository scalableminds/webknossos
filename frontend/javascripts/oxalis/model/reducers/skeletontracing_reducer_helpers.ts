--- conflicted
+++ resolved
@@ -552,12 +552,8 @@
 
   return null;
 }
-<<<<<<< HEAD
+
 export function ensureTreeNames(state: WebknossosState, trees: MutableTreeMap) {
-=======
-
-export function ensureTreeNames(state: OxalisState, trees: MutableTreeMap) {
->>>>>>> 03c83968
   // Assign a new tree name for trees without a name
   for (const tree of Utils.values(trees)) {
     if (tree.name === "") {
