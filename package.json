--- conflicted
+++ resolved
@@ -1,10 +1,6 @@
 {
   "name": "oxalis",
-<<<<<<< HEAD
-  "version": "0.17.21",
-=======
   "version": "0.17.67",
->>>>>>> 8955af2d
   "repository": {
     "type": "git",
     "url": "git://github.com/scalableminds/oxalis.git"
