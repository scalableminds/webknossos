### define
../../libs/request : Request
###

class User

  # userdata
  # default values are defined in server
  moveValue : null
  rotateValue : null
  scaleValue : null
  mouseRotateValue : null
  routeClippingDistance : null
  lockZoom : null
  displayCrosshair : null
  interpolation : null
<<<<<<< HEAD
  quality : null
=======
  fourBit : null
  brightness : null
  contrast : null
  minZoomStep : null
>>>>>>> 1a6d9412
  zoomXY : null
  zoomYZ : null
  zoomXZ : null
  displayPreviewXY : null
  displayPreviewYZ : null
  displayPreviewXZ : null
  newNodeNewTree : null
  nodesAsSpheres : null
  mouseInversionX : null
  mouseInversionY : null
  mouseActive : null
  keyboardActive : null
  gamepadActive : null
  motionsensorActive : null


  constructor : (user) ->

    _.extend(@, user)


  push : ->

    $.when(@pushImpl())


  pushImpl : ->
    deferred = $.Deferred()
      
    Request.send(
      url      : "/user/configuration"
      type     : "POST"
      dataType : "json"
      data   : { 
        moveValue : @moveValue,
        rotateValue : @rotateValue,
        scaleValue : @scaleValue,
        mouseRotateValue : @mouseRotateValue,
        routeClippingDistance : @routeClippingDistance,
        lockZoom : @lockZoom,
        displayCrosshair : @displayCrosshair,
        interpolation : @interpolation,
<<<<<<< HEAD
        quality : @quality,
=======
        fourBit: @fourBit,
        brightness: @brightness,
        contrast: @contrast, 
        minZoomStep : @minZoomStep,
>>>>>>> 1a6d9412
        zoomXY : @zoomXY,
        zoomYZ : @zoomYZ,
        zoomXZ : @zoomXZ,
        displayPreviewXY : @displayPreviewXY,
        displayPreviewYZ : @displayPreviewYZ,
        displayPreviewXZ : @displayPreviewXZ,
        newNodeNewTree : @newNodeNewTree,
        nodesAsSpheres : @nodesAsSpheres,
        mouseInversionX : @mouseInversionX,
        mouseInversionY : @mouseInversionY,
        mouseActive : @mouseActive,
        keyboardActive : @keyboardActive,
        gamepadActive : @gamepadActive,
        motionsensorActive : @motionsensorActive }
    ).fail( =>
      
      console.log "could'nt save userdata"

    ).always(-> deferred.resolve())
    
    deferred.promise()    <|MERGE_RESOLUTION|>--- conflicted
+++ resolved
@@ -14,14 +14,10 @@
   lockZoom : null
   displayCrosshair : null
   interpolation : null
-<<<<<<< HEAD
-  quality : null
-=======
   fourBit : null
   brightness : null
   contrast : null
-  minZoomStep : null
->>>>>>> 1a6d9412
+  quality : null
   zoomXY : null
   zoomYZ : null
   zoomXZ : null
@@ -64,14 +60,10 @@
         lockZoom : @lockZoom,
         displayCrosshair : @displayCrosshair,
         interpolation : @interpolation,
-<<<<<<< HEAD
-        quality : @quality,
-=======
         fourBit: @fourBit,
         brightness: @brightness,
         contrast: @contrast, 
-        minZoomStep : @minZoomStep,
->>>>>>> 1a6d9412
+        quality : @quality,
         zoomXY : @zoomXY,
         zoomYZ : @zoomYZ,
         zoomXZ : @zoomXZ,
