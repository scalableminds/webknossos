### define
jquery : $
../model/dimensions : Dimensions
../../libs/toast : Toast
../../libs/event_mixin : EventMixin
../../libs/Tween : TWEEN_LIB
../constants : constants
./modal : modal
###

class PlaneView

  constructor : (@model, @flycam, @stats, @renderer, @scene) ->

    _.extend(@, new EventMixin())

    @running = false

    # The "render" div serves as a container for the canvas, that is 
    # attached to it once a renderer has been initalized.
    container = $("#render")

    # Create a 4x4 grid
    @curWidth = WIDTH = constants.VIEWPORT_WIDTH
    HEIGHT = constants.VIEWPORT_WIDTH
    @scaleFactor = 1

    # Initialize main THREE.js components
    @camera   = new Array(4)
    @lights   = new Array(3)

    for i in constants.ALL_VIEWPORTS
      # Let's set up cameras
      # No need to set any properties, because the camera controller will deal with that
      @camera[i]   = new THREE.OrthographicCamera(0, 0, 0, 0)
      @scene.add @camera[i]

      # There is one light for each plane
      if i != constants.VIEW_3D
        @lights[i]   = new THREE.PointLight( 0xffffff, 0.8 )
        @scene.add @lights[i]

    @camera[constants.PLANE_XY].position.z = -1
    @camera[constants.PLANE_YZ].position.x =  1
    @camera[constants.PLANE_XZ].position.y =  1
    @camera[constants.VIEW_3D].position    = new THREE.Vector3(10, 10, -10)
    @camera[constants.PLANE_XY].up         = new THREE.Vector3( 0, -1,  0)
    @camera[constants.PLANE_YZ].up         = new THREE.Vector3( 0, -1,  0)
    @camera[constants.PLANE_XZ].up         = new THREE.Vector3( 0,  0, -1)
    @camera[constants.VIEW_3D].up          = new THREE.Vector3( 0,  0, -1)
    for cam in @camera
      cam.lookAt(new THREE.Vector3( 0, 0, 0))

    # Because the voxel coordinates do not have a cube shape but are distorted,
    # we need to distort the entire scene to provide an illustration that is
    # proportional to the actual size in nm.
    # For some reason, all objects have to be put into a group object. Changing
    # scene.scale does not have an effect.
    @group = new THREE.Object3D
    # The dimension(s) with the highest resolution will not be distorted
    @group.scale = @model.scaleInfo.getNmPerVoxelVector()
    # Add scene to the group, all Geometries are than added to group
    @scene.add(@group)

    # Attach the canvas to the container
    @renderer.setSize 2*WIDTH+20, 2*HEIGHT+20
    $(@renderer.domElement).attr("id": "render-canvas")
    container.append @renderer.domElement

    @setActivePlaneXY()

    @positionStats = $("#status")

    @first = true
    @newTextures = [true, true, true, true]
    # start the rendering loop

    # refresh the scene once a bucket is loaded
    # FIXME: probably not the most elgant thing to do
    # FIXME: notifies all planes when any bucket is loaded
    # $(window).on("bucketloaded", => @flycam.hasChanged = true; @flycam.newBuckets = [true, true, true]) 

  animate : ->

    return unless @running

    @renderFunction()

    window.requestAnimationFrame => @animate()

  # This is the main render function.
  # All 3D meshes and the trianglesplane are rendered here.
  renderFunction : ->

    TWEEN.update()

    # skip rendering if nothing has changed
    # This prevents you the GPU/CPU from constantly
    # working and keeps your lap cool
    # ATTENTION: this limits the FPS to 30 FPS (depending on the keypress update frequence)

    modelChanged = false
    for plane in @model.binary.planes
      modelChanged |= plane.hasChanged()

    if @flycam.hasChanged or @flycam.hasNewTextures() or modelChanged

      @trigger "render"
      
      # update postion and FPS displays
      @stats.update()
      
      viewport = [[0, @curWidth+20], [@curWidth+20, @curWidth+20], [0, 0], [@curWidth+20, 0]]
      @renderer.autoClear = true
      
      for i in constants.ALL_VIEWPORTS
        @trigger "renderCam", i
        @renderer.setViewport(viewport[i][0], viewport[i][1], @curWidth, @curWidth)
        @renderer.setScissor(viewport[i][0], viewport[i][1], @curWidth, @curWidth)
        @renderer.enableScissorTest(true)
        @renderer.setClearColorHex(constants.PLANE_COLORS[i], 1);
        @renderer.render @scene, @camera[i]
    
      @flycam.hasChanged = false
      @flycam.hasNewTexture = [false, false, false]
<<<<<<< HEAD
=======

      @trigger "finishedRender"
>>>>>>> 5925ee2a
  
  # Adds a new Three.js geometry to the scene.
  # This provides the public interface to the GeometryFactory.
  addGeometry : (geometry) ->
    @group.add geometry

  removeGeometry : (geometry) ->
    @group.remove geometry

  #Apply a single draw
  draw : ->
    @flycam.hasChanged = true

  # throttle resize to avoid annoying flickering
  resizeThrottled : ->
    @resizeThrottled = _.throttle(
      => @resize()
      constants.RESIZE_THROTTLE_TIME
    )
    @resizeThrottled()

  #Call this after the canvas was resized to fix the viewport
  resize : ->
    canvas = $("#render-canvas")
    WIDTH = (canvas.width()-20)/2
    HEIGHT = (canvas.height()-20)/2

    @renderer.setSize( 2*WIDTH+20, 2*HEIGHT+20)
    for i in constants.ALL_VIEWPORTS
      @camera[i].aspect = WIDTH / HEIGHT
      @camera[i].updateProjectionMatrix()
    @draw()
  
  scaleTrianglesPlane : (scale) =>
    @scaleFactor = scale
    @curWidth = WIDTH = HEIGHT = @scaleFactor * constants.VIEWPORT_WIDTH
    canvas = $("#render-canvas")
    canvas.width(2 * WIDTH + 20)
    canvas.height(2 * HEIGHT + 20)

    $('#prevControls button').width(@curWidth/5)

    divs = $(".inputcatcher")
    for div in divs
      $(div).css({width: WIDTH + "px"})
      $(div).css({height: HEIGHT + "px"})

    @resizeThrottled()

  setActivePlaneXY : =>
    @setActivePlane constants.PLANE_XY

  setActivePlaneYZ : =>
    @setActivePlane constants.PLANE_YZ

  setActivePlaneXZ : =>
    @setActivePlane constants.PLANE_XZ

  setActivePlane : (planeID) =>
    @flycam.setActivePlane planeID
    for i in [0..2]
      $(".inputcatcher")[i].style.borderWidth = if i==planeID then "2px" else "0px"
    @flycam.hasChanged = true

  getCameras : =>
    @camera

  getLights  : =>
    @lights


  showFirstVisToggle : ->
    modal.show("You just toggled the skeleton visibility. To toggle back, just hit the 1-Key.",
      [{id: "ok-button", label: "OK, Got it."}])

  showBranchModal : (callback) ->
    modal.show("You didn't add a node after jumping to this branchpoint, do you really want to jump again?",
      [{id: "jump-button", label: "Jump again", callback: callback},
       {id: "cancel-button", label: "Cancel"}])

  bind : ->  

    @model.route.on({
      doubleBranch         : (callback) => @showBranchModal(callback)      
      mergeDifferentTrees  : ->
        Toast.error("You can't merge nodes within the same tree", false) })

    @model.user.on 
      scaleChanged : (scale) => if @running then @scaleTrianglesPlane(scale)
    
  stop : ->

    $(".inputcatcher").hide()

    $(window).off "resize", => @.resize()

    @running = false 

  start : ->

    @running = true

    @scaleTrianglesPlane(@model.user.scale)
    $(".inputcatcher").show()

    $(window).on "resize", => @.resize()

    @animate()<|MERGE_RESOLUTION|>--- conflicted
+++ resolved
@@ -123,11 +123,8 @@
     
       @flycam.hasChanged = false
       @flycam.hasNewTexture = [false, false, false]
-<<<<<<< HEAD
-=======
 
       @trigger "finishedRender"
->>>>>>> 5925ee2a
   
   # Adds a new Three.js geometry to the scene.
   # This provides the public interface to the GeometryFactory.
