--- conflicted
+++ resolved
@@ -80,11 +80,7 @@
           case Full(success) if success.volumeLayers.length <= 1 =>
             success.volumeLayers.headOption match {
               case Some(UploadedVolumeLayer(tracing, dataZipLocation, _)) =>
-<<<<<<< HEAD
-                Full((tracing, otherFiles.get(dataZipLocation).map(_.path.toFile)))
-=======
                 Full((tracing, otherFiles.get(dataZipLocation)))
->>>>>>> ebfee413
               case None => Empty
             }
           case Full(success) if success.volumeLayers.length > 1 =>
