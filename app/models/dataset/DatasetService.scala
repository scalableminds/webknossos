--- conflicted
+++ resolved
@@ -358,8 +358,6 @@
       _ <- Fox.serialCombined(pathInfos)(updateRealPath)
     } yield ()
 
-<<<<<<< HEAD
-=======
   /**
     * Returns a list of tuples, where the first element is the magInfo and the second element is a list of all magInfos
     * that share the same realPath but have a different dataSourceId. For each mag in the data layer there is one tuple.
@@ -382,7 +380,6 @@
       })
     } yield magInfosAndLinkedMags
 
->>>>>>> 56d6e6e1
   def publicWrites(dataset: Dataset,
                    requestingUserOpt: Option[User],
                    organization: Option[Organization] = None,
