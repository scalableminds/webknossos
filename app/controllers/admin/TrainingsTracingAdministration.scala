package controllers.admin

import oxalis.security.Secured
import models.security.{RoleDAO, Role}
import models.user.{UserService, User}
import play.api.data._
import play.api.data.Forms._
import play.api.i18n.Messages
import controllers.{Controller, Application}
import braingames.mail.Send
import oxalis.mail.DefaultMails
import models.annotation._
import models.tracing.skeleton.SkeletonTracing
import views._
import scala.concurrent.Future
import play.api.libs.concurrent.Execution.Implicits._
import braingames.util.ExtendedTypes.ExtendedBoolean
import braingames.mail.Send

object TrainingsTracingAdministration extends AdminController {

  val reviewForm = Form(
    single(
      "comment" -> text))

  def startReview(training: String) = Authenticated().async { implicit request =>
<<<<<<< HEAD
    (for {
      annotation <- AnnotationDAO.findOneById(training) ?~> Messages("annotation.notFound")
      if (annotation.state.isReadyForReview)
      altered <- AnnotationService.assignReviewer(annotation, request.user) ?~> Messages("annotation.review.assignFailed")
=======
    for {
      annotation <- AnnotationDAO.findOneById(training) ?~> Messages("annotation.notFound")
      _ <- annotation.state.isReadyForReview.failIfFalse(Messages("annotation.review.notReady")).toFox
      updated <- annotation.muta.assignReviewer(request.user) ?~> Messages("annotation.review.assignFailed")
      content <- updated.content.futureBox
>>>>>>> 41c2200e
    } yield {
      JsonOk(
        html.admin.annotation.simpleAnnotation(updated, Some(request.user), content),
        Messages("annotation.review.assigned"))
<<<<<<< HEAD
    }) ~> Messages("annotation.review.notReady")
=======
    }
>>>>>>> 41c2200e
  }

  def oxalisReview(training: String) = Authenticated().async { implicit request =>
    for {
      annotation <- AnnotationDAO.findOneById(training) ?~> Messages("annotation.notFound")
      review <- annotation.review.headOption ?~> Messages("annotation.review.notFound")
    } yield {
      Redirect(controllers.routes.AnnotationController.trace(AnnotationType.Review, review.reviewAnnotation.stringify))
    }
  }

  def abortReview(trainingsId: String) = Authenticated().async { implicit request =>
    for {
<<<<<<< HEAD
      training <- AnnotationDAO.findOneById(trainingsId) ?~> Messages("annotation.review.notFound")
      updated <- AnnotationService.unassignReviewer(training) ?~> Messages("annotation.update.failed")
    } yield {
      JsonOk(
        html.admin.training.trainingsTasksDetailTableItem(request.user, updated),
=======
      annotation <- AnnotationDAO.findOneById(trainingsId) ?~> Messages("annotation.review.notFound")
      updated <- annotation.muta.unassignReviewer() ?~> Messages("annotation.update.failed")
      content <- updated.content.futureBox
    } yield {
      JsonOk(
        html.admin.annotation.simpleAnnotation(updated, Some(request.user), content),
>>>>>>> 41c2200e
        Messages("annotation.review.unassigned"))
    }
  }

  def finishReview(trainingId: String) = Authenticated().async { implicit request =>
    def isAllowedToFinish(review: AnnotationReview, annotation: AnnotationLike) =
      review._reviewer == request.user._id && annotation.state.isInReview

    for {
      annotation <- AnnotationDAO.findOneById(trainingId) ?~> Messages("annotation.notFound")
      review <- annotation.review.headOption ?~ Messages("annotation.review.notFound")
      _ <- isAllowedToFinish(review, annotation) failIfFalse Messages("tracing.review.finishFailed")
    } yield {
      Ok(html.admin.training.trainingsReview(annotation, reviewForm))
    }
  }

  def finishReviewForm(training: String, passed: Boolean) = Authenticated().async(parse.urlFormEncoded) { implicit request =>
    def isUserReviewer(review: AnnotationReview) =
      review._reviewer == request.user._id

    reviewForm.bindFromRequest.fold(
    formWithErrors => Future.successful(BadRequest), {
      comment =>
        (for {
          annotation <- AnnotationDAO.findOneById(training) ?~> Messages("annotation.notFound")
          if (annotation.state.isInReview)
          review <- annotation.review.headOption ?~> Messages("annotation.review.notFound")
          if (isUserReviewer(review))
<<<<<<< HEAD
          _ <- AnnotationService.finishReview(annotation, review, passed, comment)
=======
          _ <- annotation.muta.finishReview(review, passed, comment)
>>>>>>> 41c2200e
        } yield {
          JsonOk(Messages("annotation.review.finished"))
        }) ~> Messages("annotation.review.finishFailed")
    })
  }
}<|MERGE_RESOLUTION|>--- conflicted
+++ resolved
@@ -24,27 +24,16 @@
       "comment" -> text))
 
   def startReview(training: String) = Authenticated().async { implicit request =>
-<<<<<<< HEAD
-    (for {
-      annotation <- AnnotationDAO.findOneById(training) ?~> Messages("annotation.notFound")
-      if (annotation.state.isReadyForReview)
-      altered <- AnnotationService.assignReviewer(annotation, request.user) ?~> Messages("annotation.review.assignFailed")
-=======
     for {
       annotation <- AnnotationDAO.findOneById(training) ?~> Messages("annotation.notFound")
       _ <- annotation.state.isReadyForReview.failIfFalse(Messages("annotation.review.notReady")).toFox
       updated <- annotation.muta.assignReviewer(request.user) ?~> Messages("annotation.review.assignFailed")
       content <- updated.content.futureBox
->>>>>>> 41c2200e
     } yield {
       JsonOk(
         html.admin.annotation.simpleAnnotation(updated, Some(request.user), content),
         Messages("annotation.review.assigned"))
-<<<<<<< HEAD
-    }) ~> Messages("annotation.review.notReady")
-=======
     }
->>>>>>> 41c2200e
   }
 
   def oxalisReview(training: String) = Authenticated().async { implicit request =>
@@ -58,20 +47,12 @@
 
   def abortReview(trainingsId: String) = Authenticated().async { implicit request =>
     for {
-<<<<<<< HEAD
-      training <- AnnotationDAO.findOneById(trainingsId) ?~> Messages("annotation.review.notFound")
-      updated <- AnnotationService.unassignReviewer(training) ?~> Messages("annotation.update.failed")
-    } yield {
-      JsonOk(
-        html.admin.training.trainingsTasksDetailTableItem(request.user, updated),
-=======
       annotation <- AnnotationDAO.findOneById(trainingsId) ?~> Messages("annotation.review.notFound")
       updated <- annotation.muta.unassignReviewer() ?~> Messages("annotation.update.failed")
       content <- updated.content.futureBox
     } yield {
       JsonOk(
         html.admin.annotation.simpleAnnotation(updated, Some(request.user), content),
->>>>>>> 41c2200e
         Messages("annotation.review.unassigned"))
     }
   }
@@ -101,11 +82,7 @@
           if (annotation.state.isInReview)
           review <- annotation.review.headOption ?~> Messages("annotation.review.notFound")
           if (isUserReviewer(review))
-<<<<<<< HEAD
-          _ <- AnnotationService.finishReview(annotation, review, passed, comment)
-=======
           _ <- annotation.muta.finishReview(review, passed, comment)
->>>>>>> 41c2200e
         } yield {
           JsonOk(Messages("annotation.review.finished"))
         }) ~> Messages("annotation.review.finishFailed")
