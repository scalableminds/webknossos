--- conflicted
+++ resolved
@@ -56,7 +56,6 @@
     implicit val ctx = GlobalAccessContext
     val newId = ObjectId.generate
     organizationDAO.findOneByName(owningOrganization).futureBox.flatMap {
-<<<<<<< HEAD
       case Full(organization) =>
         for {
           _ <- dataSetDAO.insertOne(
@@ -78,31 +77,10 @@
           _ <- dataSetDataLayerDAO.updateLayers(newId, dataSource)
           _ <- dataSetAllowedTeamsDAO.updateAllowedTeamsForDataSet(newId, List())
         } yield ()
-      case _ => Fox.failure("org.notExist")
-=======
-      case Full(organization) => for {
-        _ <- dataSetDAO.insertOne(DataSet(
-                newId,
-                dataStore.name,
-                organization._id,
-                None,
-                None,
-                None,
-                false,
-                dataSource.toUsable.isDefined,
-                dataSource.id.name,
-                dataSource.scaleOpt,
-                None,
-                dataSource.statusOpt.getOrElse(""),
-                None))
-        _ <- dataSetDataLayerDAO.updateLayers(newId, dataSource)
-        _ <- dataSetAllowedTeamsDAO.updateAllowedTeamsForDataSet(newId, List())
-      } yield ()
       case _ => {
         logger.info(s"Ignoring reported dataset for non-existing organization $owningOrganization")
         Fox.successful(())
       }
->>>>>>> 3319c0a8
     }
   }
 
@@ -168,21 +146,17 @@
     val dataSourcesByOrganizationName: Map[String, List[InboxDataSource]] = dataSources.groupBy(_.id.team)
     Fox.serialCombined(dataSourcesByOrganizationName.keys.toList) { organizationName =>
       for {
-<<<<<<< HEAD
-        organization <- organizationDAO.findOneByName(organizationName)
-        _ <- dataSetDAO.deactivateUnreported(dataSourcesByOrganizationName(organizationName).map(_.id.name),
-                                             organization._id,
-                                             dataStoreName)
-=======
         organizationBox <- organizationDAO.findOneByName(organizationName).futureBox
         _ <- organizationBox match {
-            case Full(organization) => dataSetDAO.deactivateUnreported(dataSourcesByOrganizationName(organizationName).map(_.id.name), organization._id, dataStoreName)
-            case _ => {
-              logger.info(s"Ignoring reported dataset for non-existing organization $organizationName")
-              Fox.successful(())
-            }
+          case Full(organization) =>
+            dataSetDAO.deactivateUnreported(dataSourcesByOrganizationName(organizationName).map(_.id.name),
+                                            organization._id,
+                                            dataStoreName)
+          case _ => {
+            logger.info(s"Ignoring reported dataset for non-existing organization $organizationName")
+            Fox.successful(())
           }
->>>>>>> 3319c0a8
+        }
       } yield ()
     }
   }
