--- conflicted
+++ resolved
@@ -18,64 +18,7 @@
 /**
  * A data store implementation which uses the hdd as data storage
  */
-<<<<<<< HEAD
-class FileDataStore extends DataStore {
-  case class DataBlockInformation(
-    dataSetId: String,
-    point: Point3D,
-    resolution: Int )
-
-  lazy val nullBlock = ( for ( x <- 0 to 128 * 128 * 128 ) yield 0.toByte ).toArray
-
-  // defines the maximum count of cached file handles
-  val maxCacheSize = 500
-
-  // defines how many file handles are deleted when the limit is reached
-  val dropCount = 50
-
-  // try to prevent loading a file multiple times into memory
-  var fileCache = new HashMap[DataBlockInformation, Array[Byte]]
-  var lastUsed: Option[Tuple2[DataBlockInformation, Array[Byte]]] = None
-
-  /**
-   * Uses the coordinates of a point to calculate the data block the point
-   * lays in.
-   */
-  def extractBlockCoordinates( point: Point3D ) =
-    Point3D( point.x / 128, point.y / 128, point.z / 256 )
-
-  def useLastUsed( blockInfo: DataBlockInformation ) = {
-    lastUsed.flatMap{
-      case (info, data ) if info == blockInfo => 
-        Some(data)
-      case _ => 
-        None
-    }
-  }  
-    
-  /**
-   * Load the binary data of the given coordinate from file
-   */
-  override def load( dataSet: DataSet, resolution: Int )( globalPoint: Point3D ): Byte = {
-    if ( dataSet doesContain globalPoint ) {
-      val point = extractBlockCoordinates( globalPoint )     
-      val blockInfo = DataBlockInformation( dataSet.id, point, resolution )
-      
-      val byteArray: Array[Byte] =
-        (useLastUsed( blockInfo ) orElse fileCache.get( blockInfo )) getOrElse ( 
-              loadBlock( dataSet, point, resolution ) )
-      
-      lastUsed = Some(blockInfo -> byteArray)
-       
-      val zB = ( globalPoint.z % 256 ) / 2
-      byteArray( ( zB * 128 * 128 + ( globalPoint.y % 128 ) * 128 + globalPoint.x % 128 ) )
-    } else {
-      return 0
-    }
-  }
-=======
 class FileDataStore extends CachedDataStore {
->>>>>>> f60c1bb5
 
   /**
    * Loads the due to x,y and z defined block into the cache array and
