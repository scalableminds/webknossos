--- conflicted
+++ resolved
@@ -35,23 +35,9 @@
   val bearerTokenService: WebknossosBearerTokenAuthenticatorService =
     wkSilhouetteEnvironment.combinedAuthenticatorService.tokenAuthenticatorService
 
-<<<<<<< HEAD
-  def validateDataSetUpload(name: String, key: String): Action[JsValue] = Action.async(parse.json) { implicit request =>
-    dataStoreService.validateAccess(name, key) { dataStore =>
-      for {
-        uploadInfo <- request.body.validate[DataSourceId].asOpt.toFox ?~> "dataStore.upload.invalid"
-        organization <- organizationDAO.findOneByName(uploadInfo.team)(GlobalAccessContext) ?~> Messages(
-          "organization.notFound",
-          uploadInfo.team) ~> NOT_FOUND
-        _ <- bool2Fox(dataSetService.isProperDataSetName(uploadInfo.name)) ?~> "dataSet.name.invalid"
-        _ <- dataSetService.assertNewDataSetName(uploadInfo.name, organization._id) ?~> "dataSet.name.alreadyTaken"
-        _ <- bool2Fox(dataStore.onlyAllowedOrganization.forall(_ == organization._id)) ?~> "dataSet.upload.Datastore.restricted"
-        _ <- dataSetService.reserveDataSetName(uploadInfo.name, uploadInfo.team, dataStore)
-      } yield Ok
-=======
-  def validateDataSetUpload(name: String, token: String): Action[ReserveUploadInformation] =
+  def validateDataSetUpload(name: String, key: String, token: String): Action[ReserveUploadInformation] =
     Action.async(validateJson[ReserveUploadInformation]) { implicit request =>
-      dataStoreService.validateAccess(name) { dataStore =>
+      dataStoreService.validateAccess(name, key) { dataStore =>
         val uploadInfo = request.body
         for {
           user <- bearerTokenService.userForToken(token)(GlobalAccessContext)
@@ -67,35 +53,15 @@
           _ <- dataSetService.addUploader(dataSet, user._id)(AuthorizedAccessContext(user))
         } yield Ok
       }
->>>>>>> c27dc4e8
     }
 
   def reportDatasetUpload(name: String,
-<<<<<<< HEAD
                           key: String,
-                          token: String,
-                          dataSetName: String,
-                          dataSetSizeBytes: Long): Action[JsValue] =
-    Action.async(parse.json) { implicit request =>
-      dataStoreService.validateAccess(name, key) { dataStore =>
-        withJsonBodyAs[List[String]] { teams =>
-          for {
-            user <- bearerTokenService.userForToken(token)(GlobalAccessContext)
-            dataSet <- dataSetDAO.findOneByNameAndOrganization(dataSetName, user._organization)(GlobalAccessContext) ?~> Messages(
-              "dataSet.notFound",
-              dataSetName) ~> NOT_FOUND
-            _ = analyticsService.track(UploadDatasetEvent(user, dataSet, dataStore, dataSetSizeBytes))
-            _ = mailchimpClient.tagUser(user, MailchimpTag.HasUploadedOwnDataset)
-            _ <- dataSetService.addInitialTeams(dataSet, teams)(AuthorizedAccessContext(user), request.messages)
-            _ <- dataSetService.addUploader(dataSet, user._id)(AuthorizedAccessContext(user))
-          } yield Ok
-        }
-=======
                           token: String,
                           dataSetName: String,
                           dataSetSizeBytes: Long): Action[AnyContent] =
     Action.async { implicit request =>
-      dataStoreService.validateAccess(name) { dataStore =>
+      dataStoreService.validateAccess(name, key) { dataStore =>
         for {
           user <- bearerTokenService.userForToken(token)(GlobalAccessContext)
           dataSet <- dataSetDAO.findOneByNameAndOrganization(dataSetName, user._organization)(GlobalAccessContext) ?~> Messages(
@@ -104,7 +70,6 @@
           _ = analyticsService.track(UploadDatasetEvent(user, dataSet, dataStore, dataSetSizeBytes))
           _ = mailchimpClient.tagUser(user, MailchimpTag.HasUploadedOwnDataset)
         } yield Ok
->>>>>>> c27dc4e8
       }
     }
 
