/**
 * api_flow_types.js
 * @flow
 */
import Enum from "Enumjs";

import type {
  BoundingBoxObject,
  Edge,
  CommentType,
  TreeGroup,
  RecommendedConfiguration,
} from "oxalis/store";
import type { ServerUpdateAction } from "oxalis/model/sagas/update_actions";
import type { SkeletonTracingStats } from "oxalis/model/accessors/skeletontracing_accessor";
import type { Vector3, Vector6, Point3, ColorObject } from "oxalis/constants";

export type APIMessage = { ["info" | "warning" | "error"]: string };

export type ElementClass =
  | "uint8"
  | "uint16"
  | "uint24"
  | "uint32"
  | "uint64"
  | "float"
  | "double"
  | "int8"
  | "int16"
  | "int32"
  | "int64";

export type APIMapping = {
  +parent?: string,
  +name: string,
  +classes?: Array<Array<number>>,
  +colors?: Array<number>,
  +hideUnmappedIds?: boolean,
};

type APIDataLayerBase = {|
  +name: string,
  +boundingBox: BoundingBoxObject,
  +resolutions: Array<Vector3>,
  +elementClass: ElementClass,
|};

type APIColorLayer = {|
  ...APIDataLayerBase,
  +category: "color",
|};

export type APISegmentationLayer = {|
  ...APIDataLayerBase,
  +category: "segmentation",
  +largestSegmentId: number,
  +originalElementClass?: ElementClass,
  +mappings?: Array<string>,
  +agglomerates?: Array<string>,
  +fallbackLayer?: ?string,
  // eslint-disable-next-line no-use-before-define
  +fallbackLayerInfo?: APIDataLayer,
  +tracingId?: string,
|};

export type APIDataLayer = APIColorLayer | APISegmentationLayer;

export type APIHistogramData = Array<{
  numberOfElements: number,
  elementCounts: Array<number>,
  min: number,
  max: number,
}>;

type MutableAPIDataSourceBase = {
  id: {
    name: string,
    team: string,
  },
  status?: string,
};

type APIDataSourceBase = $ReadOnly<MutableAPIDataSourceBase>;

type APIUnimportedDatasource = APIDataSourceBase;

export type MutableAPIDataSource = MutableAPIDataSourceBase & {
  dataLayers: Array<APIDataLayer>,
  scale: Vector3,
};

export type APIDataSource = $ReadOnly<MutableAPIDataSource>;

export type APIDataStore = {
  +name: string,
  +url: string,
  +isForeign: boolean,
  +isScratch: boolean,
  +isConnector: boolean,
  +allowsUpload: boolean,
};

export type APITracingStore = {
  +name: string,
  +url: string,
};

export type APITeam = {
  +id: string,
  +name: string,
  +organization: string,
};

type APIPublication = {
  +created: number,
  +description: string,
  +id: string,
  +imageUrl: string,
  +publicationDate: number,
  +title: string,
};

export type MutableAPIDatasetId = {
  owningOrganization: string,
  name: string,
};

export type APIDatasetId = $ReadOnly<MutableAPIDatasetId>;

export type APIDatasetDetails = {
  +species?: string,
  +brainRegion?: string,
  +acquisition?: string,
};

type MutableAPIDatasetBase = MutableAPIDatasetId & {
  isUnreported: boolean,
  allowedTeams: Array<APITeam>,
  created: number,
  dataStore: APIDataStore,
  description: ?string,
  details: ?APIDatasetDetails,
  isEditable: boolean,
  isPublic: boolean,
  displayName: ?string,
  logoUrl: ?string,
  lastUsedByUser: number,
  isForeign: boolean,
  jobsEnabled: boolean,
  sortingKey: number,
  owningOrganization: string,
  publication: ?APIPublication,
  tags: Array<string>,
};

type APIDatasetBase = $ReadOnly<MutableAPIDatasetBase>;

export type MutableAPIDataset = MutableAPIDatasetBase & {
  dataSource: MutableAPIDataSource,
  isActive: true,
};

export type APIDataset = APIDatasetBase & {
  +dataSource: APIDataSource,
  +isActive: true,
};

type APIUnimportedDataset = APIDatasetBase & {
  +dataSource: APIUnimportedDatasource,
  +isActive: false,
};

export type APIMaybeUnimportedDataset = APIUnimportedDataset | APIDataset;

export type APISampleDataset = {
  +name: string,
  +description: string,
  +status: "available" | "downloading" | "present",
};

export type APIDataSourceWithMessages = {
  +dataSource?: APIDataSource,
  +previousDataSource?: APIDataSource,
  +messages: Array<APIMessage>,
};

export type APITeamMembership = {
  +id: string,
  +name: string,
  +isTeamManager: boolean,
};

export type ExperienceMap = { +[string]: number };

export type ExperienceDomainList = Array<string>;

export type APIUserBase = {
  +email: string,
  +firstName: string,
  +lastName: string,
  +id: string,
  +isAnonymous: boolean,
  +teams: Array<APITeamMembership>,
};

export type NovelUserExperienceInfoType = {|
  hasSeenDashboardWelcomeBanner?: boolean,
  shouldSeeModernControlsModal?: boolean,
  lastViewedWhatsNewTimestamp?: number,
|};

export type APIUserTheme = "auto" | "light" | "dark";

export type APIUser = APIUserBase & {
  +created: number,
  +experiences: ExperienceMap,
  +isAdmin: boolean,
  +isDatasetManager: boolean,
  +isActive: boolean,
  +isEditable: boolean,
  +lastActivity: number,
  +lastTaskTypeId: ?string,
  +organization: string,
  +novelUserExperienceInfos: NovelUserExperienceInfoType,
  +selectedTheme: APIUserTheme,
};

export type APITimeInterval = {
  paymentInterval: {
    month: number,
    year: number,
  },
  durationInSeconds: number,
};
export type APIUserLoggedTime = {
  loggedTime: Array<APITimeInterval>,
};

export type APIActiveUser = {
  email: string,
  firstName: string,
  lastName: string,
  activeTasks: number,
};

export type APIRestrictions = {|
  +allowAccess: boolean,
  +allowUpdate: boolean,
  +allowFinish: boolean,
  +allowDownload: boolean,
  +allowSave?: boolean,
|};

export type APIAllowedMode = "orthogonal" | "oblique" | "flight" | "volume";

export type APIResolutionRestrictions = {
  min?: number,
  max?: number,
};

export type APISettings = {|
  +allowedModes: Array<APIAllowedMode>,
  +preferredMode?: APIAllowedMode,
  +branchPointsAllowed: boolean,
  +somaClickingAllowed: boolean,
  +mergerMode?: boolean,
  +resolutionRestrictions: APIResolutionRestrictions,
|};

export const APIAnnotationTypeEnum = Enum.make({
  Explorational: "Explorational",
  Task: "Task",
  View: "View",
  CompoundTask: "CompoundTask",
  CompoundProject: "CompoundProject",
  CompoundTaskType: "CompoundTaskType",
});

export type APIAnnotationType = $Keys<typeof APIAnnotationTypeEnum>;

export type APIAnnotationVisibility = "Private" | "Internal" | "Public";

export const TracingTypeEnum = Enum.make({
  skeleton: "skeleton",
  volume: "volume",
  hybrid: "hybrid",
});

export type TracingType = $Keys<typeof TracingTypeEnum>;

export type APITaskType = {
  +id: string,
  +summary: string,
  +description: string,
  +teamId: string,
  +teamName: string,
  +settings: APISettings,
  +recommendedConfiguration: ?RecommendedConfiguration,
  +tracingType: TracingType,
};

export type TaskStatus = { +open: number, +active: number, +finished: number };

type APIScriptTypeBase = {
  +name: string,
  +gist: string,
};

export type APIScript = APIScriptTypeBase & {
  +id: string,
  +owner: APIUserBase,
};

export type APIScriptUpdater = APIScriptTypeBase & {
  +id: string,
  +owner: string,
};

export type APIScriptCreator = APIScriptTypeBase & {
  +owner: string,
};

type APIProjectTypeBase = {
  +name: string,
  +team: string,
  +priority: number,
  +paused: boolean,
  +expectedTime: number, // Also known as "time limit"
  +isBlacklistedFromReport: boolean,
};

export type APIProject = APIProjectTypeBase & {
  +id: string,
  +owner: APIUserBase,
};

export type APIProjectUpdater = APIProjectTypeBase & {
  +id: string,
  +owner: string,
};

export type APIProjectCreator = APIProjectTypeBase & {
  +owner: string,
};

export type APIProjectWithAssignments = APIProject & {
  +numberOfOpenAssignments: number,
  +tracingTime: number,
};

export type APITask = {
  +boundingBox: ?BoundingBoxObject,
  +boundingBoxVec6?: Vector6,
  +created: number,
  +creationInfo: ?string,
  +dataSet: string,
  +editPosition: Vector3,
  +editRotation: Vector3,
  +formattedHash: string,
  +id: string,
  +neededExperience: {
    +domain: string,
    +value: number,
  },
  +projectName: string,
  +script: ?APIScript,
  +status: TaskStatus,
  +team: string,
  +tracingTime: ?number,
  +type: APITaskType,
  +directLinks?: Array<string>,
};

export type AnnotationLayerDescriptor = {
  name?: ?string,
  tracingId: string,
  typ: "Skeleton" | "Volume",
};

export type EditableLayerProperties = $Shape<{| name: ?string |}>;

export type APIAnnotationCompact = {
  +annotationLayers: Array<AnnotationLayerDescriptor>,
  +dataSetName: string,
  +organization: string,
  +description: string,
  +formattedHash: string,
  +modified: number,
  +id: string,
  +visibility: APIAnnotationVisibility,
  +name: string,
  +state: string,
  +stats: SkeletonTracingStats | {||},
  +tags: Array<string>,
  +tracingTime: ?number,
  +typ: APIAnnotationType,
  +owner?: string,
};

export type LocalMeshMetaData = {|
  isVisible?: boolean,
  isLoaded?: boolean,
  isLoading?: boolean,
|};

export type RemoteMeshMetaData = {|
  annotationId: string,
  position: Vector3,
  description: string,
  id: string,
|};

export type MeshMetaData = {|
  ...LocalMeshMetaData,
  ...RemoteMeshMetaData,
|};

type APIAnnotationBase = APIAnnotationCompact & {
  +dataStore: APIDataStore,
  +tracingStore: APITracingStore,
  +restrictions: APIRestrictions,
  +settings: APISettings,
  +user?: APIUserBase,
  +meshes: Array<MeshMetaData>,
};

export type APIAnnotation = APIAnnotationBase & {
  +task: ?APITask,
};

export type APIAnnotationWithTask = APIAnnotationBase & {
  +task: APITask,
};

export type APITaskWithAnnotation = APITask & {
  +annotation: APIAnnotation,
};

type NeuroglancerLayer = {
  // This is the source URL of the layer, should start with gs://, http:// or https://
  source: string,
  type: "image" | "segmentation",
};

type NeuroglancerDatasetConfig = {
  [organizationName: string]: {
    [datasetName: string]: {
      layers: { [layerName: string]: NeuroglancerLayer },
      credentials?: Object,
    },
  },
};

type BossDatasetConfig = {
  [organizationName: string]: {
    [datasetName: string]: {
      domain: string,
      collection: string,
      experiment: string,
      username: string,
      password: string,
    },
  },
};

export type WkConnectDatasetConfig = {
  neuroglancer?: NeuroglancerDatasetConfig,
  boss?: BossDatasetConfig,
};

export type APITimeTracking = {
  time: string,
  timestamp: number,
  annotation: string,
  _id: string,
  task_id: string,
  project_name: string,
  tasktype_id: string,
  tasktype_summary: string,
};

export type APIProjectProgressReport = {
  +projectName: string,
  +paused: boolean,
  +totalTasks: number,
  +totalInstances: number,
  +openInstances: number,
  +activeInstances: number,
  +finishedInstances: number,
  +priority: number,
  +billedMilliseconds: number,
};

export type APIOpenTasksReport = {
  +id: string,
  +user: string,
  +totalAssignments: number,
  +assignmentsByProjects: { [projectName: string]: number },
};

export type APIOrganization = {
  +id: string,
  +name: string,
  +additionalInformation: string,
  +displayName: string,
  +pricingPlan: string,
  +enableAutoVerify: boolean,
  +newUserMailingList: string,
};

export type APIBuildInfo = {
  webknossos: {
    name: string,
    commitHash: string,
    scalaVersion: string,
    version: string,
    sbtVersion: string,
    commitDate: string,
    ciTag: string,
    ciBuild: string,
    gitTag: string,
    version: string,
    datastoreApiVersion: string,
  },
  "webknossos-wrap": {
    builtAtMillis: string,
    name: string,
    commitHash: string,
    scalaVersion: string,
    version: string,
    sbtVersion: string,
    builtAtString: string,
  },
  webknossosDatastore?: {
    name: string,
    commitHash: string,
    scalaVersion: string,
    version: string,
    sbtVersion: string,
    commitDate: string,
    ciTag: string,
    ciBuild: string,
    gitTag: string,
    version: string,
    datastoreApiVersion: string,
  },
};

export type APIFeatureToggles = {
  +discussionBoard: string | false,
  +discussionBoardRequiresAdmin: boolean,
  +addForeignDataset: boolean,
  +hideNavbarLogin: boolean,
  +autoBrushReadyDatasets: Array<string>,
  +isDemoInstance: boolean,
  +taskReopenAllowedInSeconds: number,
  +allowDeleteDatasets: boolean,
  +jobsEnabled: boolean,
  +publicDemoDatasetUrl: string,
  +exportTiffMaxVolumeMVx: number,
  +exportTiffMaxEdgeLengthVx: number,
  +defaultToLegacyBindings: boolean,
};

export type APIJobCeleryState = "SUCCESS" | "PENDING" | "STARTED" | "FAILURE" | null;
export type APIJobManualState = "SUCCESS" | "FAILURE" | null;
export type APIJobState = "UNKNOWN" | "SUCCESS" | "PENDING" | "STARTED" | "FAILURE" | "MANUAL";

export type APIJob = {
  +id: string,
  +datasetName: ?string,
  +exportFileName: ?string,
  +layerName: ?string,
  +tracingId: ?string,
  +annotationId: ?string,
  +annotationType: ?string,
  +organizationName: ?string,
  +boundingBox: ?string,
  +type: string,
  +state: string,
  +manualState: string,
  +result: ?string,
  +createdAt: number,
};

// Tracing related datatypes
export type APIUpdateActionBatch = {
  version: number,
  value: Array<ServerUpdateAction>,
};

export type ServerNode = {
  id: number,
  position: Point3,
  rotation: Point3,
  bitDepth: number,
  viewport: number,
  resolution: number,
  radius: number,
  createdTimestamp: number,
  interpolation: boolean,
};

export type ServerBranchPoint = {
  createdTimestamp: number,
  nodeId: number,
};

export type ServerBoundingBox = {
  topLeft: Point3,
  width: number,
  height: number,
  depth: number,
};

export type UserBoundingBoxFromServer = {
  boundingBox: ServerBoundingBox,
  id: number,
  name?: string,
  color?: ColorObject,
  isVisible?: boolean,
};

export type ServerBoundingBoxTypeTuple = {
  topLeft: Vector3,
  width: number,
  height: number,
  depth: number,
};

export type ServerSkeletonTracingTree = {
  branchPoints: Array<ServerBranchPoint>,
  color: ?ColorObject,
  comments: Array<CommentType>,
  edges: Array<Edge>,
  name: string,
  nodes: Array<ServerNode>,
  treeId: number,
  createdTimestamp: number,
  groupId?: ?number,
  isVisible?: boolean,
};

type ServerSegment = {|
  segmentId: number,
  name: ?string,
  anchorPosition: Point3,
  creationTime: ?number,
|};

export type ServerTracingBase = {|
  id: string,
  userBoundingBoxes: Array<UserBoundingBoxFromServer>,
  userBoundingBox?: ServerBoundingBox,
  createdTimestamp: number,
  dataSetName: string,
  editPosition: Point3,
  editRotation: Point3,
  error?: string,
  version: number,
  zoomLevel: number,
|};

export type ServerSkeletonTracing = {|
  ...ServerTracingBase,
  // The following property is added when fetching the
  // tracing from the back-end (by `getTracingForAnnotationType`)
  // This is done to simplify the selection for the type.
  typ: "Skeleton",
  activeNodeId?: number,
  boundingBox?: ServerBoundingBox,
  trees: Array<ServerSkeletonTracingTree>,
  treeGroups: ?Array<TreeGroup>,
  organizationName?: string,
|};

export type ServerVolumeTracing = {|
  ...ServerTracingBase,
  // The following property is added when fetching the
  // tracing from the back-end (by `getTracingForAnnotationType`)
  // This is done to simplify the selection for the type.
  typ: "Volume",
  activeSegmentId?: number,
  boundingBox: ServerBoundingBox,
  elementClass: ElementClass,
  fallbackLayer?: string,
  segments: Array<ServerSegment>,
  largestSegmentId: number,
  // `resolutions` will be undefined for legacy annotations
  // which were created before the multi-resolution capabilities
  // were added to volume tracings. Also see:
  // https://github.com/scalableminds/webknossos/pull/4755
  resolutions?: Array<Point3>,
  organizationName?: string,
|};

export type ServerTracing = ServerSkeletonTracing | ServerVolumeTracing;

<<<<<<< HEAD
export type APIConnectomeFile = {
  connectomeFileName: string,
  mappingName: string,
};
=======
export type APIMeshFile = {|
  meshFileName: string,
  mappingName?: ?string,
|};
>>>>>>> b0a63efd
<|MERGE_RESOLUTION|>--- conflicted
+++ resolved
@@ -696,14 +696,12 @@
 
 export type ServerTracing = ServerSkeletonTracing | ServerVolumeTracing;
 
-<<<<<<< HEAD
+export type APIMeshFile = {|
+  meshFileName: string,
+  mappingName?: ?string,
+|};
+
 export type APIConnectomeFile = {
   connectomeFileName: string,
   mappingName: string,
-};
-=======
-export type APIMeshFile = {|
-  meshFileName: string,
-  mappingName?: ?string,
-|};
->>>>>>> b0a63efd
+};