import type DiffableMap from "libs/diffable_map";
import type { Matrix4x4 } from "libs/mjs";
import type {
  BoundingBoxType,
  ContourMode,
  ControlMode,
  FillMode,
  InterpolationMode,
  MappingStatus,
  OrthoView,
  OrthoViewWithoutTD,
  OverwriteMode,
  Rect,
  TDViewDisplayMode,
  TreeType,
  Vector2,
  Vector3,
  ViewMode,
} from "oxalis/constants";
import type { BLEND_MODES, ControlModeEnum } from "oxalis/constants";
import defaultState from "oxalis/default_state";
import type { TracingStats } from "oxalis/model/accessors/annotation_accessor";
import type { AnnotationTool } from "oxalis/model/accessors/tool_accessor";
import type { Action } from "oxalis/model/actions/actions";
import type EdgeCollection from "oxalis/model/edge_collection";
import actionLoggerMiddleware from "oxalis/model/helpers/action_logger_middleware";
import overwriteActionMiddleware from "oxalis/model/helpers/overwrite_action_middleware";
import reduceReducers from "oxalis/model/helpers/reduce_reducers";
import AnnotationReducer from "oxalis/model/reducers/annotation_reducer";
import ConnectomeReducer from "oxalis/model/reducers/connectome_reducer";
import DatasetReducer from "oxalis/model/reducers/dataset_reducer";
import FlycamReducer from "oxalis/model/reducers/flycam_reducer";
import SaveReducer from "oxalis/model/reducers/save_reducer";
import SettingsReducer from "oxalis/model/reducers/settings_reducer";
import SkeletonTracingReducer from "oxalis/model/reducers/skeletontracing_reducer";
import TaskReducer from "oxalis/model/reducers/task_reducer";
import UiReducer from "oxalis/model/reducers/ui_reducer";
import UserReducer from "oxalis/model/reducers/user_reducer";
import ViewModeReducer from "oxalis/model/reducers/view_mode_reducer";
import VolumeTracingReducer from "oxalis/model/reducers/volumetracing_reducer";
import type { UpdateAction } from "oxalis/model/sagas/update_actions";
import { type Middleware, applyMiddleware, createStore } from "redux";
import { enableBatching } from "redux-batched-actions";
import createSagaMiddleware, { type Saga } from "redux-saga";
import type {
  APIAllowedMode,
  APIAnnotationType,
  APIAnnotationVisibility,
  APIConnectomeFile,
  APIDataLayer,
  APIDataSourceId,
  APIDataStore,
  APIDataset,
  APIHistogramData,
  APIMeshFile,
  APIOrganization,
  APIRestrictions,
  APIScript,
  APISettings,
  APITask,
  APITracingStore,
  APIUser,
  APIUserBase,
  APIUserCompact,
  AdditionalAxis,
  AdditionalCoordinate,
  AnnotationLayerDescriptor,
  MetadataEntryProto,
  ServerEditableMapping,
  TracingType,
} from "types/api_types";
import type { Toolkit } from "./model/accessors/tool_accessor";
import FlycamInfoCacheReducer from "./model/reducers/flycam_info_cache_reducer";
import OrganizationReducer from "./model/reducers/organization_reducer";
import type { StartAIJobModalState } from "./view/action-bar/starting_job_modals";

export type MutableCommentType = {
  content: string;
  nodeId: number;
};
export type CommentType = Readonly<MutableCommentType>;
export type MutableEdge = {
  source: number;
  target: number;
};
export type Edge = Readonly<MutableEdge>;
export type MutableNode = {
  id: number;
  untransformedPosition: Vector3;
  additionalCoordinates: AdditionalCoordinate[] | null;
  rotation: Vector3;
  bitDepth: number;
  viewport: number;
  mag: number;
  radius: number;
  timestamp: number;
  interpolation: boolean;
};
export type Node = Readonly<MutableNode>;
export type MutableBranchPoint = {
  timestamp: number;
  nodeId: number;
};
export type BranchPoint = Readonly<MutableBranchPoint>;
export type MutableNodeMap = DiffableMap<number, MutableNode>;
export type NodeMap = DiffableMap<number, Node>;
export type BoundingBoxObject = {
  readonly topLeft: Vector3;
  readonly width: number;
  readonly height: number;
  readonly depth: number;
};
export type UserBoundingBoxToServer = {
  boundingBox: BoundingBoxObject;
  id: number;
  name?: string;
  color?: Vector3;
  isVisible?: boolean;
};
export type UserBoundingBoxWithoutIdMaybe = {
  boundingBox?: BoundingBoxType;
  name?: string;
  color?: Vector3;
  isVisible?: boolean;
};
export type UserBoundingBoxWithoutId = {
  boundingBox: BoundingBoxType;
  name: string;
  color: Vector3;
  isVisible: boolean;
};
export type UserBoundingBox = UserBoundingBoxWithoutId & {
  id: number;
};
// When changing MutableTree, remember to also update Tree
export type MutableTree = {
  treeId: number;
  groupId: number | null | undefined;
  color: Vector3;
  name: string;
  timestamp: number;
  comments: MutableCommentType[];
  branchPoints: MutableBranchPoint[];
  edges: EdgeCollection;
  isVisible: boolean;
  nodes: MutableNodeMap;
  type: TreeType;
  edgesAreVisible: boolean;
  metadata: MetadataEntryProto[];
};
// When changing Tree, remember to also update MutableTree
export type Tree = {
  readonly treeId: number;
  readonly groupId: number | null | undefined;
  readonly color: Vector3;
  readonly name: string;
  readonly timestamp: number;
  readonly comments: CommentType[];
  readonly branchPoints: BranchPoint[];
  readonly edges: EdgeCollection;
  readonly isVisible: boolean;
  readonly nodes: NodeMap;
  readonly type: TreeType;
  readonly edgesAreVisible: boolean;
  readonly metadata: MetadataEntryProto[];
};
export type TreeGroupTypeFlat = {
  readonly name: string;
  readonly groupId: number;
  readonly isExpanded?: boolean;
};
export type TreeGroup = TreeGroupTypeFlat & {
  readonly children: TreeGroup[];
};
export type MutableTreeGroup = {
  name: string;
  groupId: number;
  children: MutableTreeGroup[];
};

export type SegmentGroupTypeFlat = TreeGroupTypeFlat;
export type SegmentGroup = TreeGroup;
export type MutableSegmentGroup = MutableTreeGroup;

export type DataLayerType = APIDataLayer;
export type Restrictions = APIRestrictions & { initialAllowUpdate: boolean };
export type AllowedMode = APIAllowedMode;
export type Settings = APISettings;
export type DataStoreInfo = APIDataStore;
export type MutableTreeMap = Record<number, MutableTree>;
export type TreeMap = Record<number, Tree>;
export type AnnotationVisibility = APIAnnotationVisibility;
export type RestrictionsAndSettings = Restrictions & Settings;
export type Annotation = {
  readonly annotationId: string;
  // This is the version that the front-end considers as
  // most recently saved. Usually, this will be identical
  // to the version stored in the back-end. Only if another
  // actor has saved a newer version to the front-end, the
  // versions won't match (=> conflict).
  // Unsaved changes don't change this version field.
  readonly version: number;
  readonly earliestAccessibleVersion: number;
  readonly restrictions: RestrictionsAndSettings;
  readonly visibility: AnnotationVisibility;
  readonly annotationLayers: Array<AnnotationLayerDescriptor>;
  readonly tags: Array<string>;
  readonly stats: TracingStats | null | undefined;
  readonly description: string;
  readonly name: string;
  readonly organization: string;
  readonly tracingStore: APITracingStore;
  readonly annotationType: APIAnnotationType;
  readonly owner: APIUserBase | null | undefined;
  readonly contributors: APIUserBase[];
  readonly othersMayEdit: boolean;
  readonly blockedByUser: APIUserCompact | null | undefined;
  readonly isLockedByOwner: boolean;
};
type TracingBase = {
  readonly createdTimestamp: number;
  readonly tracingId: string;
  readonly boundingBox: BoundingBoxType | null | undefined;
  readonly userBoundingBoxes: Array<UserBoundingBox>;
  readonly additionalAxes: AdditionalAxis[];
};
export type NavigationList = {
  readonly list: Array<number>;
  readonly activeIndex: number;
};
export type SkeletonTracing = TracingBase & {
  readonly type: "skeleton";
  readonly trees: TreeMap;
  readonly treeGroups: Array<TreeGroup>;
  readonly activeTreeId: number | null | undefined;
  readonly activeNodeId: number | null | undefined;
  readonly activeGroupId: number | null | undefined;
  readonly cachedMaxNodeId: number;
  readonly navigationList: NavigationList;
  readonly showSkeletons: boolean;
};
export type Segment = {
  readonly id: number;
  readonly name: string | null | undefined;
  readonly somePosition: Vector3 | undefined;
  readonly someAdditionalCoordinates: AdditionalCoordinate[] | undefined | null;
  readonly creationTime: number | null | undefined;
  readonly color: Vector3 | null;
  readonly groupId: number | null | undefined;
  readonly isVisible: boolean;
  readonly metadata: MetadataEntryProto[];
};
export type SegmentMap = DiffableMap<number, Segment>;

export type LabelAction = {
  centroid: Vector3; // centroid of the label action
  plane: OrthoViewWithoutTD; // plane that was labeled
};

export type VolumeTracing = TracingBase & {
  readonly type: "volume";
  // Note that there are also SegmentMaps in `state.localSegmentationData`
  // for non-annotation volume layers.
  readonly segments: SegmentMap;
  readonly segmentGroups: Array<SegmentGroup>;
  readonly largestSegmentId: number | null;
  readonly activeCellId: number;
  readonly activeUnmappedSegmentId?: number | null; // not persisted
  // lastLabelActions[0] is the most recent one
  readonly lastLabelActions: Array<LabelAction>;
  readonly contourTracingMode: ContourMode;
  // Stores points of the currently drawn region in global coordinates
  readonly contourList: Array<Vector3>;
  readonly fallbackLayer?: string;
  readonly mappingName?: string | null | undefined;
  readonly hasEditableMapping?: boolean;
  readonly mappingIsLocked?: boolean;
  readonly hasSegmentIndex: boolean;
  readonly volumeBucketDataHasChanged?: boolean;
  readonly hideUnregisteredSegments: boolean;
};
export type ReadOnlyTracing = TracingBase & {
  readonly type: "readonly";
};
export type EditableMapping = Readonly<ServerEditableMapping> & {
  readonly type: "mapping";
};
export type StoreAnnotation = Annotation & {
  readonly skeleton: SkeletonTracing | null | undefined;
  readonly volumes: Array<VolumeTracing>;
  readonly readOnly: ReadOnlyTracing | null | undefined;
  readonly mappings: Array<EditableMapping>;
};
export type LegacyViewCommand = APIDataSourceId & {
  readonly type: typeof ControlModeEnum.VIEW;
};
export type TraceOrViewCommand =
  | {
      readonly datasetId: string;
      readonly type: typeof ControlModeEnum.VIEW;
    }
  | {
      readonly type: typeof ControlModeEnum.TRACE;
      readonly annotationId: string;
    }
  | {
      readonly datasetId: string;
      readonly type: typeof ControlModeEnum.SANDBOX;
      readonly tracingType: TracingType;
    };
export type DatasetLayerConfiguration = {
  readonly color: Vector3;
  readonly brightness?: number;
  readonly contrast?: number;
  readonly alpha: number;
  readonly intensityRange?: readonly [number, number];
  readonly min?: number;
  readonly max?: number;
  readonly isDisabled: boolean;
  readonly isInverted: boolean;
  readonly isInEditMode: boolean;
  readonly gammaCorrectionValue: number;
  readonly mapping?: { name: string; type: MappingType } | null | undefined;
};
export type LoadingStrategy = "BEST_QUALITY_FIRST" | "PROGRESSIVE_QUALITY";

export type BrushPresets = {
  readonly small: number;
  readonly medium: number;
  readonly large: number;
};

export type DatasetConfiguration = {
  readonly fourBit: boolean;
  readonly interpolation: boolean;
  readonly layers: Record<string, DatasetLayerConfiguration>;
  readonly colorLayerOrder: Array<string>;
  readonly position?: Vector3;
  readonly zoom?: number;
  readonly rotation?: Vector3;
  readonly renderMissingDataBlack: boolean;
  readonly loadingStrategy: LoadingStrategy;
  readonly segmentationPatternOpacity: number;
  readonly blendMode: BLEND_MODES;
  // If nativelyRenderedLayerName is not-null, the layer with
  // that name (or id) should be rendered without any transforms.
  // This means, that all other layers should be transformed so that
  // they still correlated with each other.
  // If other layers have the same transformation they will also be rendered
  // natively as their transform and the inverse transform of the nativelyRenderedLayer
  // layer cancel each other out.
  // If nativelyRenderedLayerName is null, all layers are rendered
  // as their transforms property signal it.
  // Currently, skeleton layers and volume layers without fallback do not have transforms
  // as a stored property. So, to render the skeleton layer natively,
  // nativelyRenderedLayerName can be set to null.
  readonly nativelyRenderedLayerName: string | null;
};

export type PartialDatasetConfiguration = Partial<Omit<DatasetConfiguration, "layers">> & {
  readonly layers?: Record<string, Partial<DatasetLayerConfiguration>>;
};

export type QuickSelectConfig = {
  readonly useHeuristic: boolean;
  // Only relevant for useHeuristic=false:
  readonly predictionDepth?: number;
  // Only relevant for useHeuristic=true:
  readonly showPreview: boolean;
  readonly segmentMode: "dark" | "light";
  readonly threshold: number;
  readonly closeValue: number;
  readonly erodeValue: number;
  readonly dilateValue: number;
};

export type UserConfiguration = {
  readonly autoSaveLayouts: boolean;
  readonly autoRenderMeshInProofreading: boolean;
  readonly selectiveVisibilityInProofreading: boolean;
  readonly brushSize: number;
  readonly clippingDistance: number;
  readonly clippingDistanceArbitrary: number;
  readonly crosshairSize: number;
  readonly displayCrosshair: boolean;
  readonly displayScalebars: boolean;
  readonly dynamicSpaceDirection: boolean;
  readonly hideTreeRemovalWarning: boolean;
  readonly highlightCommentedNodes: boolean;
  readonly keyboardDelay: number;
  readonly mouseRotateValue: number;
  readonly moveValue3d: number;
  readonly moveValue: number;
  readonly newNodeNewTree: boolean;
  readonly continuousNodeCreation: boolean;
  readonly centerNewNode: boolean;
  readonly overrideNodeRadius: boolean;
  readonly particleSize: number;
  readonly presetBrushSizes: BrushPresets | null;
  readonly rotateValue: number;
  readonly sortCommentsAsc: boolean;
  readonly sortTreesByName: boolean;
  readonly sphericalCapRadius: number;
  readonly tdViewDisplayPlanes: TDViewDisplayMode;
  readonly tdViewDisplayDatasetBorders: boolean;
  readonly tdViewDisplayLayerBorders: boolean;
  readonly gpuMemoryFactor: number;
  // For volume (and hybrid) annotations, this mode specifies
  // how volume annotations overwrite existing voxels.
  readonly overwriteMode: OverwriteMode;
  readonly fillMode: FillMode;
  readonly isFloodfillRestrictedToBoundingBox: boolean;
  readonly interpolationMode: InterpolationMode;
  readonly useLegacyBindings: boolean;
  readonly quickSelect: QuickSelectConfig;
  readonly renderWatermark: boolean;
  readonly antialiasRendering: boolean;
  readonly activeToolkit: Toolkit;
};
export type RecommendedConfiguration = Partial<
  UserConfiguration &
    DatasetConfiguration & {
      zoom: number;
      segmentationOpacity: number;
    }
>;
// A histogram value of undefined indicates that the histogram hasn't been fetched yet
// whereas a value of null indicates that the histogram couldn't be fetched
export type HistogramDataForAllLayers = Record<string, APIHistogramData | null>;
export type Mapping = Map<number, number> | Map<bigint, bigint>;
export type NumberLike = number | bigint;
export type NumberLikeMap = Map<NumberLike, NumberLike>;

export type MappingType = "JSON" | "HDF5";
export type ActiveMappingInfo = {
  readonly mappingName: string | null | undefined;
  readonly mapping: Mapping | null | undefined;
  readonly mappingColors: number[] | null | undefined;
  readonly hideUnmappedIds: boolean;
  readonly mappingStatus: MappingStatus;
  readonly mappingType: MappingType;
  readonly isMergerModeMapping?: boolean;
};
export type TemporaryConfiguration = {
  readonly histogramData: HistogramDataForAllLayers;
  readonly viewMode: ViewMode;
  readonly flightmodeRecording: boolean;
  readonly controlMode: ControlMode;
  readonly mousePosition: Vector2 | null | undefined;
  readonly hoveredSegmentId: number | null;
  readonly hoveredUnmappedSegmentId: number | null;
  readonly activeMappingByLayer: Record<string, ActiveMappingInfo>;
  readonly isMergerModeEnabled: boolean;
  readonly gpuSetup: {
    // These rendering-related variables are set up
    // during startup and cannot change (with the current
    // implementation). That's why, we are explicitly saving
    // these gpu setup variables here.
    readonly smallestCommonBucketCapacity: number;
    readonly initializedGpuFactor: number;
    readonly maximumLayerCountToRender: number;
  };
  readonly preferredQualityForMeshPrecomputation: number;
  readonly preferredQualityForMeshAdHocComputation: number;
  readonly lastVisibleSegmentationLayerName: string | null | undefined;
};
export type Script = APIScript;
export type Task = APITask;
export type SaveQueueEntry = {
  version: number;
  timestamp: number;
  authorId: string;
  actions: Array<UpdateAction>;
  transactionId: string;
  transactionGroupCount: number;
  transactionGroupIndex: number;
  stats: TracingStats | null | undefined;
  info: string;
};
export type ProgressInfo = {
  readonly processedActionCount: number;
  readonly totalActionCount: number;
};
export type SaveState = {
  readonly isBusy: boolean;
  readonly queue: Array<SaveQueueEntry>;
  readonly lastSaveTimestamp: number;
  readonly progressInfo: ProgressInfo;
};
export type Flycam = {
  readonly zoomStep: number;
  readonly currentMatrix: Matrix4x4;
  readonly additionalCoordinates: AdditionalCoordinate[] | null;
  readonly spaceDirectionOrtho: [-1 | 1, -1 | 1, -1 | 1];
  readonly direction: Vector3;
};
export type CameraData = {
  readonly near: number;
  readonly far: number;
  readonly left: number;
  readonly right: number;
  readonly top: number;
  readonly bottom: number;
  readonly up: Vector3;
  readonly position: Vector3;
};
export type PartialCameraData = {
  readonly near?: number;
  readonly far?: number;
  readonly left?: number;
  readonly right?: number;
  readonly top?: number;
  readonly bottom?: number;
  readonly up?: Vector3;
  readonly position?: Vector3;
};
export type PlaneRects = {
  readonly PLANE_XY: Rect;
  readonly PLANE_YZ: Rect;
  readonly PLANE_XZ: Rect;
  readonly TDView: Rect;
};
export type PlaneModeData = {
  readonly activeViewport: OrthoView;
  readonly tdCamera: CameraData;
  readonly inputCatcherRects: PlaneRects;
};
type ArbitraryModeData = {
  readonly inputCatcherRect: Rect;
};
export type ViewModeData = {
  readonly plane: PlaneModeData;
  readonly arbitrary: ArbitraryModeData;
};
export type BorderOpenStatus = {
  left: boolean;
  right: boolean;
};
export type Theme = "light" | "dark";
export type BusyBlockingInfo = {
  isBusy: boolean;
  reason?: string;
};
export type ContextMenuInfo = {
  readonly contextMenuPosition: Readonly<[number, number]> | null | undefined;
  readonly clickedNodeId: number | null | undefined;
  readonly meshId: number | null | undefined;
  readonly meshIntersectionPosition: Vector3 | null | undefined;
  readonly clickedBoundingBoxId: number | null | undefined;
  readonly globalPosition: Vector3 | null | undefined;
  readonly viewport: OrthoView | null | undefined;
  readonly unmappedSegmentId?: number | null;
};
type UiInformation = {
  readonly globalProgress: number; // 0 to 1
  readonly showDropzoneModal: boolean;
  readonly showVersionRestore: boolean;
  readonly showDownloadModal: boolean;
  readonly showPythonClientModal: boolean;
  readonly showShareModal: boolean;
  readonly showMergeAnnotationModal: boolean;
  readonly showZarrPrivateLinksModal: boolean;
  readonly showAddScriptModal: boolean;
  readonly aIJobModalState: StartAIJobModalState;
  readonly showRenderAnimationModal: boolean;
  readonly activeTool: AnnotationTool;
  readonly activeUserBoundingBoxId: number | null | undefined;
  readonly storedLayouts: Record<string, any>;
  readonly isImportingMesh: boolean;
  readonly isInAnnotationView: boolean;
  readonly hasOrganizations: boolean;
  readonly borderOpenStatus: BorderOpenStatus;
  readonly theme: Theme;
  readonly isWkReady: boolean;
  readonly busyBlockingInfo: BusyBlockingInfo;
  readonly quickSelectState:
    | "inactive"
    | "drawing" // the user is currently drawing a bounding box
    | "active"; // the quick select saga is currently running (calculating as well as preview mode)
  readonly areQuickSelectSettingsOpen: boolean;
  readonly measurementToolInfo: { lastMeasuredPosition: Vector3 | null; isMeasuring: boolean };
  readonly navbarHeight: number;
  readonly contextInfo: ContextMenuInfo;
};
type BaseMeshInformation = {
  readonly segmentId: number;
  readonly seedPosition: Vector3;
  readonly seedAdditionalCoordinates?: AdditionalCoordinate[] | null;
  readonly isLoading: boolean;
  readonly isVisible: boolean;
  readonly opacity: number;
  readonly mappingName: string | null | undefined;
};
export type AdHocMeshInformation = BaseMeshInformation & {
  readonly isPrecomputed: false;
  readonly mappingType: MappingType | null | undefined;
};
export type PrecomputedMeshInformation = BaseMeshInformation & {
  readonly isPrecomputed: true;
  readonly meshFileName: string;
};
export type MeshInformation = AdHocMeshInformation | PrecomputedMeshInformation;
export type ConnectomeData = {
  readonly availableConnectomeFiles: Array<APIConnectomeFile> | null | undefined;
  readonly currentConnectomeFile: APIConnectomeFile | null | undefined;
  readonly pendingConnectomeFileName: string | null | undefined;
  readonly activeAgglomerateIds: Array<number>;
  readonly skeleton: SkeletonTracing | null | undefined;
};
<<<<<<< HEAD
export type LocalSegmentationData = {
  // For meshes, the string represents additional coordinates, number is the segment ID.
  // The undefined types were added to enforce null checks when using this structure.
  readonly meshes: Record<string, Record<number, MeshInformation> | undefined> | undefined;
  readonly availableMeshFiles: Array<APIMeshFile> | null | undefined;
  readonly currentMeshFile: APIMeshFile | null | undefined;
  // Note that for a volume tracing, this information should be stored
  // in state.annotation.volume.segments, as this is also persisted on the
  // server (i.e., not "local").
  // The `segments` here should only be used for non-annotation volume
  // layers.
  readonly segments: SegmentMap;
  // Note that segments that are not in the segment tab could be stored as selected.
  // To get only available segments or group, use getSelectedIds() in volumetracing_accessor.
  readonly selectedIds: { segments: number[]; group: number | null };
  readonly connectomeData: ConnectomeData;
  readonly hideUnregisteredSegments: boolean;
};

export type OxalisState = {
=======
export type WebknossosState = {
>>>>>>> 9ba816a5
  readonly datasetConfiguration: DatasetConfiguration;
  readonly userConfiguration: UserConfiguration;
  readonly temporaryConfiguration: TemporaryConfiguration;
  readonly dataset: APIDataset;
  readonly annotation: StoreAnnotation;
  readonly task: Task | null | undefined;
  readonly save: SaveState;
  readonly flycam: Flycam;
  readonly flycamInfoCache: {
    readonly maximumZoomForAllMags: Record<string, number[]>;
  };
  readonly viewModeData: ViewModeData;
  readonly activeUser: APIUser | null | undefined;
  readonly activeOrganization: APIOrganization | null;
  readonly uiInformation: UiInformation;
  readonly localSegmentationData: Record<
    string, // layerName
    LocalSegmentationData
  >;
};
const sagaMiddleware = createSagaMiddleware();
export type Reducer = (state: WebknossosState, action: Action) => WebknossosState;
const combinedReducers = reduceReducers(
  SettingsReducer,
  DatasetReducer,
  SkeletonTracingReducer,
  VolumeTracingReducer,
  TaskReducer,
  SaveReducer,
  FlycamReducer,
  FlycamInfoCacheReducer,
  ViewModeReducer,
  AnnotationReducer,
  UserReducer,
  UiReducer,
  ConnectomeReducer,
  OrganizationReducer,
);

const store = createStore<WebknossosState, Action, unknown, unknown>(
  enableBatching(combinedReducers),
  defaultState,
  applyMiddleware(actionLoggerMiddleware, overwriteActionMiddleware, sagaMiddleware as Middleware),
);

export function startSaga(saga: Saga<any[]>) {
  sagaMiddleware.run(saga);
}
export type StoreType = typeof store;

export default store;<|MERGE_RESOLUTION|>--- conflicted
+++ resolved
@@ -607,7 +607,6 @@
   readonly activeAgglomerateIds: Array<number>;
   readonly skeleton: SkeletonTracing | null | undefined;
 };
-<<<<<<< HEAD
 export type LocalSegmentationData = {
   // For meshes, the string represents additional coordinates, number is the segment ID.
   // The undefined types were added to enforce null checks when using this structure.
@@ -627,10 +626,7 @@
   readonly hideUnregisteredSegments: boolean;
 };
 
-export type OxalisState = {
-=======
 export type WebknossosState = {
->>>>>>> 9ba816a5
   readonly datasetConfiguration: DatasetConfiguration;
   readonly userConfiguration: UserConfiguration;
   readonly temporaryConfiguration: TemporaryConfiguration;
