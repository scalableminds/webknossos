--- conflicted
+++ resolved
@@ -7,24 +7,6 @@
 ../constants : constants
 ###
 
-<<<<<<< HEAD
-PLANE_XY           = Dimensions.PLANE_XY
-PLANE_YZ           = Dimensions.PLANE_YZ
-PLANE_XZ           = Dimensions.PLANE_XZ
-VIEW_3D            = Dimensions.VIEW_3D
-
-TYPE_NORMAL = 0
-TYPE_BRANCH = 1
-
-COLOR_ACTIVE = 0xff0000
-COLOR_BRANCH = 0x0000ff
-COLOR_ACTIVE_BRANCH = 0x660000
-
-MODE_OXALIS = 0
-MODE_ARBITRARY = 1
-
-=======
->>>>>>> cef5d496
 class Skeleton
 
   # This class is supposed to collect all the Geometries that belong to the skeleton, like
@@ -66,7 +48,7 @@
     @nodesBuffer  = []
 
     #initial mode
-    @mode = MODE_OXALIS
+    @mode = constants.MODE_OXALIS
 
     # Create sphere to represent the active Node, radius is
     # 1 nm, so that @activeNode.scale is the radius in nm.
@@ -83,14 +65,10 @@
     activeNodeGeometry = new THREE.Geometry()
     @activeNodeParticle = new THREE.ParticleSystem(
       activeNodeGeometry,
-<<<<<<< HEAD
       new THREE.ParticleBasicMaterial({
-        color: COLOR_ACTIVE, 
+        color: @COLOR_ACTIVE, 
         size: 5, 
-        sizeAttenuation : @mode == MODE_ARBITRARY}))
-=======
-        new THREE.ParticleBasicMaterial({color: @COLOR_ACTIVE, size: 5, sizeAttenuation : false}))
->>>>>>> cef5d496
+        sizeAttenuation : @mode == constants.MODE_ARBITRARY}))
     activeNodeGeometry.vertices.push(new THREE.Vector3(0, 0, 0))
 
     routeGeometryBranchPoints = new THREE.Geometry()
@@ -99,7 +77,7 @@
       routeGeometryBranchPoints,
       new THREE.ParticleBasicMaterial({
         size: 5, 
-        sizeAttenuation: @mode == MODE_ARBITRARY, 
+        sizeAttenuation: @mode == constants.MODE_ARBITRARY, 
         vertexColors: true}))
     @branchesBuffer = new ResizableBuffer(3)
     @branchesColorsBuffer = new ResizableBuffer(3)
@@ -153,7 +131,7 @@
       new THREE.ParticleBasicMaterial({
         color: @darkenHex(treeColor), 
         size: @model.route.getParticleSize(), 
-        sizeAttenuation : @mode == MODE_ARBITRARY})))
+        sizeAttenuation : @mode == constants.MODE_ARBITRARY})))
 
     @ids.push(treeId)
 
@@ -543,7 +521,7 @@
 
   setSizeAttenuation : (boolean) ->
 
-    @mode = if boolean then MODE_ARBITRARY else MODE_OXALIS
+    @mode = if boolean then constants.MODE_ARBITRARY else constants.MODE_OXALIS
     for particleSystem in @nodes
       particleSystem.material.sizeAttenuation = boolean
       particleSystem.material.needsUpdate = true
