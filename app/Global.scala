--- conflicted
+++ resolved
@@ -1,9 +1,5 @@
-<<<<<<< HEAD
-import akka.actor.Props
-=======
 import akka.actor.{PoisonPill, Props}
-import akka.routing.RoundRobinRouter
->>>>>>> 8c305305
+import akka.routing.RoundRobinPool
 import com.scalableminds.util.reactivemongo.GlobalDBAccess
 import com.scalableminds.util.security.SCrypt
 import models.binary.{DataStore, DataStoreDAO}
@@ -37,8 +33,7 @@
 
   def startActors(conf: Config, app: Application) {
     Akka.system(app).actorOf(
-      Props[AnnotationStore].withRouter(
-        RoundRobinRouter(nrOfInstances = 10)),
+      RoundRobinPool(10).props(Props[AnnotationStore]),
       name = "annotationStore")
 
     Akka.system(app).actorOf(
