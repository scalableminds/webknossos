# Changelog (Unreleased)

All notable (yet unreleased) user-facing changes to WEBKNOSSOS are documented in this file.
See `CHANGELOG.released.md` for the changes which are part of official releases.

The format is based on [Keep a Changelog](http://keepachangelog.com/en/1.0.0/)
and this project adheres to [Calendar Versioning](http://calver.org/) `0Y.0M.MICRO`.
For upgrade instructions, please check the [migration guide](MIGRATIONS.released.md).

## Unreleased
[Commits](https://github.com/scalableminds/webknossos/compare/23.10.2...HEAD)

### Added
- Added a new tool that allows either measuring the distance of a path or a non-self-crossing area. [#7258](https://github.com/scalableminds/webknossos/pull/7258)
- Added social media link previews for links to datasets and annotations (only if they are public or if the links contain sharing tokens). [#7331](https://github.com/scalableminds/webknossos/pull/7331)
- Loading sharded zarr3 datasets is now significantly faster. [#7363](https://github.com/scalableminds/webknossos/pull/7363) and [#7370](https://github.com/scalableminds/webknossos/pull/7370)
- Higher-dimension coordinates (e.g., for the t axis) are now encoded in the URL, too, so that reloading the page will keep you at your current position. Only relevant for 4D datasets. [#7328](https://github.com/scalableminds/webknossos/pull/7328)

### Changed
<<<<<<< HEAD
- Updated backend code to Scala 2.13, with upgraded dependencies for optimized performance. [#7327](https://github.com/scalableminds/webknossos/pull/7327)
- Updated some dependencies of the backend code (play 2.9, sbt 1.9, minor upgrades for others) for optimized performance. [#7366](https://github.com/scalableminds/webknossos/pull/7366)
=======
- Updated backend code to Scala 2.13, with upgraded Dependencies for optimized performance. [#7327](https://github.com/scalableminds/webknossos/pull/7327)
- Remote datasets with a datasource-properties.json can now also be imported without the need for OME metadata. [#7372](https://github.com/scalableminds/webknossos/pull/7372)
>>>>>>> 2460d7ef

### Fixed
- Fixed that some segment (group) actions were not properly disabled for non-editable segmentation layers. [#7207](https://github.com/scalableminds/webknossos/issues/7207)
- Fixed a bug where data from zarr2 datasets that have a channel axis was broken. [#7374](https://github.com/scalableminds/webknossos/pull/7374)

### Removed

### Breaking Changes<|MERGE_RESOLUTION|>--- conflicted
+++ resolved
@@ -17,13 +17,9 @@
 - Higher-dimension coordinates (e.g., for the t axis) are now encoded in the URL, too, so that reloading the page will keep you at your current position. Only relevant for 4D datasets. [#7328](https://github.com/scalableminds/webknossos/pull/7328)
 
 ### Changed
-<<<<<<< HEAD
 - Updated backend code to Scala 2.13, with upgraded dependencies for optimized performance. [#7327](https://github.com/scalableminds/webknossos/pull/7327)
+- Remote datasets with a datasource-properties.json can now also be imported without the need for OME metadata. [#7372](https://github.com/scalableminds/webknossos/pull/7372)
 - Updated some dependencies of the backend code (play 2.9, sbt 1.9, minor upgrades for others) for optimized performance. [#7366](https://github.com/scalableminds/webknossos/pull/7366)
-=======
-- Updated backend code to Scala 2.13, with upgraded Dependencies for optimized performance. [#7327](https://github.com/scalableminds/webknossos/pull/7327)
-- Remote datasets with a datasource-properties.json can now also be imported without the need for OME metadata. [#7372](https://github.com/scalableminds/webknossos/pull/7372)
->>>>>>> 2460d7ef
 
 ### Fixed
 - Fixed that some segment (group) actions were not properly disabled for non-editable segmentation layers. [#7207](https://github.com/scalableminds/webknossos/issues/7207)
