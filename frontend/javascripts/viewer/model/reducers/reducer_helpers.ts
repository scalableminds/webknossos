import * as Utils from "libs/utils";
import type {
  APIAnnotation,
  AdditionalAxis,
  ServerAdditionalAxis,
  ServerBoundingBox,
  SkeletonUserState,
  UserBoundingBoxFromServer,
  VolumeUserState,
} from "types/api_types";
import type { BoundingBoxType } from "viewer/constants";
import type { AnnotationTool, AnnotationToolId } from "viewer/model/accessors/tool_accessor";
import { Toolkits } from "viewer/model/accessors/tool_accessor";
import { updateKey } from "viewer/model/helpers/deep_update";
<<<<<<< HEAD
import type { BoundingBoxObject, UserBoundingBox, UserBoundingBoxToServer } from "viewer/store";
import type { Annotation, WebknossosState } from "viewer/store";
import { type DisabledInfo, getDisabledInfoForTools } from "../accessors/disabled_tool_accessor";
=======
import type {
  Annotation,
  BoundingBoxObject,
  SegmentGroup,
  UserBoundingBox,
  UserBoundingBoxToServer,
  UserBoundingBoxWithOptIsVisible,
  WebknossosState,
} from "viewer/store";
import { type DisabledInfo, getDisabledInfoForTools } from "../accessors/disabled_tool_accessor";
import type { Tree, TreeGroup } from "../types/tree_types";
>>>>>>> 1b0deb82

export function convertServerBoundingBoxToBoundingBox(
  boundingBox: ServerBoundingBox,
): BoundingBoxType {
  return Utils.computeBoundingBoxFromArray(
    Utils.concatVector3(Utils.point3ToVector3(boundingBox.topLeft), [
      boundingBox.width,
      boundingBox.height,
      boundingBox.depth,
    ]),
  );
}

export function convertServerBoundingBoxToFrontend(
  boundingBox: ServerBoundingBox | null | undefined,
): BoundingBoxType | null | undefined {
  if (!boundingBox) return null;
  return convertServerBoundingBoxToBoundingBox(boundingBox);
}

export function convertUserBoundingBoxesFromServerToFrontend(
  boundingBoxes: Array<UserBoundingBoxFromServer>,
  userState: SkeletonUserState | VolumeUserState | undefined,
): Array<UserBoundingBox> {
  const idToVisible = userState ? Utils.mapEntriesToMap(userState.boundingBoxVisibilities) : {};

  return boundingBoxes.map((bb) => {
    const { color, id, name, isVisible, boundingBox } = bb;
    const convertedBoundingBox = convertServerBoundingBoxToBoundingBox(boundingBox);
    return {
      boundingBox: convertedBoundingBox,
      color: color ? Utils.colorObjectToRGBArray(color) : Utils.getRandomColor(),
      id,
      name: name || `Bounding box ${id}`,
      isVisible: idToVisible[id] ?? isVisible ?? true,
    };
  });
}

export function convertUserBoundingBoxFromFrontendToServer(
  boundingBox: UserBoundingBoxWithOptIsVisible,
): UserBoundingBoxToServer {
  const { boundingBox: bb, ...rest } = boundingBox;
  return { ...rest, boundingBox: Utils.computeBoundingBoxObjectFromBoundingBox(bb) };
}

export function convertFrontendBoundingBoxToServer(
  boundingBox: BoundingBoxType,
): BoundingBoxObject {
  return {
    topLeft: boundingBox.min,
    width: boundingBox.max[0] - boundingBox.min[0],
    height: boundingBox.max[1] - boundingBox.min[1],
    depth: boundingBox.max[2] - boundingBox.min[2],
  };
}

export function convertPointToVecInBoundingBox(boundingBox: ServerBoundingBox): BoundingBoxObject {
  return {
    width: boundingBox.width,
    height: boundingBox.height,
    depth: boundingBox.depth,
    topLeft: Utils.point3ToVector3(boundingBox.topLeft),
  };
}

export function convertServerAnnotationToFrontendAnnotation(
  annotation: APIAnnotation,
  version: number,
  earliestAccessibleVersion: number,
): Annotation {
  const {
    id: annotationId,
    visibility,
    tags,
    description,
    name,
    typ: annotationType,
    tracingStore,
    stats,
    owner,
    contributors,
    organization,
    othersMayEdit,
    isLockedByOwner,
    annotationLayers,
  } = annotation;
  const restrictions = {
    ...annotation.restrictions,
    ...annotation.settings,
    initialAllowUpdate: annotation.restrictions.allowUpdate,
  };
  return {
    annotationId,
    restrictions,
    visibility,
    tags,
    version,
    earliestAccessibleVersion,
    stats,
    description,
    name,
    annotationType,
    organization,
    isLockedByOwner,
    tracingStore,
    owner,
    contributors,
    othersMayEdit,
    annotationLayers,
    blockedByUser: null,
  };
}

export function convertServerAdditionalAxesToFrontEnd(
  additionalAxes: ServerAdditionalAxis[],
): AdditionalAxis[] {
  return additionalAxes.map((coords) => ({
    ...coords,
    bounds: [coords.bounds.x, coords.bounds.y],
  }));
}

export function isToolAvailable(
  state: WebknossosState,
  disabledToolInfo: Record<AnnotationToolId, DisabledInfo>,
  tool: AnnotationTool,
) {
  const { isDisabled } = disabledToolInfo[tool.id];
  if (isDisabled) {
    return false;
  }
  if (!state.annotation.restrictions.allowUpdate) {
    return Toolkits.READ_ONLY_TOOLS.includes(tool);
  }
  return true;
}

export function getNextTool(state: WebknossosState): AnnotationTool | null {
  const disabledToolInfo = getDisabledInfoForTools(state);
  const tools = Toolkits[state.userConfiguration.activeToolkit];
  const currentToolIndex = tools.indexOf(state.uiInformation.activeTool);

  // Search for the next tool which is not disabled.
  for (
    let newToolIndex = currentToolIndex + 1;
    newToolIndex < currentToolIndex + tools.length;
    newToolIndex++
  ) {
    const newTool = tools[newToolIndex % tools.length];

    if (isToolAvailable(state, disabledToolInfo, newTool)) {
      return newTool;
    }
  }

  return null;
}

export function getPreviousTool(state: WebknossosState): AnnotationTool | null {
  const disabledToolInfo = getDisabledInfoForTools(state);
  const tools = Toolkits[state.userConfiguration.activeToolkit];
  const currentToolIndex = tools.indexOf(state.uiInformation.activeTool);

  // Search backwards for the next tool which is not disabled.
  for (
    let newToolIndex = currentToolIndex - 1;
    newToolIndex > currentToolIndex - tools.length;
    newToolIndex--
  ) {
    const newTool = tools[(tools.length + newToolIndex) % tools.length];

    if (isToolAvailable(state, disabledToolInfo, newTool)) {
      return newTool;
    }
  }

  return null;
}

export function setToolReducer(state: WebknossosState, tool: AnnotationTool) {
  if (tool === state.uiInformation.activeTool) {
    return state;
  }

  const disabledToolInfo = getDisabledInfoForTools(state);
  if (!isToolAvailable(state, disabledToolInfo, tool)) {
    return state;
  }

  return updateKey(state, "uiInformation", {
    activeTool: tool,
  });
}

export function applyUserStateToGroups<Group extends TreeGroup | SegmentGroup>(
  groups: Group[],
  userState: SkeletonUserState | VolumeUserState | undefined,
): Group[] {
  if (userState == null) {
    return groups;
  }

  const expandedStates =
    "segmentGroupExpandedStates" in userState
      ? userState.segmentGroupExpandedStates
      : userState.treeGroupExpandedStates;

  const groupIdToExpanded: Record<number, boolean> = Utils.mapEntriesToMap(expandedStates);
  return Utils.mapGroupsDeep(groups, (group: Group, children): Group => {
    return {
      ...group,
      isExpanded: groupIdToExpanded[group.groupId] ?? group.isExpanded,
      children,
    };
  });
}

export function getApplyUserStateToTreeFn(
  userState: SkeletonUserState | undefined,
): ((tree: Tree) => Tree) | undefined {
  if (userState == null) {
    return undefined;
  }

  const visibilities = userState.treeVisibilities;
  const treeIdToExpanded: Record<number, boolean> = Utils.mapEntriesToMap(visibilities);
  return (tree) => {
    return {
      ...tree,
      isVisible: treeIdToExpanded[tree.treeId] ?? tree.isVisible,
    };
  };
}<|MERGE_RESOLUTION|>--- conflicted
+++ resolved
@@ -12,11 +12,6 @@
 import type { AnnotationTool, AnnotationToolId } from "viewer/model/accessors/tool_accessor";
 import { Toolkits } from "viewer/model/accessors/tool_accessor";
 import { updateKey } from "viewer/model/helpers/deep_update";
-<<<<<<< HEAD
-import type { BoundingBoxObject, UserBoundingBox, UserBoundingBoxToServer } from "viewer/store";
-import type { Annotation, WebknossosState } from "viewer/store";
-import { type DisabledInfo, getDisabledInfoForTools } from "../accessors/disabled_tool_accessor";
-=======
 import type {
   Annotation,
   BoundingBoxObject,
@@ -28,7 +23,6 @@
 } from "viewer/store";
 import { type DisabledInfo, getDisabledInfoForTools } from "../accessors/disabled_tool_accessor";
 import type { Tree, TreeGroup } from "../types/tree_types";
->>>>>>> 1b0deb82
 
 export function convertServerBoundingBoxToBoundingBox(
   boundingBox: ServerBoundingBox,
