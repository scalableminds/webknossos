/**
 * temporal_bucket_manager.js
 * @flow weak
 */

import _ from "lodash";
<<<<<<< HEAD
import PullQueue from "oxalis/model/binary/pullqueue";
import PushQueue from "oxalis/model/binary/pushqueue";
=======
import { PullQueueConstants } from "./pullqueue";
>>>>>>> 7a93240f


class TemporalBucketManager {
  // Manages temporal buckets (i.e., buckets created for annotation where
  // the original bucket has not arrived from the server yet) and handles
  // their special treatment.

  pullQueue: PullQueue;
  pushQueue: PushQueue;
  loadedPromises: Array<Promise<void>>;

  constructor(pullQueue, pushQueue) {
    this.pullQueue = pullQueue;
    this.pushQueue = pushQueue;
    this.loadedPromises = [];
  }


  getCount() {
    return this.loadedPromises.length;
  }


  addBucket(bucket) {
    this.pullBucket(bucket);
    return this.loadedPromises.push(this.makeLoadedPromise(bucket));
  }


  pullBucket(bucket) {
    this.pullQueue.add({
      bucket: bucket.zoomedAddress,
      priority: PullQueueConstants.PRIORITY_HIGHEST,
    });
    return this.pullQueue.pull();
  }


  makeLoadedPromise(bucket) {
    const loadedPromise = new Promise(
      (resolve, _reject) => bucket.on("bucketLoaded", () => {
        if (bucket.dirty) {
          this.pushQueue.insert(bucket.zoomedAddress);
        }

        this.loadedPromises = _.without(this.loadedPromises, loadedPromise);
        return resolve();
      },
    ));
    return loadedPromise;
  }


  getAllLoadedPromise() {
    return Promise.all(this.loadedPromises);
  }
}


export default TemporalBucketManager;<|MERGE_RESOLUTION|>--- conflicted
+++ resolved
@@ -4,12 +4,8 @@
  */
 
 import _ from "lodash";
-<<<<<<< HEAD
-import PullQueue from "oxalis/model/binary/pullqueue";
+import PullQueue, { PullQueueConstants } from "oxalis/model/binary/pullqueue";
 import PushQueue from "oxalis/model/binary/pushqueue";
-=======
-import { PullQueueConstants } from "./pullqueue";
->>>>>>> 7a93240f
 
 
 class TemporalBucketManager {
