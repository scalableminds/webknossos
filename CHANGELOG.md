--- conflicted
+++ resolved
@@ -10,24 +10,17 @@
 [Commits](https://github.com/scalableminds/webknossos/compare/19.03.0...HEAD)
 
 ### Added
-<<<<<<< HEAD
--
-=======
 - webKnossos now comes with a list of sample datasets that can be automatically downloaded and imported from the menu. [#3725](https://github.com/scalableminds/webknossos/pull/3725)
 - Added a shortcut (Q) and button in the actions dropdown to screenshot the tracing views. The screenshots will contain everything that is visible in the tracing views, so feel free to disable the crosshairs in the settings or toggle the tree visibility using the (1) and (2) shortcuts before triggering the screenshot. [#3834](https://github.com/scalableminds/webknossos/pull/3834)
 - The dataset settings within the tracing view allow to select between different loading strategies now ("best quality first" and "progressive quality"). Additionally, the rendering can use different magnifications as a fallback (instead of only one magnification). [#3801](https://github.com/scalableminds/webknossos/pull/3801)
->>>>>>> 25ced295
 
 ### Changed
 -
 
 ### Fixed
-<<<<<<< HEAD
 - Fixed a bug where failed large save requests lead to inconsistent tracings on the server. [#3829](https://github.com/scalableminds/webknossos/pull/3829)
-=======
 - Fixed the setting which enables to hide the planes within the 3D viewport. [#3857](https://github.com/scalableminds/webknossos/pull/3857)
 - Fixed a bug which allowed the brush size to become negative when using shortcuts. [#3861](https://github.com/scalableminds/webknossos/pull/3861)
->>>>>>> 25ced295
 
 ### Removed
 -
