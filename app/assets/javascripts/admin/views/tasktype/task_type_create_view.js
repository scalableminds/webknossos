--- conflicted
+++ resolved
@@ -1,114 +1,9 @@
-<<<<<<< HEAD
-import _ from "lodash";
-import FormSyphon from "form-syphon";
-import Marionette from "backbone.marionette";
-import "bootstrap-multiselect";
-import TeamCollection from "admin/models/team/team_collection";
-import SelectionView from "admin/views/selection_view";
-import Toast from "libs/toast";
-
-class TaskTypeCreateView extends Marionette.View {
-  static initClass() {
-    this.prototype.template = _.template(`\
-<div class="row">
-  <div class="col-sm-12">
-    <div class="well">
-      <div class="col-sm-9 col-sm-offset-2">
-        <h3><%- getTitle() %> TaskType</h3>
-      </div>
-
-      <form method="POST" class="form-horizontal">
-        <div class="form-group">
-          <label class="col-sm-2 control-label" for="summary">Summary</label>
-          <div class="col-sm-9">
-          <input type="text" id="summary" name="summary" value="<%- summary %>" class="form-control"
-             required pattern=".{3,}" title="Please use at least 3 characters.">
-          </div>
-        </div>
-
-        <div class="form-group">
-          <label class="col-sm-2 control-label" for="team">Team</label>
-          <div class="col-sm-9 team">
-          </div>
-        </div>
-
-        <div class="form-group">
-          <label class="col-sm-2 control-label" for="description">Description (<a href="https://markdown-it.github.io/" target="_blank">Markdown enabled</a>)</label>
-          <div class="col-sm-9">
-          <textarea id="description" name="description" class="form-control"><%- description %></textarea>
-          </div>
-        </div>
-
-        <div class="form-group">
-          <label class="col-sm-2 control-label" for="allowedModes">Allowed Modes</label>
-          <div class="col-sm-9">
-            <select multiple="multiple" name="settings[allowedModes[]]" class="form-control">
-            <% ["flight", "orthogonal", "oblique"].forEach(function(mode) { %>
-              <option value="<%-mode %>" <%- isSelected(_.includes(settings.allowedModes, mode)) %>> <%- mode %> </option>
-            <% }) %>
-            </select>
-          </div>
-        </div>
-
-        <div class="form-group">
-          <label class="col-sm-2 control-label">Settings</label>
-          <div class="col-sm-9">
-
-            <label class="col-sm-3" for="somaClickingAllowed">
-              <input type="checkbox" id="somaClickingAllowed" name="settings[somaClickingAllowed]" <%- isChecked(settings.somaClickingAllowed) %>>
-              Allow Soma clicking
-            </label>
-
-            <label class="col-sm-3" for="branchPointsAllowed">
-              <input type="checkbox" id="branchPointsAllowed" name="settings[branchPointsAllowed]" <%- isChecked(settings.branchPointsAllowed) %>>
-              Allow Branchpoints
-            </label>
-
-            <label class="col-sm-3" for="advancedOptionsAllowed">
-              <input type="checkbox" id="advancedOptionsAllowed" name="settings[advancedOptionsAllowed]" <%- isChecked(settings.advancedOptionsAllowed) %>>
-              Advanced Tracing Options
-            </label>
-          </div>
-        </div>
-
-        <div class="form-group">
-          <label class="col-sm-2 control-label" for="preferredMode">Preferred Mode</label>
-          <div class="col-sm-9">
-            <select id="preferredMode" name="settings[preferredMode]" class="form-control">
-              <option>Any</option>
-              <option value="orthogonal" <%- isSelected(settings.preferredMode == "orthogonal") %>>Orthogonal</option>
-              <option value="oblique" <%- isSelected(settings.preferredMode == "oblique") %>>Oblique</option>
-              <option value="flight" <%- isSelected(settings.preferredMode == "flight") %>>Flight</option>
-            </select>
-          </div>
-        </div>
-        <div class="form-group">
-          <div class="col-sm-2 col-sm-offset-9">
-          <button type="submit" class="form-control btn btn-primary"><%- getTitle() %></button>
-          </div>
-        </div>
-      </form>
-    </div>
-  </div>
-</div>\
-`);
-    this.prototype.className = "container wide task-types-administration";
-
-    this.prototype.regions = { team: ".team" };
-
-    this.prototype.events = { "submit form": "submitForm" };
-
-    this.prototype.ui = {
-      form: "form",
-      multiselect: "select[multiple='multiple']",
-    };
-=======
 // @flow
 import React from "react";
 import { Form, Checkbox, Input, Select, Card, Button } from "antd";
-import app from "app";
 import { getTeams, createTaskType, updateTaskType, getTaskType } from "admin/admin_rest_api";
 import type { APITeamType } from "admin/api_flow_types";
+import type { ReactRouterHistoryType } from "react_router";
 
 const FormItem = Form.Item;
 const Option = Select.Option;
@@ -117,6 +12,7 @@
 type Props = {
   taskTypeId: ?string,
   form: Object,
+  history: ReactRouterHistoryType,
 };
 
 type State = {
@@ -131,7 +27,6 @@
   componentDidMount() {
     this.fetchData();
     this.applyDefaults();
->>>>>>> fea6b062
   }
 
   async applyDefaults() {
@@ -148,32 +43,8 @@
     this.props.form.setFieldsValue(formValues);
   }
 
-<<<<<<< HEAD
-  submitForm(event) {
-    event.preventDefault();
-
-    if (!this.ui.form[0].checkValidity()) {
-      Toast.error("Please supply all needed values.");
-      return;
-    }
-
-    const formValues = FormSyphon.serialize(this.ui.form);
-    if (formValues.settings.preferredMode === "Any") {
-      formValues.settings.preferredMode = null;
-    }
-
-    // Add 'required' attribute to select once it's supported
-    // https://github.com/davidstutz/bootstrap-multiselect/issues/620
-    if (_.isEmpty(formValues.settings.allowedModes)) {
-      Toast.error("Please provide at least one allowed mode.");
-      return;
-    }
-
-    this.model.save(formValues).then(() => this.props.history.push("/taskTypes"));
-=======
   async fetchData() {
     this.setState({ teams: await getTeams() });
->>>>>>> fea6b062
   }
 
   handleSubmit = e => {
@@ -185,8 +56,7 @@
         } else {
           await createTaskType(formValues);
         }
-
-        app.router.navigate("/taskTypes", { trigger: true });
+        this.props.history.push("/taskTypes");
       }
     });
   };
