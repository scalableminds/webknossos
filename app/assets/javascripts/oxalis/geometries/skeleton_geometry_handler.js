--- conflicted
+++ resolved
@@ -1,4 +1,8 @@
-// @flow
+/**
+ * skeleton_geometry_handler.js
+ * @flow
+ */
+
 import _ from "lodash";
 import * as THREE from "three";
 import Backbone from "backbone";
@@ -38,12 +42,7 @@
     this.mesh = new THREE.Points(this.geometry, this.material);
   }
 
-<<<<<<< HEAD
-  createNode(node: NodeWithTreeIdType) {
-=======
-
   createNode(node: NodeWithTreeIdType, treeColor: Vector3, shouldUpdateBoundingSphere: boolean) {
->>>>>>> e4e10a37
     const index = this.freeList.pop() || this.nextIndex++;
     this.nodeIdToIndex.set(node.id, index);
 
