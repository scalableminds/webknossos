<<<<<<< HEAD
_                    = require("lodash")
PaginationCollection = require("../pagination_collection")
DatasetModel         = require("./dataset_model")
=======
### define
underscore : _
../sorted_collection : SortedCollection
./dataset_model : DatasetModel
###
>>>>>>> 47c53d64

class DatasetCollection extends SortedCollection

<<<<<<< HEAD
  url : "/api/datasets" # TODO: ?isActive=true breaks importing in advanced view
  model : DatasetModel

module.exports = DatasetCollection
=======
  url : "/api/datasets"
  model : DatasetModel
>>>>>>> 47c53d64
<|MERGE_RESOLUTION|>--- conflicted
+++ resolved
@@ -1,23 +1,11 @@
-<<<<<<< HEAD
 _                    = require("lodash")
-PaginationCollection = require("../pagination_collection")
+SortedCollection     = require("../sorted_collection")
 DatasetModel         = require("./dataset_model")
-=======
-### define
-underscore : _
-../sorted_collection : SortedCollection
-./dataset_model : DatasetModel
-###
->>>>>>> 47c53d64
+
 
 class DatasetCollection extends SortedCollection
 
-<<<<<<< HEAD
-  url : "/api/datasets" # TODO: ?isActive=true breaks importing in advanced view
+  url : "/api/datasets"
   model : DatasetModel
 
-module.exports = DatasetCollection
-=======
-  url : "/api/datasets"
-  model : DatasetModel
->>>>>>> 47c53d64
+module.exports = DatasetCollection