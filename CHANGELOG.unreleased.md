--- conflicted
+++ resolved
@@ -11,43 +11,16 @@
 [Commits](https://github.com/scalableminds/webknossos/compare/20.05.0...HEAD)
 
 ### Added
-<<<<<<< HEAD
-- Users can undo finishing a task when the task was finished via the API, e.g. by a user script. [#4495](https://github.com/scalableminds/webknossos/pull/4495)
-- Added the magnification used for determining the segment ids in the segmentation tab to the table of the tab. [#4480](https://github.com/scalableminds/webknossos/pull/4480)
-- Added support for ID mapping of segmentation layer based on HDF5 agglomerate files. [#4469](https://github.com/scalableminds/webknossos/pull/4469)
-- Added the possibility to share the dataset which is currently viewed (using a private token if the dataset is not public).  The option can be found in the dropdown of the navigation bar. [#4543](https://github.com/scalableminds/webknossos/pull/4543)
-- Added option to hide all unmapped segments to segmentation tab. [#4510](https://github.com/scalableminds/webknossos/pull/4510)
-- When wK changes datasource-properties.json files of datasets, now it creates a backup log of previous versions. [#4534](https://github.com/scalableminds/webknossos/pull/4534)
-- Added a warning to the position input in tracings if the current position is out of bounds. The warning colors the position input orange. [#4544](https://github.com/scalableminds/webknossos/pull/4544)
-- Isosurface generation now also supports hdf5-style mappings. [#4531](https://github.com/scalableminds/webknossos/pull/4531)
-=======
 
 -
->>>>>>> cd378ccc
 
 ### Changed
 
 -
 
 ### Fixed
-<<<<<<< HEAD
-- Users only get tasks of datasets that they can access. [#4488](https://github.com/scalableminds/webknossos/pull/4488)
-- Ignoring an error message caused by the drag and drop functionality. This error claims that a reload of the tracing is required although everything is fine. [#4544](https://github.com/scalableminds/webknossos/pull/4544)
-- Fixed that after selecting a node in the 3d viewport the rotating center of the viewport was not updated immediately. [#4544](https://github.com/scalableminds/webknossos/pull/4544)
-- Fixed the import of datasets which was temporarily broken. [#4497](https://github.com/scalableminds/webknossos/pull/4497)
-- Fixed the displayed segment ids in segmentation tab when "Render Missing Data Black" is turned off. [#4480](https://github.com/scalableminds/webknossos/pull/4480)
-- The datastore checks if a organization folder can be created before creating a new organization. [#4501](https://github.com/scalableminds/webknossos/pull/4501)
-- Fixed a bug where under certain circumstances groups in the tree tab were not sorted by name. [#4542](https://github.com/scalableminds/webknossos/pull/4542)
-- Fixed that `segmentationOpacity` could not be set anymore as part of the recommended settings for a task type. [#4545](https://github.com/scalableminds/webknossos/pull/4545)
-- Fixed registration for setups with one organization and not configured defaultOrganization. [#4559](https://github.com/scalableminds/webknossos/pull/4559)
-- Fixed a rendering error which could make some layers disappear in certain circumstances. [#4556](https://github.com/scalableminds/webknossos/pull/4556)
-- Fixed a rendering error which caused negative float data to be rendered white. [#4556](https://github.com/scalableminds/webknossos/pull/4571)
-- Fixed the histogram creation if some sampled positions don't contain data. [#4584](https://github.com/scalableminds/webknossos/pull/4584)
+
 - Fixed retrying of failed save requests sent during tracingstore restart. [#4591](https://github.com/scalableminds/webknossos/pull/4591)
-=======
-
-- 
->>>>>>> cd378ccc
 
 ### Removed
 
