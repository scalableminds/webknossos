--- conflicted
+++ resolved
@@ -139,27 +139,6 @@
       } yield replacedResults
     }
 
-<<<<<<< HEAD
-  def annotationInfoV8(id: String, timestamp: Option[Long]): Action[AnyContent] = sil.SecuredAction.async {
-    implicit request =>
-      for {
-        _ <- Fox.successful(logVersioned(request))
-        result <- annotationController.infoWithoutType(id, timestamp)(request)
-        adaptedResult <- replaceInResult(addDataSetToTaskInAnnotation)(result)
-      } yield adaptedResult
-  }
-
-  def annotationsForTaskV8(taskId: String): Action[AnyContent] =
-    sil.SecuredAction.async { implicit request =>
-      for {
-        _ <- Fox.successful(logVersioned(request))
-        result <- annotationController.annotationsForTask(taskId)(request)
-        adaptedResult <- replaceInResult(addDataSetToTaskInAnnotation)(result)
-      } yield adaptedResult
-    }
-
-=======
->>>>>>> 6b36e402
   /* provide v7 */
 
   def listDatasetsV7(isActive: Option[Boolean],
