# Routes
# This file defines all application routes (Higher priority routes first)
# ~~~~

# The general pages
GET           /                                                    controllers.Application.index
GET           /dashboard                                           controllers.UserController.dashboard
GET           /getDashboardInfo                                    controllers.UserController.getDashboardInfo
GET           /impressum                                           controllers.Application.impressum

# Tasks

# Jira integration
GET           /issues                                              controllers.GithubIssues.index
POST          /issues                                              controllers.GithubIssues.submit

# Authentication
GET           /login                                               controllers.Authentication.login
POST          /login                                               controllers.Authentication.authenticate
GET           /logout                                              controllers.Authentication.logout
GET           /register                                            controllers.Authentication.register
POST          /register                                            controllers.Authentication.handleRegistration

# User settings
GET           /users                                               controllers.UserController.empty
POST          /user/configuration                                  controllers.SettingsController.update
GET           /user/configuration                                  controllers.SettingsController.read
GET           /user/configuration/default                          controllers.SettingsController.default
GET           /user/tasks/request                                  controllers.TaskController.request

GET           /api/users                                           controllers.UserController.list
GET           /api/user                                            controllers.UserController.current
DELETE        /api/users/:id                                       controllers.UserController.delete(id: String)
PUT           /api/users/:id                                       controllers.UserController.update(id: String)
GET           /api/users/:id/annotations/download                  controllers.admin.NMLIO.userDownload(id: String)
# GET         /api/users/:id/loginAs                                     controllers.UserController.loginAsUser(id: String)
GET           /users/:id/details                                   controllers.UserController.show(id: String)

# Team
GET           /teams                                               controllers.TeamController.empty
GET           /api/teams                                           controllers.TeamController.list
POST          /api/teams                                           controllers.TeamController.create
DELETE        /api/teams/:id                                       controllers.TeamController.delete(id: String)

# Binary Data

# Spotlight
GET           /spotlight                                           controllers.DataSetController.spotlight

# DataSets
GET           /datasets                                            controllers.DataSetController.empty
# GET           /datasets/import                               controllers.DataSetController.importAll
GET           /datasets/:dataSetName/view                          controllers.DataSetController.view(dataSetName: String)

GET           /api/datasets                                        controllers.DataSetController.list
GET           /api/datasets/:dataSetName                           controllers.DataSetController.read(dataSetName: String)
POST          /api/datasets/:dataSetName/teams                     controllers.DataSetController.updateTeams(dataSetName: String)
POST          /api/datasets/:dataSetName/import                    controllers.DataSetController.importDataSet(dataSetName: String)
GET           /api/datasets/:dataSetName/import                    controllers.DataSetController.importProgress(dataSetName: String)

POST          /api/datastores/:name/datasources                    controllers.DataStoreController.updateAll(name: String, key: String)
POST          /api/datastores/:name/datasources/:dataSource        controllers.DataStoreController.updateOne(name: String, dataSource: String, key: String)
GET           /api/datastores/:name/backchannel                    controllers.DataStoreController.backChannel(name: String, key: String)
GET           /api/datastore                                       controllers.DataStoreController.show(key: String)
GET           /api/datastores/:name/ping                           controllers.DataStoreController.ping(name: String, key: String)
GET           /dataToken/validate                                  controllers.DataTokenController.validate(token: String, dataSetName: String, dataLayerName: String)
GET           /dataToken/generate                                  controllers.DataTokenController.generate(dataSetName: String, dataLayerName: String)
->            /data/                                               com.scalableminds.datastore.Routes

# SkeletonTracing Stuff
<<<<<<< HEAD
POST          /annotations/createExplorational                     controllers.AnnotationController.createExplorational
PUT           /annotations/:typ/:id                                controllers.AnnotationController.updateWithJson(typ: String, id: String, version: Int)
POST          /annotations/:typ/:id/name                           controllers.AnnotationController.nameExplorativeAnnotation(typ: String, id: String)
GET           /annotations/:typ/:id/finishAndRedirect              controllers.AnnotationController.finishWithRedirect(typ: String, id: String)
GET           /annotations/:typ/:id/finish                         controllers.AnnotationController.finish(typ: String, id: String)
GET           /annotations/:typ/:id/reopen                         controllers.AnnotationController.reopen(typ: String, id: String)
GET           /annotations/:typ/:id/reset                          controllers.AnnotationController.reset(typ: String, id: String)

GET           /annotations/:typ/:id                                controllers.AnnotationController.trace(typ: String, id: String)
GET           /annotations/:typ/:id/data                           controllers.AnnotationController.traceJSON(typ: String, id: String)
GET           /annotations/:typ/:id/info                           controllers.AnnotationController.info(typ: String, id: String)
GET           /annotations/:typ/:id/download                       controllers.AnnotationController.download(typ: String, id: String)
DELETE        /annotations/:typ/:id                                controllers.AnnotationController.cancel(typ: String, id: String)
=======
POST          /annotations/createExplorational                           controllers.AnnotationController.createExplorational
PUT           /annotations/:typ/:id                                      controllers.AnnotationController.updateWithJson(typ: String, id: String, version: Int)
POST          /annotations/:typ/:id/name                                 controllers.AnnotationController.nameExplorativeAnnotation(typ: String, id: String)
GET           /annotations/:typ/:id/finishAndRedirect                    controllers.AnnotationController.finishWithRedirect(typ: String, id: String)
GET           /annotations/:typ/:id/finish                               controllers.AnnotationController.finish(typ: String, id: String)
GET           /annotations/:typ/:id/reopen                               controllers.AnnotationController.reopen(typ: String, id: String)
GET           /annotations/:typ/:id/reset                                controllers.AnnotationController.reset(typ: String, id: String)

GET           /annotations/:typ/:id                                      controllers.AnnotationController.trace(typ: String, id: String)
GET           /annotations/:typ/:id/info                                 controllers.AnnotationController.info(typ: String, id: String)
GET           /annotations/:typ/:id/download                             controllers.AnnotationController.download(typ: String, id: String)
DELETE        /annotations/:typ/:id                                      controllers.AnnotationController.cancel(typ: String, id: String)
>>>>>>> d6a4c33a

#Admin pages
GET           /admin/nml/upload                                    controllers.admin.NMLIO.uploadForm
POST          /admin/nml/upload                                    controllers.admin.NMLIO.upload

# Admin Tasks
# TODO: those routes need to be renamed!
<<<<<<< HEAD
# --->
GET           /admin/tasks/algorithm                               controllers.admin.TaskAlgorithm.index
POST          /admin/tasks/algorithm                               controllers.admin.TaskAlgorithm.submitAlgorithm
GET           /admin/tasks/algorithm/:id?use=true                  controllers.admin.TaskAlgorithm.useAlgorithm(id: String)
# <---

GET           /api/tasks                                           controllers.TaskController.list
DELETE        /api/tasks/:id                                       controllers.admin.TaskAdministration.delete(id: String)

GET           /tasks                                               controllers.TaskController.empty
GET           /admin/tasks/create                                  controllers.admin.TaskAdministration.create
POST          /admin/tasks/createBulk                              controllers.admin.TaskAdministration.createBulk
POST          /admin/tasks/createFromNML                           controllers.admin.TaskAdministration.createFromNML
POST          /admin/tasks/createFromForm                          controllers.admin.TaskAdministration.createFromForm
GET           /admin/tasks/overview                                controllers.admin.TaskAdministration.overview
GET           /admin/tasks/overview/data                           controllers.admin.TaskAdministration.overviewData
GET           /admin/tasks/:id/edit                                controllers.admin.TaskAdministration.edit(id: String)
POST          /admin/tasks/:id                                     controllers.admin.TaskAdministration.editTaskForm(id: String)
GET           /api/tasks/:id/download                              controllers.admin.NMLIO.taskDownload(id: String)
GET           /api/tasks/:id/annotations                           controllers.AnnotationController.annotationsForTask(id: String)

GET           /admin/taskTypes                                     controllers.admin.TaskTypeAdministration.list
POST          /admin/taskTypes                                     controllers.admin.TaskTypeAdministration.create
GET           /admin/taskTypes/:id/delete                          controllers.admin.TaskTypeAdministration.delete(id: String)
GET           /admin/taskTypes/:id/edit                            controllers.admin.TaskTypeAdministration.edit(id: String)
GET           /admin/taskTypes/:id/tasks                           controllers.admin.TaskAdministration.tasksForType(id: String)
POST          /admin/taskTypes/:id                                 controllers.admin.TaskTypeAdministration.editTaskTypeForm(id: String)
=======
GET           /api/tasks                                                 controllers.TaskController.list
DELETE        /api/tasks/:id                                             controllers.admin.TaskAdministration.delete(id: String)

GET           /tasks                                                     controllers.TaskController.empty
GET           /admin/tasks/create                                        controllers.admin.TaskAdministration.create
POST          /admin/tasks/createBulk                                    controllers.admin.TaskAdministration.createBulk
POST          /admin/tasks/createFromNML                                 controllers.admin.TaskAdministration.createFromNML
POST          /admin/tasks/createFromForm                                controllers.admin.TaskAdministration.createFromForm
GET           /admin/tasks/overview                                      controllers.admin.TaskAdministration.overview
GET           /admin/tasks/overview/data                                 controllers.admin.TaskAdministration.overviewData
GET           /admin/tasks/:id/edit                                      controllers.admin.TaskAdministration.edit(id: String)
POST          /admin/tasks/:id                                           controllers.admin.TaskAdministration.editTaskForm(id: String)
GET           /api/tasks/:id/download                                    controllers.admin.NMLIO.taskDownload(id: String)
GET           /api/tasks/:id/annotations                                 controllers.AnnotationController.annotationsForTask(id: String)

GET           /admin/taskTypes                                           controllers.admin.TaskTypeAdministration.list
POST          /admin/taskTypes                                           controllers.admin.TaskTypeAdministration.create
GET           /admin/taskTypes/:id/delete                                controllers.admin.TaskTypeAdministration.delete(id: String)
GET           /admin/taskTypes/:id/edit                                  controllers.admin.TaskTypeAdministration.edit(id: String)
GET           /admin/taskTypes/:id/tasks                                 controllers.admin.TaskAdministration.tasksForType(id: String)
POST          /admin/taskTypes/:id                                       controllers.admin.TaskTypeAdministration.editTaskTypeForm(id: String)
>>>>>>> d6a4c33a

# Projects
GET           /projects                                            controllers.ProjectController.empty
GET           /api/projects                                        controllers.ProjectController.list
POST          /api/projects                                        controllers.ProjectController.create
DELETE        /api/projects/:name                                  controllers.ProjectController.delete(name: String)
GET           /api/projects/:name/download                         controllers.admin.NMLIO.projectDownload(name: String)
GET           /api/projects/:name/tasks                            controllers.ProjectController.tasksForProject(name: String)

GET           /statistics                                          controllers.StatisticsController.empty
GET           /api/statistics/oxalis                               controllers.StatisticsController.oxalis(interval: String, start: Option[Long], end: Option[Long])
GET           /api/statistics/users                                controllers.StatisticsController.users(interval: String, start: Option[Long], end: Option[Long], limit: Int)
# Javascript routing
GET           /assets/javascripts/routes.js                        controllers.Application.javascriptRoutes

# Map static resources from the /public folder to the /public path
GET           /assets/*file                                        controllers.Assets.at(path="/public", file)<|MERGE_RESOLUTION|>--- conflicted
+++ resolved
@@ -68,7 +68,6 @@
 ->            /data/                                               com.scalableminds.datastore.Routes
 
 # SkeletonTracing Stuff
-<<<<<<< HEAD
 POST          /annotations/createExplorational                     controllers.AnnotationController.createExplorational
 PUT           /annotations/:typ/:id                                controllers.AnnotationController.updateWithJson(typ: String, id: String, version: Int)
 POST          /annotations/:typ/:id/name                           controllers.AnnotationController.nameExplorativeAnnotation(typ: String, id: String)
@@ -78,38 +77,15 @@
 GET           /annotations/:typ/:id/reset                          controllers.AnnotationController.reset(typ: String, id: String)
 
 GET           /annotations/:typ/:id                                controllers.AnnotationController.trace(typ: String, id: String)
-GET           /annotations/:typ/:id/data                           controllers.AnnotationController.traceJSON(typ: String, id: String)
 GET           /annotations/:typ/:id/info                           controllers.AnnotationController.info(typ: String, id: String)
 GET           /annotations/:typ/:id/download                       controllers.AnnotationController.download(typ: String, id: String)
 DELETE        /annotations/:typ/:id                                controllers.AnnotationController.cancel(typ: String, id: String)
-=======
-POST          /annotations/createExplorational                           controllers.AnnotationController.createExplorational
-PUT           /annotations/:typ/:id                                      controllers.AnnotationController.updateWithJson(typ: String, id: String, version: Int)
-POST          /annotations/:typ/:id/name                                 controllers.AnnotationController.nameExplorativeAnnotation(typ: String, id: String)
-GET           /annotations/:typ/:id/finishAndRedirect                    controllers.AnnotationController.finishWithRedirect(typ: String, id: String)
-GET           /annotations/:typ/:id/finish                               controllers.AnnotationController.finish(typ: String, id: String)
-GET           /annotations/:typ/:id/reopen                               controllers.AnnotationController.reopen(typ: String, id: String)
-GET           /annotations/:typ/:id/reset                                controllers.AnnotationController.reset(typ: String, id: String)
-
-GET           /annotations/:typ/:id                                      controllers.AnnotationController.trace(typ: String, id: String)
-GET           /annotations/:typ/:id/info                                 controllers.AnnotationController.info(typ: String, id: String)
-GET           /annotations/:typ/:id/download                             controllers.AnnotationController.download(typ: String, id: String)
-DELETE        /annotations/:typ/:id                                      controllers.AnnotationController.cancel(typ: String, id: String)
->>>>>>> d6a4c33a
 
 #Admin pages
 GET           /admin/nml/upload                                    controllers.admin.NMLIO.uploadForm
 POST          /admin/nml/upload                                    controllers.admin.NMLIO.upload
 
 # Admin Tasks
-# TODO: those routes need to be renamed!
-<<<<<<< HEAD
-# --->
-GET           /admin/tasks/algorithm                               controllers.admin.TaskAlgorithm.index
-POST          /admin/tasks/algorithm                               controllers.admin.TaskAlgorithm.submitAlgorithm
-GET           /admin/tasks/algorithm/:id?use=true                  controllers.admin.TaskAlgorithm.useAlgorithm(id: String)
-# <---
-
 GET           /api/tasks                                           controllers.TaskController.list
 DELETE        /api/tasks/:id                                       controllers.admin.TaskAdministration.delete(id: String)
 
@@ -122,6 +98,7 @@
 GET           /admin/tasks/overview/data                           controllers.admin.TaskAdministration.overviewData
 GET           /admin/tasks/:id/edit                                controllers.admin.TaskAdministration.edit(id: String)
 POST          /admin/tasks/:id                                     controllers.admin.TaskAdministration.editTaskForm(id: String)
+
 GET           /api/tasks/:id/download                              controllers.admin.NMLIO.taskDownload(id: String)
 GET           /api/tasks/:id/annotations                           controllers.AnnotationController.annotationsForTask(id: String)
 
@@ -131,29 +108,6 @@
 GET           /admin/taskTypes/:id/edit                            controllers.admin.TaskTypeAdministration.edit(id: String)
 GET           /admin/taskTypes/:id/tasks                           controllers.admin.TaskAdministration.tasksForType(id: String)
 POST          /admin/taskTypes/:id                                 controllers.admin.TaskTypeAdministration.editTaskTypeForm(id: String)
-=======
-GET           /api/tasks                                                 controllers.TaskController.list
-DELETE        /api/tasks/:id                                             controllers.admin.TaskAdministration.delete(id: String)
-
-GET           /tasks                                                     controllers.TaskController.empty
-GET           /admin/tasks/create                                        controllers.admin.TaskAdministration.create
-POST          /admin/tasks/createBulk                                    controllers.admin.TaskAdministration.createBulk
-POST          /admin/tasks/createFromNML                                 controllers.admin.TaskAdministration.createFromNML
-POST          /admin/tasks/createFromForm                                controllers.admin.TaskAdministration.createFromForm
-GET           /admin/tasks/overview                                      controllers.admin.TaskAdministration.overview
-GET           /admin/tasks/overview/data                                 controllers.admin.TaskAdministration.overviewData
-GET           /admin/tasks/:id/edit                                      controllers.admin.TaskAdministration.edit(id: String)
-POST          /admin/tasks/:id                                           controllers.admin.TaskAdministration.editTaskForm(id: String)
-GET           /api/tasks/:id/download                                    controllers.admin.NMLIO.taskDownload(id: String)
-GET           /api/tasks/:id/annotations                                 controllers.AnnotationController.annotationsForTask(id: String)
-
-GET           /admin/taskTypes                                           controllers.admin.TaskTypeAdministration.list
-POST          /admin/taskTypes                                           controllers.admin.TaskTypeAdministration.create
-GET           /admin/taskTypes/:id/delete                                controllers.admin.TaskTypeAdministration.delete(id: String)
-GET           /admin/taskTypes/:id/edit                                  controllers.admin.TaskTypeAdministration.edit(id: String)
-GET           /admin/taskTypes/:id/tasks                                 controllers.admin.TaskAdministration.tasksForType(id: String)
-POST          /admin/taskTypes/:id                                       controllers.admin.TaskTypeAdministration.editTaskTypeForm(id: String)
->>>>>>> d6a4c33a
 
 # Projects
 GET           /projects                                            controllers.ProjectController.empty
