--- conflicted
+++ resolved
@@ -12,7 +12,7 @@
 import models.binary._
 import models.security.Role
 import models.tracing._
-import models.basics.BasicEvolution
+import models.basics.{GlobalDBAccess, GlobalAccessContext, BasicEvolution}
 import oxalis.mail.DefaultMails
 import braingames.geometry._
 import oxalis.annotation.{AnnotationStore}
@@ -26,43 +26,34 @@
 import scala.concurrent.duration._
 import play.api.libs.concurrent.Execution.Implicits._
 import scala.util._
-<<<<<<< HEAD
 import oxalis.binary.BinaryDataService
 import com.typesafe.config.Config
-=======
-import models.team.Team
->>>>>>> 1bde6a24
+import models.group.{Group, GroupDAO, Team}
 
 object Global extends GlobalSettings {
 
   override def onStart(app: Application) {
     val conf = Play.current.configuration
-    
+
     startActors(conf.underlying)
-    
+
     if (conf.getBoolean("application.insertInitialData") getOrElse false) {
       InitialData.insertRoles
       InitialData.insertUsers
       InitialData.insertTaskAlgorithms
       InitialData.insertTeams
     }
-<<<<<<< HEAD
-    
-    BinaryDataService.start( onComplete = {
-=======
 
-    (DirectoryWatcher ? StartWatching(conf.getString("bindata.folder") getOrElse "binaryData")).onComplete {
-      case Success(x) =>
->>>>>>> 1bde6a24
-        if (Play.current.mode == Mode.Dev) {
-          BasicEvolution.runDBEvolution()
-          // Data insertion needs to be delayed, because the dataSets need to be
-          // found by the DirectoryWatcher first
-          InitialData.insertTasks
-        }
-        Logger.info("Directory start completed")
+    BinaryDataService.start(onComplete = {
+      if (Play.current.mode == Mode.Dev) {
+        BasicEvolution.runDBEvolution()
+        // Data insertion needs to be delayed, because the dataSets need to be
+        // found by the DirectoryWatcher first
+        InitialData.insertTasks
+      }
+      Logger.info("Directory start completed")
     })
-    
+
     Role.ensureImportantRoles()
   }
 
@@ -83,7 +74,7 @@
  * Initial set of data to be imported
  * in the sample application.
  */
-object InitialData {
+object InitialData extends GlobalDBAccess {
 
   def insertRoles() = {
     if (Role.findAll.isEmpty) {
@@ -95,6 +86,7 @@
         Color(0.2745F, 0.5333F, 0.2784F, 1)))
     }
   }
+
   def insertUsers() = {
     if (User.findOneByEmail("scmboy@scalableminds.com").isEmpty) {
       println("inserted")
@@ -103,12 +95,8 @@
         "SCM",
         "Boy",
         true,
-<<<<<<< HEAD
         braingames.security.SCrypt.hashPassword("secret"),
-=======
-        brainflight.security.SCrypt.hashPassword("secret"),
-        List(models.team.Team.default.name),
->>>>>>> 1bde6a24
+        List("test"),
         "local",
         UserConfiguration.defaultConfiguration,
         Set("user", "admin")))
@@ -123,10 +111,12 @@
           |}""".stripMargin))
     }
   }
-  
+
   def insertTeams() = {
-    if(Team.findAll.isEmpty) {
-      Team.insertOne(Team("Structure of Neocortical Circuits Group"))
+    GroupDAO.findOne.map {
+      case Some(_) =>
+      case _ =>
+        GroupDAO.insert(Group("Structure of Neocortical Circuits Group"))
     }
   }
 
@@ -139,26 +129,26 @@
         TimeSpan(5, 10, 15))
       TaskType.insertOne(tt)
       if (Task.findAll.isEmpty) {
-//        val sample = AnnotationDAO.createAnnotationFor(user)
-//
-//        var t = Task.insertOne(Task(
-//          0,
-//          tt._id,
-//          Experience("basic", 5)))
-//        SkeletonTracing.createTracingBase(t, user._id, DataSetDAO.default.name, Point3D(50, 50, 50))
-//
-//        t = Task.insertOne(Task(
-//          0,
-//          tt._id,
-//          Experience.empty,
-//          100,
-//          Integer.MAX_VALUE,
-//          training = Some(Training(
-//            "basic",
-//            5,
-//            5,
-//            sample._id))))
-//        SkeletonTracing.createTracingBase(t, user._id, DataSetDAO.default.name, Point3D(0, 0, 0))
+        //        val sample = AnnotationDAO.createAnnotationFor(user)
+        //
+        //        var t = Task.insertOne(Task(
+        //          0,
+        //          tt._id,
+        //          Experience("basic", 5)))
+        //        SkeletonTracing.createTracingBase(t, user._id, DataSetDAO.default.name, Point3D(50, 50, 50))
+        //
+        //        t = Task.insertOne(Task(
+        //          0,
+        //          tt._id,
+        //          Experience.empty,
+        //          100,
+        //          Integer.MAX_VALUE,
+        //          training = Some(Training(
+        //            "basic",
+        //            5,
+        //            5,
+        //            sample._id))))
+        //        SkeletonTracing.createTracingBase(t, user._id, DataSetDAO.default.name, Point3D(0, 0, 0))
       }
     }
   }
