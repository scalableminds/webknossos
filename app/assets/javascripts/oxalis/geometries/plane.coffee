### define
../model : Model
../view : View
../model/dimensions : Dimensions
../constants : constants
###

class Plane

  # This class is supposed to collect all the Geometries that belong to one single plane such as
  # the plane itself, its texture, borders and crosshairs.

  CROSSHAIR_COLORS : [[0x0000ff, 0x00ff00], [0xff0000, 0x00ff00], [0x0000ff, 0xff0000]]
  GRAY_CH_COLOR    : 0x222222

  constructor : (planeWidth, textureWidth, flycam, planeID, model) ->

    @flycam          = flycam
    @planeID         = planeID
    @model           = model
    @planeWidth      = planeWidth
    @textureWidth    = textureWidth
    @displayCosshair = true

    # planeWidth means that the plane should be that many voxels wide in the
    # dimension with the highest resolution. In all other dimensions, the plane
    # is smaller in voxels, so that it is squared in nm.
    # --> model.scaleInfo.baseVoxel
    scaleArray = Dimensions.transDim(@model.scaleInfo.baseVoxelFactors, @planeID)
    @scaleVector = new THREE.Vector3(scaleArray...)
    
    @createMeshes(planeWidth, textureWidth)


  createMeshes : (pWidth, tWidth) ->

    # create plane
    planeGeo = new THREE.PlaneGeometry(pWidth, pWidth, 1, 1)
    volumePlaneGeo = new THREE.PlaneGeometry(pWidth, pWidth, 1, 1)

    # create texture
    texture             = new THREE.DataTexture(new Uint8Array(tWidth*tWidth), tWidth, tWidth, THREE.LuminanceFormat, THREE.UnsignedByteType, new THREE.UVMapping(), THREE.ClampToEdgeWrapping , THREE.ClampToEdgeWrapping, THREE.LinearMipmapLinearFilter, THREE.LinearMipmapLinearFilter )
    texture.needsUpdate = true
    volumeTexture       = new THREE.DataTexture(new Uint8Array(tWidth*tWidth), tWidth, tWidth, THREE.LuminanceFormat, THREE.UnsignedByteType, new THREE.UVMapping(), THREE.ClampToEdgeWrapping , THREE.ClampToEdgeWrapping, THREE.LinearMipmapLinearFilter, THREE.LinearMipmapLinearFilter )
    
    offset = new THREE.Vector2(0, 0)
    repeat = new THREE.Vector2(0, 0)

    vertexShader = "
      varying vec2 vUv;
      void main() {
        vUv = uv;
        gl_Position =   projectionMatrix * 
                        modelViewMatrix * 
                        vec4(position,1.0); }"
    fragmentShader = "
      uniform sampler2D texture, volumeTexture;
      uniform vec2 offset, repeat;
      varying vec2 vUv;
<<<<<<< HEAD

      /* Inspired from: https://github.com/McManning/WebGL-Platformer/blob/master/shaders/main.frag */
      vec4 hsv_to_rgb(vec4 HSV)
      {
        vec4 RGB; /* = HSV.z; */

        float h = HSV.x;
        float s = HSV.y;
        float v = HSV.z;

        float i = floor(h);
        float f = h - i;

        float p = (1.0 - s);
        float q = (1.0 - s * f);
        float t = (1.0 - s * (1.0 - f));

        if (i == 0.0) { RGB = vec4(1.0, t, p, 1.0); }
        else if (i == 1.0) { RGB = vec4(q, 1.0, p, 1.0); }
        else if (i == 2.0) { RGB = vec4(p, 1.0, t, 1.0); }
        else if (i == 3.0) { RGB = vec4(p, q, 1.0, 1.0); }
        else if (i == 4.0) { RGB = vec4(t, p, 1.0, 1.0); }
        else /* i == -1 */ { RGB = vec4(1.0, p, q, 1.0); }

        RGB *= v;

        return RGB;
      }

      void main() {
        vec4 volumeColor = texture2D(volumeTexture, vUv * repeat + offset);
        float id = (volumeColor[0] * 255.0);
        float golden_ratio = 0.618033988749895;

        /* Color map (<= to fight rounding mistakes) */
        
        if (id > 0.1) {
          vec4 HSV = vec4( mod( 6.0 * id * golden_ratio, 6.0), 1.0, 1.0, 1.0 );
          gl_FragColor = 0.7 * texture2D(texture, vUv * repeat + offset) + 0.3 * hsv_to_rgb( HSV );
        } else {
          gl_FragColor = texture2D(texture, vUv * repeat + offset);
        }
      }
        "
=======
      void main() {
        vec4 volumeColor = texture2D(volumeTexture, vUv * repeat + offset);
        
        /* Color map (<= to fight rounding mistakes) */
             if(volumeColor[0] * 255.0 <= 0.1) volumeColor = vec4(0.0, 0.0, 0.0, 1);
        else if(volumeColor[0] * 255.0 <= 1.1) volumeColor = vec4(0.3, 0.0, 0.0, 1);
        else if(volumeColor[0] * 255.0 <= 2.1) volumeColor = vec4(0.0, 0.3, 0.0, 1);
        else if(volumeColor[0] * 255.0 <= 3.1) volumeColor = vec4(0.0, 0.0, 0.3, 1);
        else if(volumeColor[0] * 255.0 <= 4.1) volumeColor = vec4(0.3, 0.3, 0.0, 1);
        else if(volumeColor[0] * 255.0 <= 5.1) volumeColor = vec4(0.0, 0.3, 0.3, 1);
        else if(volumeColor[0] * 255.0 <= 6.1) volumeColor = vec4(0.3, 0.0, 0.3, 1);

        gl_FragColor = texture2D(texture, vUv * repeat + offset) + volumeColor; }"
>>>>>>> e528bc99
    uniforms = {
      texture : {type : "t", value : texture},
      volumeTexture : {type : "t", value : volumeTexture},
      offset : {type : "v2", value : offset},
      repeat : {type : "v2", value : repeat}
    }
    textureMaterial = new THREE.ShaderMaterial({
      uniforms : uniforms,
      vertexShader : vertexShader,
      fragmentShader : fragmentShader
      })

    # create mesh
    @plane = new THREE.Mesh( planeGeo, textureMaterial )
    @plane.texture = texture
    @plane.volumeTexture = volumeTexture
    @plane.offset = offset
    @plane.repeat = repeat
    # Never interpolate
    @plane.texture.magFilter = THREE.NearestFilter
    @plane.volumeTexture.magFilter = THREE.NearestFilter

    # create crosshair
    crosshairGeometries = new Array(2)
    @crosshair          = new Array(2)
    for i in [0..1]
      crosshairGeometries[i] = new THREE.Geometry()
      crosshairGeometries[i].vertices.push(new THREE.Vector3(-pWidth/2*i, -pWidth/2*(1-i), 0))
      crosshairGeometries[i].vertices.push(new THREE.Vector3( -25*i,  -25*(1-i), 0))
      crosshairGeometries[i].vertices.push(new THREE.Vector3( 25*i, 25*(1-i), 0))
      crosshairGeometries[i].vertices.push(new THREE.Vector3( pWidth/2*i,  pWidth/2*(1-i), 0))
      @crosshair[i] = new THREE.Line(crosshairGeometries[i], new THREE.LineBasicMaterial({color: @CROSSHAIR_COLORS[@planeID][i], linewidth: 1}), THREE.LinePieces)
      
    # create borders
    TDViewBordersGeo = new THREE.Geometry()
    TDViewBordersGeo.vertices.push(new THREE.Vector3( -pWidth/2, -pWidth/2, 0))
    TDViewBordersGeo.vertices.push(new THREE.Vector3( -pWidth/2,  pWidth/2, 0))
    TDViewBordersGeo.vertices.push(new THREE.Vector3(  pWidth/2,  pWidth/2, 0))
    TDViewBordersGeo.vertices.push(new THREE.Vector3(  pWidth/2, -pWidth/2, 0))
    TDViewBordersGeo.vertices.push(new THREE.Vector3( -pWidth/2, -pWidth/2, 0))
    @TDViewBorders = new THREE.Line(TDViewBordersGeo, new THREE.LineBasicMaterial({color: constants.PLANE_COLORS[@planeID], linewidth: 1}))


  setDisplayCrosshair : (value) =>

    @displayCosshair = value


  setOriginalCrosshairColor : =>

    for i in [0..1]
      @crosshair[i].material = new THREE.LineBasicMaterial({color: @CROSSHAIR_COLORS[@planeID][i], linewidth: 1})


  setGrayCrosshairColor : =>

    for i in [0..1]
      @crosshair[i].material = new THREE.LineBasicMaterial({color: @GRAY_CH_COLOR, linewidth: 1})


  updateTexture : =>

      globalPos = @flycam.getPosition()

      area = @flycam.getArea(@planeID)
      tPos = @flycam.getTexturePosition(@planeID).slice()
      if @model?
        @model.binary.planes[@planeID].get(@flycam.getTexturePosition(@planeID), { zoomStep : @flycam.getIntegerZoomStep(), area : @flycam.getArea(@planeID) }).done ([dataBuffer, volumeBuffer]) =>
          if dataBuffer
            @plane.texture.image.data.set(dataBuffer)
            @flycam.hasNewTexture[@planeID] = true
          if volumeBuffer
            @plane.volumeTexture.image.data.set(volumeBuffer)
  
      if !(@flycam.hasNewTexture[@planeID] or @flycam.hasChanged)
        return

      @plane.texture.needsUpdate = true
      @plane.volumeTexture.needsUpdate = true
      
      scalingFactor = @flycam.getTextureScalingFactor()
      @plane.repeat.x = (area[2] -  area[0]) / @textureWidth  # (tWidth -4) ???
      @plane.repeat.y = (area[3] -  area[1]) / @textureWidth
      @plane.offset.x = area[0] / @textureWidth
      @plane.offset.y = 1 - area[3] / @textureWidth
<<<<<<< HEAD
=======

>>>>>>> e528bc99

  setScale : (factor) =>

    scaleVec = new THREE.Vector3().multiplyVectors(new THREE.Vector3(factor, factor, factor), @scaleVector)
    @plane.scale = @TDViewBorders.scale = @crosshair[0].scale = @crosshair[1].scale = scaleVec


  setRotation : (rotVec) =>

    @plane.rotation = @TDViewBorders.rotation = @crosshair[0].rotation = @crosshair[1].rotation = rotVec


  setPosition : (posVec) =>
<<<<<<< HEAD
    @prevBorders.position = @crosshair[0].position = @crosshair[1].position = posVec
=======

    @TDViewBorders.position = @crosshair[0].position = @crosshair[1].position = posVec
>>>>>>> e528bc99
    
    offset = new THREE.Vector3(0, 0, 0)
    if      @planeID == constants.PLANE_XY then offset.z =  1
    else if @planeID == constants.PLANE_YZ then offset.x = -1
    else if @planeID == constants.PLANE_XZ then offset.y = -1
    @plane.position = offset.addVectors(posVec, offset)


  setVisible : (visible) =>

    @plane.visible = @TDViewBorders.visible = visible
    @crosshair[0].visible = @crosshair[1].visible = visible and @displayCosshair


  getMeshes : =>

    [@plane, @TDViewBorders, @crosshair[0], @crosshair[1]]


  setLinearInterpolationEnabled : (value) =>

    @plane.texture.magFilter = if value==true then THREE.LinearFilter else THREE.NearestFilter
<|MERGE_RESOLUTION|>--- conflicted
+++ resolved
@@ -57,7 +57,6 @@
       uniform sampler2D texture, volumeTexture;
       uniform vec2 offset, repeat;
       varying vec2 vUv;
-<<<<<<< HEAD
 
       /* Inspired from: https://github.com/McManning/WebGL-Platformer/blob/master/shaders/main.frag */
       vec4 hsv_to_rgb(vec4 HSV)
@@ -102,21 +101,6 @@
         }
       }
         "
-=======
-      void main() {
-        vec4 volumeColor = texture2D(volumeTexture, vUv * repeat + offset);
-        
-        /* Color map (<= to fight rounding mistakes) */
-             if(volumeColor[0] * 255.0 <= 0.1) volumeColor = vec4(0.0, 0.0, 0.0, 1);
-        else if(volumeColor[0] * 255.0 <= 1.1) volumeColor = vec4(0.3, 0.0, 0.0, 1);
-        else if(volumeColor[0] * 255.0 <= 2.1) volumeColor = vec4(0.0, 0.3, 0.0, 1);
-        else if(volumeColor[0] * 255.0 <= 3.1) volumeColor = vec4(0.0, 0.0, 0.3, 1);
-        else if(volumeColor[0] * 255.0 <= 4.1) volumeColor = vec4(0.3, 0.3, 0.0, 1);
-        else if(volumeColor[0] * 255.0 <= 5.1) volumeColor = vec4(0.0, 0.3, 0.3, 1);
-        else if(volumeColor[0] * 255.0 <= 6.1) volumeColor = vec4(0.3, 0.0, 0.3, 1);
-
-        gl_FragColor = texture2D(texture, vUv * repeat + offset) + volumeColor; }"
->>>>>>> e528bc99
     uniforms = {
       texture : {type : "t", value : texture},
       volumeTexture : {type : "t", value : volumeTexture},
@@ -202,10 +186,7 @@
       @plane.repeat.y = (area[3] -  area[1]) / @textureWidth
       @plane.offset.x = area[0] / @textureWidth
       @plane.offset.y = 1 - area[3] / @textureWidth
-<<<<<<< HEAD
-=======
-
->>>>>>> e528bc99
+
 
   setScale : (factor) =>
 
@@ -219,12 +200,8 @@
 
 
   setPosition : (posVec) =>
-<<<<<<< HEAD
-    @prevBorders.position = @crosshair[0].position = @crosshair[1].position = posVec
-=======
 
     @TDViewBorders.position = @crosshair[0].position = @crosshair[1].position = posVec
->>>>>>> e528bc99
     
     offset = new THREE.Vector3(0, 0, 0)
     if      @planeID == constants.PLANE_XY then offset.z =  1
