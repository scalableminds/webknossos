--- conflicted
+++ resolved
@@ -84,8 +84,4 @@
   showTrackedTime : ->
 
     trackedTimeView = new TrackedTimeView(model : @model.get("loggedTime"))
-<<<<<<< HEAD
     @tabPane.show(trackedTimeView)
-=======
-    @tabPane.show(trackedTimeView)
->>>>>>> dcf58257
