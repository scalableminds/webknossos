--- conflicted
+++ resolved
@@ -3,16 +3,12 @@
 import _ from "lodash";
 import memoizeOne from "memoize-one";
 
-<<<<<<< HEAD
-import type { APIAllowedMode, APIDataset, APIMaybeUnimportedDataset, APISegmentationLayer } from "admin/api_flow_types";
-=======
 import type {
   APIAllowedMode,
   APIDataset,
   APIMaybeUnimportedDataset,
   APISegmentationLayer,
 } from "admin/api_flow_types";
->>>>>>> 50c88544
 import type { Settings, DataLayerType } from "oxalis/store";
 import ErrorHandling from "libs/error_handling";
 import constants, { ViewModeValues, type Vector3, Vector3Indicies } from "oxalis/constants";
@@ -155,17 +151,6 @@
   };
   return extent;
 }
-<<<<<<< HEAD
-export function getDatasetExtentAsString(dataset: APIMaybeUnimportedDataset, inVoxel: boolean = true): string {
-  if(!dataset.dataSource.dataLayers || !dataset.dataSource.scale || !dataset.isActive){
-    return "";
-  }
-  if (inVoxel) {
-    const extentInVoxel = getDatasetExtentInVoxel(dataset);
-    return formatExtentWithLength(extentInVoxel, x => `${x}`);
-  }
-  const extent = getDatasetExtentInLength(dataset);
-=======
 
 export function getDatasetExtentAsString(
   dataset: APIMaybeUnimportedDataset,
@@ -180,7 +165,6 @@
     return formatExtentWithLength(extentInVoxel, x => `${x}`);
   }
   const extent = getDatasetExtentInLength(importedDataset);
->>>>>>> 50c88544
   return formatExtentWithLength(extent, formatNumberToLength);
 }
 
