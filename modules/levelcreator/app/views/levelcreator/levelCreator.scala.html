--- conflicted
+++ resolved
@@ -53,11 +53,7 @@
 
             <form method="POST" id="produce-form">
               <input type="hidden" name="missionId" value="@missionId" />
-<<<<<<< HEAD
-              <a href="@controllers.levelcreator.routes.LevelCreator.produce(level.id)" data-ajax="submit,busy-class" class="btn">
-=======
               <a href="@controllers.levelcreator.routes.StackController.produce(level.id)" data-ajax="submit,busy-class" class="btn">
->>>>>>> 1c779351
                 <i class="icon-retweet"></i> Produce
               </a>
             </form>
