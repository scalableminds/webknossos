--- conflicted
+++ resolved
@@ -22,12 +22,9 @@
 - In annotation list in dashboard, replaced the non-standard word “Trace” by “Open”. [#6191](https://github.com/scalableminds/webknossos/pull/6191)
 
 ### Fixed
-<<<<<<< HEAD
 - Fixed a bug in the task creation, where creation for some tasks with initial volume data would fail. [#6178](https://github.com/scalableminds/webknossos/pull/6178)
-=======
 - Fixed a bug in the task cration, where creation for some tasks with initial volume data would fail. [#6178](https://github.com/scalableminds/webknossos/pull/6178)
 - Fixed a rendering bug which could cause an incorrect magnification to be rendered in rare scenarios. [#6029](https://github.com/scalableminds/webknossos/pull/6029)
->>>>>>> c7e1338a
 
 ### Removed
 
