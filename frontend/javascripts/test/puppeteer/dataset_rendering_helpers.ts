/* eslint no-await-in-loop: 0 */
import urljoin from "url-join";
import type { PartialDatasetConfiguration } from "oxalis/store";
import type { Page } from "puppeteer";
// @ts-expect-error ts-migrate(7016) FIXME: Could not find a declaration file for module 'merg... Remove this comment to see the full error message
import mergeImg from "merge-img";
// @ts-expect-error ts-migrate(7016) FIXME: Could not find a declaration file for module 'pixe... Remove this comment to see the full error message
import pixelmatch from "pixelmatch";
import { RequestOptions } from "libs/request";
import { bufferToPng, isPixelEquivalent } from "./screenshot_helpers";
import type { APIDatasetId } from "../../types/api_flow_types";
import { createExplorational, updateDatasetConfiguration } from "../../admin/admin_rest_api";

export const { WK_AUTH_TOKEN } = process.env;

type Screenshot = {
  screenshot: Buffer;
  width: number;
  height: number;
};

function getDefaultRequestOptions(baseUrl: string): RequestOptions {
  if (!WK_AUTH_TOKEN) {
    throw new Error("No WK_AUTH_TOKEN specified.");
  }
  return {
    host: baseUrl,
    doNotInvestigate: true,
    headers: {
      "X-Auth-Token": WK_AUTH_TOKEN,
    },
  };
}

export async function screenshotDataset(
  page: Page,
  baseUrl: string,
  datasetId: APIDatasetId,
  optionalViewOverride?: string | null | undefined,
  optionalDatasetConfigOverride?: PartialDatasetConfiguration | null | undefined,
): Promise<Screenshot> {
  return _screenshotAnnotationHelper(
    page,
    baseUrl,
    datasetId,
    "skeleton",
    null,
    optionalViewOverride,
    optionalDatasetConfigOverride,
  );
}

export async function screenshotAnnotation(
  page: Page,
  baseUrl: string,
  datasetId: APIDatasetId,
  fallbackLayerName: string | null,
  optionalViewOverride?: string | null | undefined,
  optionalDatasetConfigOverride?: PartialDatasetConfiguration | null | undefined,
): Promise<Screenshot> {
  return _screenshotAnnotationHelper(
    page,
    baseUrl,
    datasetId,
    "hybrid",
    fallbackLayerName,
    optionalViewOverride,
    optionalDatasetConfigOverride,
  );
}

async function _screenshotAnnotationHelper(
  page: Page,
  baseUrl: string,
  datasetId: APIDatasetId,
  typ: "skeleton" | "volume" | "hybrid",
  fallbackLayerName: string | null,
  optionalViewOverride?: string | null | undefined,
  optionalDatasetConfigOverride?: PartialDatasetConfiguration | null | undefined,
): Promise<Screenshot> {
  const options = getDefaultRequestOptions(baseUrl);
  const createdExplorational = await createExplorational(
    datasetId,
    typ,
    fallbackLayerName,
    null,
    options,
  );

  if (optionalDatasetConfigOverride != null) {
    await updateDatasetConfiguration(datasetId, optionalDatasetConfigOverride, options);
  }

  await openTracingView(page, baseUrl, createdExplorational.id, optionalViewOverride);
  return screenshotTracingView(page);
}

export async function screenshotDatasetWithMapping(
  page: Page,
  baseUrl: string,
  datasetId: APIDatasetId,
  mappingName: string,
): Promise<Screenshot> {
  const options = getDefaultRequestOptions(baseUrl);
  const createdExplorational = await createExplorational(
    datasetId,
    "skeleton",
    null,
    null,
    options,
  );
  await openTracingView(page, baseUrl, createdExplorational.id);
  await page.evaluate(
    `webknossos.apiReady().then(async api => api.data.activateMapping("${mappingName}"))`,
  );
  await waitForMappingEnabled(page);
  return screenshotTracingView(page);
}
export async function screenshotDatasetWithMappingLink(
  page: Page,
  baseUrl: string,
  datasetId: APIDatasetId,
  optionalViewOverride: string | null | undefined,
): Promise<Screenshot> {
  const options = getDefaultRequestOptions(baseUrl);
  const createdExplorational = await createExplorational(
    datasetId,
    "skeleton",
    null,
    null,
    options,
  );
  await openTracingView(page, baseUrl, createdExplorational.id, optionalViewOverride);
  await waitForMappingEnabled(page);
  return screenshotTracingView(page);
}
export async function screenshotSandboxWithMappingLink(
  page: Page,
  baseUrl: string,
  datasetId: APIDatasetId,
  optionalViewOverride: string | null | undefined,
): Promise<Screenshot> {
  await openSandboxView(page, baseUrl, datasetId, optionalViewOverride);
  await waitForMappingEnabled(page);
  return screenshotTracingView(page);
}

async function waitForMappingEnabled(page: Page) {
  console.log("Waiting for mapping to be enabled");
  let isMappingEnabled;

  while (!isMappingEnabled) {
    await page.waitForTimeout(5000);
    isMappingEnabled = await page.evaluate(
      "webknossos.apiReady().then(async api => api.data.isMappingEnabled())",
    );
  }

  console.log("Mapping was enabled");
}

async function waitForTracingViewLoad(page: Page) {
  let inputCatchers;

  // @ts-expect-error ts-migrate(2339) FIXME: Property 'length' does not exist on type 'ElementH... Remove this comment to see the full error message
  while (inputCatchers == null || inputCatchers.length < 4) {
    await page.waitForTimeout(500);
    inputCatchers = await page.$(".inputcatcher");
  }
}

async function waitForRenderingFinish(page: Page) {
  const width = 1920;
  const height = 1080;
  let currentShot;
  let lastShot = await page.screenshot({
    fullPage: true,
  });
  let changedPixels = Infinity;

  // If the screenshot of the page didn't change in the last x seconds, rendering should be finished
  while (currentShot == null || !isPixelEquivalent(changedPixels, width, height)) {
    console.log(`Waiting for rendering to finish. Changed pixels: ${changedPixels}`);
    await page.waitForTimeout(10000);
    currentShot = await page.screenshot({
      fullPage: true,
    });

    if (lastShot != null) {
      changedPixels = pixelmatch(
        // The buffers need to be converted to png before comparing them
        // as they might have different lengths, otherwise (probably due to different png encodings)
        // @ts-expect-error ts-migrate(2345) FIXME: Argument of type 'string | Buffer' is not assignab... Remove this comment to see the full error message
        (await bufferToPng(lastShot, width, height)).data,
        // @ts-expect-error ts-migrate(2345) FIXME: Argument of type 'string | Buffer' is not assignab... Remove this comment to see the full error message
        (await bufferToPng(currentShot, width, height)).data,
        null,
        width,
        height,
        {
          threshold: 0.0,
        },
      );
    }

    lastShot = currentShot;
  }
}

async function openTracingView(
  page: Page,
  baseUrl: string,
  annotationId: string,
  optionalViewOverride?: string | null | undefined,
) {
  const urlSlug = optionalViewOverride != null ? `#${optionalViewOverride}` : "";
<<<<<<< HEAD
  const url = urljoin(baseUrl, `/annotations/Explorational/${annotationId}${urlSlug}`);
  console.log(`Opening annotation view at ${url}`);
=======
  const url = urljoin(baseUrl, `/annotations/${annotationId}${urlSlug}`);
  console.log(`Opening tracing view at ${url}`);
>>>>>>> 8b788311
  await page.goto(url, {
    timeout: 0,
  });
  await waitForTracingViewLoad(page);
  console.log("Loaded annotation view");
  await waitForRenderingFinish(page);
  console.log("Finished rendering annotation view");
}

async function openSandboxView(
  page: Page,
  baseUrl: string,
  datasetId: APIDatasetId,
  optionalViewOverride: string | null | undefined,
) {
  const urlSlug = optionalViewOverride != null ? `#${optionalViewOverride}` : "";
  const url = urljoin(
    baseUrl,
    `/datasets/${datasetId.owningOrganization}/${datasetId.name}/sandbox/skeleton${urlSlug}`,
  );
  console.log(`Opening sandbox annotation view at ${url}`);
  await page.goto(url, {
    timeout: 0,
  });
  await waitForTracingViewLoad(page);
  console.log("Loaded annotation view");
  await waitForRenderingFinish(page);
  console.log("Finished rendering annotation view");
}

async function screenshotTracingView(page: Page): Promise<Screenshot> {
  console.log("Screenshot annotation view");
  // Take screenshots of the other rendered planes
  const PLANE_IDS = [
    "#inputcatcher_TDView",
    "#inputcatcher_PLANE_XY",
    "#inputcatcher_PLANE_YZ",
    "#inputcatcher_PLANE_XZ",
  ];
  const screenshots = [];

  for (const planeId of PLANE_IDS) {
    const element = await page.$(planeId);
    if (element == null)
      throw new Error(`Element ${planeId} not present, although page is loaded.`);
    const screenshot = await element.screenshot();
    screenshots.push(screenshot);
  }

  // Concatenate all screenshots
  const img = await mergeImg(screenshots);
  return new Promise((resolve) => {
    // @ts-expect-error ts-migrate(7006) FIXME: Parameter '_' implicitly has an 'any' type.
    img.getBuffer("image/png", (_, buffer) =>
      resolve({
        screenshot: buffer,
        width: img.bitmap.width,
        height: img.bitmap.height,
      }),
    );
  });
}

export default {};<|MERGE_RESOLUTION|>--- conflicted
+++ resolved
@@ -214,13 +214,8 @@
   optionalViewOverride?: string | null | undefined,
 ) {
   const urlSlug = optionalViewOverride != null ? `#${optionalViewOverride}` : "";
-<<<<<<< HEAD
-  const url = urljoin(baseUrl, `/annotations/Explorational/${annotationId}${urlSlug}`);
+  const url = urljoin(baseUrl, `/annotations/${annotationId}${urlSlug}`);
   console.log(`Opening annotation view at ${url}`);
-=======
-  const url = urljoin(baseUrl, `/annotations/${annotationId}${urlSlug}`);
-  console.log(`Opening tracing view at ${url}`);
->>>>>>> 8b788311
   await page.goto(url, {
     timeout: 0,
   });
