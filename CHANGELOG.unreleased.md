--- conflicted
+++ resolved
@@ -14,14 +14,7 @@
 - Added the possibility to generate skeletons from an HDF5 agglomerate file mapping on-the-fly. With an activated agglomerate file mapping, use `Shift + Middle Mouse Click` to import a skeleton of the cell into the annotation. Alternatively, use the button in the segmentation tab to import a skeleton of the centered cell into the annotation.
 
 ### Changed
-<<<<<<< HEAD
-- The menu for viewing, editing and creating annotations for a dataset in the dashboard was cleaned up a bit. Creating a hybrid (skeleton + volume) annotation is now the default way of annotating a dataset. The other options are still available via a dropdown. [#4939](https://github.com/scalableminds/webknossos/pull/4939)
-- For 2d-only datasets the view mode toggle is hidden. [#4952](https://github.com/scalableminds/webknossos/pull/4952)
-- Persist the selected overwrite behavior for hybrid and volume annotations. [#4962](https://github.com/scalableminds/webknossos/pull/4962)
 - Suggestions for the datasource settings of a dataset are no longer applied automatically. They can be applied optionally now. [#4944](https://github.com/scalableminds/webknossos/pull/4944)
-=======
--
->>>>>>> 9794102e
 
 ### Fixed
 - Fixed a bug where importing NMLs failed if they had unescaped greater-than signs inside of attributes. [#5003](https://github.com/scalableminds/webknossos/pull/5003)
