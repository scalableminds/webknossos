--- conflicted
+++ resolved
@@ -109,15 +109,9 @@
     y * (1 << @BUCKET_SIZE_P) + 
     z * (1 << @BUCKET_SIZE_P * 2)
 
-<<<<<<< HEAD
 
   getDataBucketByZoomedAddress : (address) ->
 
-=======
-
-  getDataBucketByZoomedAddress : (address) ->
-
->>>>>>> e528bc99
     cube = @cubes[address[3]].data
     bucketIndex = @getBucketIndexByZoomedAddress(address)
 
@@ -348,42 +342,6 @@
       voxelIndex : @getVoxelIndexByVoxelOffset(voxelOffset) }
     
 
-  labelVoxels : (iterator, label) ->
-
-    while iterator.hasNext
-
-      voxel = iterator.getNext()
-
-      for zoomStep in [0...@ZOOM_STEP_COUNT]
-
-        address = [
-          voxel[0] >> @BUCKET_SIZE_P
-          voxel[1] >> @BUCKET_SIZE_P
-          voxel[2] >> @BUCKET_SIZE_P
-          zoomStep
-        ]
-
-        voxelOffset = [
-          voxel[0] & 0b11111
-          voxel[1] & 0b11111
-          voxel[2] & 0b11111
-        ]
-
-        bucket = @getOrCreateVolumeBucketByZoomedAddress(address)
-        voxelIndex = @getVoxelIndexByVoxelOffset(voxelOffset)
-
-        break if bucket[voxelIndex] == label
-        bucket[voxelIndex] = label
-
-        voxel = [
-          voxel[0] >> 1
-          voxel[1] >> 1
-          voxel[2] >> 1
-        ]
-
-    @trigger("volumeLabled")
-    
-
   positionToZoomedAddress : ([x, y, z], zoomStep) ->
     # return the bucket a given voxel lies in
 
