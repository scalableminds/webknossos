--- conflicted
+++ resolved
@@ -20,28 +20,19 @@
 
     super()
 
-<<<<<<< HEAD
-=======
     settings = @model.user.getOrCreateBrightnessContrastColorSettings(
       @model
     )
 
->>>>>>> 8ac832f0
     for binary in @model.getColorBinaries()
       name = @sanitizeName(binary.name)
       @uniforms[name + "_brightness"] =
         type : "f"
-<<<<<<< HEAD
         value : @model.datasetConfiguration.get("layers.#{binary.name}.brightness") / 255
       @uniforms[name + "_contrast"] =
         type : "f"
         value : @model.datasetConfiguration.get("layers.#{binary.name}.contrast")
-=======
-        value : settings[binary.name].brightness / 255
-      @uniforms[name + "_contrast"] =
-        type : "f"
-        value : settings[binary.name].contrast
->>>>>>> 8ac832f0
+
 
     @createTextures()
 
@@ -58,7 +49,6 @@
 
   setupChangeListeners : ->
 
-<<<<<<< HEAD
     @listenTo(@model.datasetConfiguration, "change", (model) ->
 
       for binaryName, changes of model.changed.layers or {}
@@ -69,15 +59,6 @@
           @uniforms[name + "_contrast"].value = changes.contrast
       app.vent.trigger("rerender")
     )
-=======
-    for binary in @model.getColorBinaries()
-      do (binary) =>
-        binary.on
-          newColorSettings : (brightness, contrast) =>
-            name = @sanitizeName(binary.name)
-            @uniforms[name + "_brightness"].value = brightness / 255
-            @uniforms[name + "_contrast"].value = contrast
->>>>>>> 8ac832f0
 
 
   createTextures : ->
