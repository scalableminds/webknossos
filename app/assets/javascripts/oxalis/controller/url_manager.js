--- conflicted
+++ resolved
@@ -12,14 +12,11 @@
 import type { Vector3, ModeType } from "oxalis/constants";
 import constants, { ModeValues } from "oxalis/constants";
 import { getRotation, getPosition } from "oxalis/model/accessors/flycam_accessor";
-<<<<<<< HEAD
 import { getActiveNode } from "oxalis/model/accessors/skeletontracing_accessor";
-=======
 import window from "libs/window";
 
 const NO_MODIFY_TIMEOUT = 5000;
 const MAX_UPDATE_INTERVAL = 1000;
->>>>>>> 3dd958fc
 
 type State = {
   position?: Vector3,
