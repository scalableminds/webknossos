### define
libs/event_mixin : EventMixin
###

class Cube

  # Constants
  BUCKET_SIZE_P : 5
  BUCKET_LENGTH : 0
  ZOOM_STEP_COUNT : 0
  LOOKUP_DEPTH_UP : 0
  LOOKUP_DEPTH_DOWN : 1
  MAXIMUM_BUCKET_COUNT : 5000
  ARBITRARY_MAX_ZOOMSTEP : 2

  LOADING_PLACEHOLDER : {}

  arbitraryCube : null
  dataCubes : null
  volumeCubes : null
  upperBoundary : null

  buckets : null
  bucketIterator : 0
  bucketCount : 0


  # The cube stores the buckets in a seperate array for each zoomStep. For each
  # zoomStep the cube-array contains the boundaries and an array holding the buckets.
  # The bucket-arrays are initialized large enough to hold the whole cube. Thus no
  # expanding is necessary. bucketCount keeps track of how many buckets are currently
  # in the cube.
  #
  # Each bucket consists of an access-value, the zoomStep and the actual data.
  # The access-values are used for garbage collection. When a bucket is accessed, its
  # access-flag is set to true.
  # When buckets have to be collected, an iterator will loop through the the buckets at the beginning of the queue will be removed
  # from the queue and the access-value will be decreased. If the access-value of a
  # bucket becomes 0, itsis no longer in the access-queue and is least resently used.
  # It is then removed from the cube.


  constructor : (@upperBoundary, @ZOOM_STEP_COUNT, @BIT_DEPTH) ->

    _.extend(@, new EventMixin())

    @LOOKUP_DEPTH_UP = @ZOOM_STEP_COUNT - 1
    @BUCKET_LENGTH = (1 << @BUCKET_SIZE_P * 3) * (@BIT_DEPTH >> 3)

    @cubes = []
    @buckets = new Array(@MAXIMUM_BUCKET_COUNT)

    # Initializing the cube-arrays with boundaries
    cubeBoundary = [
      @upperBoundary[0] >> @BUCKET_SIZE_P
      @upperBoundary[1] >> @BUCKET_SIZE_P
      @upperBoundary[2] >> @BUCKET_SIZE_P
    ]

    @arbitraryCube = new Array(cubeBoundary[0] * cubeBoundary[1] * cubeBoundary[2])
    @arbitraryCube.boundary = cubeBoundary.slice()

    for i in [0...@ZOOM_STEP_COUNT]

      @cubes[i] = {}
      @cubes[i].data = new Array(cubeBoundary[0] * cubeBoundary[1] * cubeBoundary[2])
      @cubes[i].volume = new Array(cubeBoundary[0] * cubeBoundary[1] * cubeBoundary[2])
      @cubes[i].boundary = cubeBoundary.slice()

      cubeBoundary = [
        (cubeBoundary[0] + 1) >> 1
        (cubeBoundary[1] + 1) >> 1
        (cubeBoundary[2] + 1) >> 1
      ]


  getArbitraryCube : ->

    @arbitraryCube


  getBucketIndexByZoomedAddress : ([bucket_x, bucket_y, bucket_z, zoomStep]) ->
    
    $.assertNotIs(@cubes[zoomStep], "undefined", "Cube for given zoomStep does not exist"
      cubeCount: @cubes.length
      zoomStep: zoomStep
      zoomStepCount: @ZOOM_STEP_COUNT
    )

    boundary = @cubes[zoomStep].boundary

    if bucket_x >= 0 and bucket_x < boundary[0] and
    bucket_y >= 0 and bucket_y < boundary[1] and
    bucket_z >= 0 and bucket_z < boundary[2] and
    zoomStep >= 0 and zoomStep < @ZOOM_STEP_COUNT

      bucket_x * boundary[2] * boundary[1] +
      bucket_y * boundary[2] +
      bucket_z

    else

      undefined


  getVoxelIndexByVoxelOffset : ([x, y, z]) ->

    x +
    y * (1 << @BUCKET_SIZE_P) + 
    z * (1 << @BUCKET_SIZE_P * 2)


  getDataBucketByZoomedAddress : (address) ->

    if address[3] >= @ZOOM_STEP_COUNT
      return null

    cube = @cubes[address[3]].data
    bucketIndex = @getBucketIndexByZoomedAddress(address)

    if bucketIndex? and (bucket = cube[bucketIndex]) != @LOADING_PLACEHOLDER
      bucket
    else
      null


  getVolumeBucketByZoomedAddress : (address) ->

    if address[3] >= @ZOOM_STEP_COUNT
      return null

    cube = @cubes[address[3]].volume
    bucketIndex = @getBucketIndexByZoomedAddress(address)

    cube[bucketIndex]


  getOrCreateVolumeBucketByZoomedAddress : (address) ->

    cube = @cubes[address[3]].volume
    bucketIndex = @getBucketIndexByZoomedAddress(address)

    if (bucket = cube[bucketIndex])?
      bucket
    else
      cube[bucketIndex] = new Uint8Array(@BUCKET_LENGTH)


  isBucketRequestedByZoomedAddress : (address) ->

    if address[3] >= @ZOOM_STEP_COUNT
      return true

    cube = @cubes[address[3]].data
    bucketIndex = @getBucketIndexByZoomedAddress(address)

    # if the bucket does not lie inside the dataset, return true
    not bucketIndex? or cube[bucketIndex]?


  isBucketLoadedByZoomedAddress : (address) ->

    @getDataBucketByZoomedAddress(address)?


  requestBucketByZoomedAddress : (address) ->

    # return if no request is needed
    return if @isBucketRequestedByZoomedAddress(address)

    cube = @cubes[address[3]].data
    bucketIndex = @getBucketIndexByZoomedAddress(address)
    cube[bucketIndex] = @LOADING_PLACEHOLDER


  setBucketByZoomedAddress : (address, bucketData) ->

    if bucketData?

      cube = @cubes[address[3]].data
      bucketIndex = @getBucketIndexByZoomedAddress(address)

      @addBucketToGarbageCollection(address)

      @bucketCount++
      bucketData.accessed = true
      bucketData.zoomStep = address[3]

      cube[bucketIndex] = bucketData

      #@setArbitraryBucketByZoomedAddress(address, bucketData) if address[3] <= @ARBITRARY_MAX_ZOOMSTEP
      @trigger("bucketLoaded", address)


  setArbitraryBucketByZoomedAddress : ([bucket_x, bucket_y, bucket_z, zoomStep], bucketData) ->

    cube = @arbitraryCube

    width = 1 << zoomStep

    for dx in [0...width] by 1
      for dy in [0...width] by 1
        for dz in [0...width] by 1

          subBucket = [
            (bucket_x << zoomStep) + dx
            (bucket_y << zoomStep) + dy
            (bucket_z << zoomStep) + dz
            0
          ]

          bucketIndex = @getBucketIndexByZoomedAddress(subBucket)
          bucket = cube[bucketIndex]

          cube[bucketIndex] = bucketData if not bucket? or bucket.zoomStep > zoomStep


  accessBuckets : (addressList) ->

    for address in addressList

      bucket = @getDataBucketByZoomedAddress(address)
      bucket.accessed = true if bucket?


  addBucketToGarbageCollection : (address) ->

    unless @bucketCount < @MAXIMUM_BUCKET_COUNT

      while((bucket = @buckets[@bucketIterator]).accessed)

        bucket.accessed = false
        @bucketIterator = ++@bucketIterator % MAXIMUM_BUCKET_COUNT

      @collectBucket(bucket)
      @bucketCount--

    @buckets[@bucketIterator] = address
    @bucketIterator = ++@bucketIterator % @MAXIMUM_BUCKET_COUNT


  collectBucket : (address) ->

    cube = @cubes[address[3]].data
    bucketIndex = @getBucketIndexByZoomedAddress(address)
    bucket = @getDataBucketByZoomedAddress(address)

    cube[bucketIndex] = null
    #@collectArbitraryBucket(address, bucket) if address[3] <= @ARBITRARY_MAX_ZOOMSTEP


  collectArbitraryBucket : ([bucket_x, bucket_y, bucket_z, zoomStep], oldBucket) ->

    cube = @arbitraryCube

    substitute = null
    substituteAddress = [
      bucket_x >> 1
      bucket_y >> 1
      bucket_z >> 1
      zoomStep + 1
    ]

    while substituteAddress[3] <= @ARBITRARY_MAX_ZOOMSTEP and not (substitute = @getDataBucketByZoomedAddress(substituteAddress))?

          substituteAddress[0] >>= 1
          substituteAddress[1] >>= 1
          substituteAddress[2] >>= 1
          substituteAddress[3]++

    width = 1 << zoomStep

    for dx in [0...width] by 1
      for dy in [0...width] by 1
        for dz in [0...width] by 1

          subBucket = [
            (bucket_x << zoomStep) + dx
            (bucket_y << zoomStep) + dy
            (bucket_z << zoomStep) + dz
             0
          ]

          bucketIndex = @getBucketIndexByZoomedAddress(subBucket)
              
          cube[bucketIndex] = substitute if cube[bucketIndex] == oldBucket

  labelTestShape : ->
    # draw a sqhere, centered at (100, 100, 100) with radius 50

    for x in [80..120]
      for y in [80..120]
        for z in [80..120]

          if Math.sqrt((x-100) * (x-100) + (y-100) * (y-100) + (z-100) * (z-100)) <= 20
            @labelVoxel([x, y, z], 5)

    @trigger("volumeLabled")
<<<<<<< HEAD

=======
>>>>>>> ca2aaa77

  labelVoxels : (iterator, label) ->

    while iterator.hasNext
      voxel = iterator.getNext()
      @labelVoxel(voxel, label)

    @trigger("volumeLabled")

  labelVoxel : (voxel, label) ->

    voxelInCube = true
    for i in [0..2]
      voxelInCube &= voxel[i] in [0...@upperBoundary[i]]

    if voxelInCube
      
      for zoomStep in [0...@ZOOM_STEP_COUNT]

        { bucket, voxelIndex } = @getBucketAndVoxelIndex( voxel, zoomStep )

        break if bucket[voxelIndex] == label
        bucket[voxelIndex] = label

        voxel = [
          voxel[0] >> 1
          voxel[1] >> 1
          voxel[2] >> 1
        ]

  getLabel : ( voxel ) ->

    { bucket, voxelIndex } = @getBucketAndVoxelIndex( voxel, 0 )
    return bucket[voxelIndex]

  getBucketAndVoxelIndex : ([x, y, z], zoomStep) ->

    address = [
      x >> @BUCKET_SIZE_P
      y >> @BUCKET_SIZE_P
      z >> @BUCKET_SIZE_P
      zoomStep
    ]

    voxelOffset = [
      x & 0b11111
      y & 0b11111
      z & 0b11111
    ]

    return {
      bucket : @getOrCreateVolumeBucketByZoomedAddress(address)
      voxelIndex : @getVoxelIndexByVoxelOffset(voxelOffset) }
    

  positionToZoomedAddress : ([x, y, z], zoomStep) ->
    # return the bucket a given voxel lies in

    [
      x >> @BUCKET_SIZE_P + zoomStep,
      y >> @BUCKET_SIZE_P + zoomStep,
      z >> @BUCKET_SIZE_P + zoomStep,
      zoomStep
    ]<|MERGE_RESOLUTION|>--- conflicted
+++ resolved
@@ -296,10 +296,7 @@
             @labelVoxel([x, y, z], 5)
 
     @trigger("volumeLabled")
-<<<<<<< HEAD
-
-=======
->>>>>>> ca2aaa77
+
 
   labelVoxels : (iterator, label) ->
 
