### define
app : app
backbone : Backbone
jquery : $
underscore : _
backbone : backbone
libs/request : Request
three.color : ColorConverter
three : THREE
./tracepoint : TracePoint
./tracetree : TraceTree
./skeletontracing_statelogger : SkeletonTracingStateLogger
../../constants : constants
./tracingparser : TracingParser
oxalis/model/right-menu/comments_collection : CommentsCollection
###

class SkeletonTracing

  GOLDEN_RATIO : 0.618033988749895
  TYPE_USUAL   : constants.TYPE_USUAL
  TYPE_BRANCH  : constants.TYPE_BRANCH
  # Max and min radius in base voxels (see scaleInfo.baseVoxel)
  MIN_RADIUS        : 1
  MAX_RADIUS        : 5000

  branchStack : []
  trees : []
  comments : new CommentsCollection()
  activeNode : null
  activeTree : null
  firstEdgeDirection : null
  currentHue : null

<<<<<<< HEAD
  constructor : (tracing, @flycam, @flycam3d, @user) ->
=======
  constructor : (tracing, @scaleInfo, @flycam, @flycam3d, @user, updatePipeline) ->
>>>>>>> 34c12cbc

    _.extend(this, Backbone.Events)

    @doubleBranchPop = false

    @data = tracing.content.contentData

    # initialize deferreds
    @finishedDeferred = new $.Deferred().resolve()


    ############ Load Tree from @data ##############

    @stateLogger = new SkeletonTracingStateLogger(
      @flycam, tracing.version, tracing.id, tracing.typ,
      tracing.restrictions.allowUpdate, updatePipeline, this)

    tracingParser = new TracingParser(@, @data)
    {
      @idCount
      @treeIdCount
      @trees
      @comments
      @activeNode
      @activeTree
    } = tracingParser.parse()

    # ensure a tree is active
    unless @activeTree
      if @trees.length > 0
        @activeTree = @trees[0]
      else
        @createNewTree()

    tracingType = tracing.typ
    if (tracingType == "Task") and @getNodeListOfAllTrees().length == 0
      @addNode(tracing.content.editPosition, @TYPE_USUAL, 0, 0)

    @branchPointsAllowed = tracing.content.settings.branchPointsAllowed
    if not @branchPointsAllowed
      # dirty but this actually is what needs to be done
      @TYPE_BRANCH = @TYPE_USUAL

      #calculate direction of first edge in nm
      if @data.trees[0]?.edges?
        for edge in @data.trees[0].edges
          sourceNode = @findNodeInList(@trees[0].nodes, edge.source).pos
          targetNode = @findNodeInList(@trees[0].nodes, edge.target).pos
          if sourceNode[0] != targetNode[0] or sourceNode[1] != targetNode[1] or sourceNode[2] != targetNode[2]
            @firstEdgeDirection = [targetNode[0] - sourceNode[0],
                                   targetNode[1] - sourceNode[1],
                                   targetNode[2] - sourceNode[2]]
            break

      if @firstEdgeDirection
        @flycam.setSpaceDirection(@firstEdgeDirection)
        @flycam3d.setDirection(@firstEdgeDirection)


    $(window).on(
      "beforeunload"
      =>
        if !@stateLogger.stateSaved() and @stateLogger.allowUpdate
          @stateLogger.pushImpl(false)
          return "You haven't saved your progress, please give us 2 seconds to do so and and then leave this site."
        else
          return
    )


  benchmark : (numberOfTrees = 1, numberOfNodesPerTree = 10000) ->

    console.log "[benchmark] start inserting #{numberOfNodesPerTree} nodes"
    startTime = (new Date()).getTime()
    offset = 0
    size = numberOfNodesPerTree / 10
    for i in [0...numberOfTrees]
      @createNewTree()
      for i in [0...numberOfNodesPerTree]
        pos = [Math.random() * size + offset, Math.random() * size + offset, Math.random() * size + offset]
        point = new TracePoint(@TYPE_USUAL, @idCount++, pos, Math.random() * 200, @activeTree.treeId, null)
        @activeTree.nodes.push(point)
        if @activeNode
          @activeNode.appendNext(point)
          point.appendNext(@activeNode)
          @activeNode = point
        else
          @activeNode = point
          point.type = @TYPE_BRANCH
          if @branchPointsAllowed
            centered = true
            @pushBranch()
        @doubleBranchPop = false
      offset += size
    @trigger("reloadTrees")
    console.log "[benchmark] done. Took me #{((new Date()).getTime() - startTime) / 1000} seconds."


  pushBranch : ->

    if @branchPointsAllowed
      if @activeNode
        @branchStack.push(@activeNode)
        @activeNode.type = @TYPE_BRANCH
        @stateLogger.push()

        @trigger("setBranch", true, @activeNode)
    else
      @trigger("noBranchPoints")


  popBranch : ->

    deferred = new $.Deferred()
    if @branchPointsAllowed
      if @branchStack.length and @doubleBranchPop
        @trigger("doubleBranch", =>
          point = @branchStack.pop()
          @stateLogger.push()
          @setActiveNode(point.id)
          @activeNode.type = @TYPE_USUAL

          @trigger("setBranch", false, @activeNode)
          @doubleBranchPop = true
          deferred.resolve(@activeNode.id))
      else
        point = @branchStack.pop()
        @stateLogger.push()
        if point
          @setActiveNode(point.id)
          @activeNode.type = @TYPE_USUAL

          @trigger("setBranch", false, @activeNode)
          @doubleBranchPop = true
          deferred.resolve(@activeNode.id)
        else
          @trigger("emptyBranchStack")
          deferred.reject()
      deferred
    else
      @trigger("noBranchPoints")
      deferred.reject()


  deleteBranch : (node) ->

    if node.type != @TYPE_BRANCH then return

    i = 0
    while i < @branchStack.length
      if @branchStack[i].id == node.id
        @branchStack.splice(i, 1)
      else
        i++


  isBranchPoint : (id) ->

    return id in (node.id for node in @branchStack)


  rejectBranchDeferred : ->

    @branchDeferred.reject()


  resolveBranchDeferred : ->

    @branchDeferred.resolve()


  addNode : (position, type, viewport, resolution, centered = true) ->

    if @ensureDirection(position)

      radius = 10 * app.scaleInfo.baseVoxel
      if @activeNode then radius = @activeNode.radius

      metaInfo =
        timestamp : (new Date()).getTime()
        viewport : viewport
        resolution : resolution
        bitDepth : if @user.get("fourBit") then 4 else 8
        interpolation : @user.get("interpolation")

      point = new TracePoint(type, @idCount++, position, radius, @activeTree.treeId, metaInfo)
      @activeTree.nodes.push(point)

      if @activeNode

        @activeNode.appendNext(point)
        point.appendNext(@activeNode)
        @activeNode = point

      else

        @activeNode = point
        point.type = @TYPE_BRANCH
        if @branchPointsAllowed
          centered = true
          @pushBranch()

      @doubleBranchPop = false

      @stateLogger.createNode(point, @activeTree.treeId)

      @trigger("newNode", centered)
      #@trigger("newActiveNode")
      app.vent.trigger("activeNode:change", @activeNode.id)
    else
      @trigger("wrongDirection")


  ensureDirection : (position) ->

    if (!@branchPointsAllowed and @activeTree.nodes.length == 2 and
        @firstEdgeDirection and @activeTree.treeId == @trees[0].treeId)
      sourceNodeNm = app.scaleInfo.voxelToNm(@activeTree.nodes[1].pos)
      targetNodeNm = app.scaleInfo.voxelToNm(position)
      secondEdgeDirection = [targetNodeNm[0] - sourceNodeNm[0],
                             targetNodeNm[1] - sourceNodeNm[1],
                             targetNodeNm[2] - sourceNodeNm[2]]

      return (@firstEdgeDirection[0] * secondEdgeDirection[0] +
              @firstEdgeDirection[1] * secondEdgeDirection[1] +
              @firstEdgeDirection[2] * secondEdgeDirection[2] > 0)
    else
      true


  getActiveNode : -> @activeNode


  getActiveNodeId : ->

    if @activeNode then @activeNode.id else null


  getActiveNodePos : ->

    if @activeNode then @activeNode.pos else null


  getActiveNodeType : ->

    if @activeNode then @activeNode.type else null


  getActiveNodeRadius : ->

    if @activeNode then @activeNode.radius else 10 * app.scaleInfo.baseVoxel


  getActiveTreeId : ->

    if @activeTree then @activeTree.treeId else null


  getActiveTreeName : ->

    if @activeTree then @activeTree.name else null


  setTreeName : (name) ->

    if @activeTree
      if name
        @activeTree.name = name
      else
        @activeTree.name = "Tree#{('00'+@activeTree.treeId).slice(-3)}"
      @stateLogger.updateTree(@activeTree)

      @trigger("newTreeName")


  getNode : (id) ->

    for tree in @trees
      for node in tree.nodes
        if node.id == id then return node
    return null


  setActiveNode : (nodeID, mergeTree = false) ->

    lastActiveNode = @activeNode
    lastActiveTree = @activeTree
    for tree in @trees
      for node in tree.nodes
        if node.id == nodeID
          @activeNode = node
          @activeTree = tree
          break
    @stateLogger.push()

    if mergeTree
      @mergeTree(lastActiveNode, lastActiveTree)


  setActiveNodeRadius : (radius) ->

    if @activeNode?
      @activeNode.radius = Math.min( @MAX_RADIUS,
                            Math.max( @MIN_RADIUS, radius ) )
      @stateLogger.updateNode( @activeNode, @activeNode.treeId )
      @trigger("newActiveNodeRadius", radius)


  selectNextTree : (forward) ->

    trees = @getTreesSorted(@user.get("sortTreesByName"))
    for i in [0...trees.length]
      if @activeTree.treeId == trees[i].treeId
        break

    diff = (if forward then 1 else -1) + trees.length
    @setActiveTree(trees[ (i + diff) % trees.length ].treeId)


  setActiveTree : (id) ->

    for tree in @trees
      if tree.treeId == id
        @activeTree = tree
        break
    if @activeTree.nodes.length == 0
      @activeNode = null
    else
      @activeNode = @activeTree.nodes[0]
      app.vent.trigger("activeNode:change", @activeNode.id)
    @stateLogger.push()

    #@trigger("newActiveNode")

    @trigger("newActiveTree")


  getNewTreeColor : ->

    # this generates the most distinct colors possible, using the golden ratio
    @currentHue = @treeIdCount * @GOLDEN_RATIO % 1 unless @currentHue
    color = ColorConverter.setHSV(new THREE.Color(), @currentHue, 1, 1).getHex()
    @currentHue += @GOLDEN_RATIO
    @currentHue %= 1
    color


  shuffleTreeColor : (tree) ->

    tree = @activeTree unless tree
    tree.color = @getNewTreeColor()

    @stateLogger.updateTree(tree)

    @trigger("newTreeColor", tree.treeId)


  shuffleAllTreeColors : ->

    for tree in @trees
      @shuffleTreeColor(tree)


  createNewTree : ->

    tree = new TraceTree(
      @treeIdCount++,
      @getNewTreeColor(),
      "Tree#{('00'+(@treeIdCount-1)).slice(-3)}",
      (new Date()).getTime())
    @trees.push(tree)
    @activeTree = tree
    @activeNode = null

    @stateLogger.createTree(tree)

    @trigger("newTree", tree.treeId, tree.color)


  deleteActiveNode : ->

    unless @activeNode
      return
    # don't delete nodes when the previous tree split isn't finished
    unless @finishedDeferred.state() == "resolved"
      return

    app.vent.trigger("comments:deleteComment", @activeNode.id)
    for neighbor in @activeNode.neighbors
      neighbor.removeNeighbor(@activeNode.id)
    @activeTree.removeNode(@activeNode.id)

    deletedNode = @activeNode
    @stateLogger.deleteNode(deletedNode, @activeTree.treeId)

    @deleteBranch(deletedNode)

    if deletedNode.neighbors.length > 1
      # Need to split tree
      newTrees = []
      oldActiveTreeId = @activeTree.treeId

      for i in [0...@activeNode.neighbors.length]
        unless i == 0
          # create new tree for all neighbors, except the first
          @createNewTree()

        @activeTree.nodes = []
        @getNodeListForRoot(@activeTree.nodes, deletedNode.neighbors[i])
        # update tree ids
        unless i == 0
          for node in @activeTree.nodes
            node.treeId = @activeTree.treeId
        @setActiveNode(deletedNode.neighbors[i].id)
        newTrees.push(@activeTree)

        if @activeTree.treeId != oldActiveTreeId
          nodeIds = []
          for node in @activeTree.nodes
            nodeIds.push(node.id)
          @stateLogger.moveTreeComponent(oldActiveTreeId, @activeTree.treeId, nodeIds)

      # this deferred will be resolved once the skeleton has finished reloading the trees
      @finishedDeferred = new $.Deferred()
      @trigger("reloadTrees", newTrees, @finishedDeferred)

    else if @activeNode.neighbors.length == 1
      # no children, so just remove it.
      @setActiveNode(deletedNode.neighbors[0].id)
      @trigger("deleteActiveNode", deletedNode, @activeTree.treeId)
    else
      @deleteTree(false)


  deleteTree : (notify, id, deleteBranchesAndComments, notifyServer) ->

    if notify
      if confirm("Do you really want to delete the whole tree?")
        @reallyDeleteTree(id, deleteBranchesAndComments, notifyServer)
      else
        return
    else
      @reallyDeleteTree(id, deleteBranchesAndComments, notifyServer)


  reallyDeleteTree : (id, deleteBranchesAndComments = true, notifyServer = true) ->

    unless id
      id = @activeTree.treeId
    tree = @getTree(id)

    for i in [0..@trees.length]
      if @trees[i].treeId == tree.treeId
        index = i
        break
    @trees.splice(index, 1)
    # remove branchpoints and comments, NOT when merging trees
    for node in tree.nodes
      if deleteBranchesAndComments
        app.vent.trigger("comments:deleteComment", node.id)
        @deleteBranch(node)

    if notifyServer
      @stateLogger.deleteTree(tree)
    @trigger("deleteTree", index)

    # Because we always want an active tree, check if we need
    # to create one.
    if @trees.length == 0
      @createNewTree()
    else
      # just set the last tree to be the active one
      @setActiveTree(@trees[@trees.length - 1].treeId)


  mergeTree : (lastNode, lastTree) ->

    unless lastNode
      return

    activeNodeID = @activeNode.id
    if lastNode.id != activeNodeID
      if lastTree.treeId != @activeTree.treeId
        @activeTree.nodes = @activeTree.nodes.concat(lastTree.nodes)
        @activeNode.appendNext(lastNode)
        lastNode.appendNext(@activeNode)

        # update tree ids
        for node in @activeTree.nodes
          node.treeId = @activeTree.treeId

        @stateLogger.mergeTree(lastTree, @activeTree, lastNode.id, activeNodeID)

        @trigger("mergeTree", lastTree.treeId, lastNode, @activeNode)

        @deleteTree(false, lastTree.treeId, false, false)

        @setActiveNode(activeNodeID)
      else
        @trigger("mergeDifferentTrees")


  getTree : (id) ->

    unless id
      return @activeTree
    for tree in @trees
      if tree.treeId == id
        return tree
    return null


  getTrees : -> @trees


  getTreesSorted : ->

    if @user.get("sortTreesByName")
      return (@trees.slice(0)).sort(@compareNames)
    else
      return (@trees.slice(0)).sort(@compareTimestamps)


  getNodeListForRoot : (result, root, previous) ->
    # returns a list of nodes that are connected to the parent
    #
    # ASSUMPTION:    we are dealing with a tree, circles would
    #                break this algorithm

    result.push(root)
    next = root.getNext(previous)
    while next?
      if _.isArray(next)
        for neighbor in next
          @getNodeListForRoot(result, neighbor, root)
        return
      else
        result.push(next)
        newNext = next.getNext(root)
        root = next
        next = newNext


  getNodeListOfAllTrees : ->

    result = []
    for tree in @trees
      result = result.concat(tree.nodes)
    return result


  rendered : -> @trigger("finishedRender")


  findNodeInList : (list, id) ->
    # Helper method used in initialization

    for node in list
      if node.id == id
        return node
    return null


  compareNames : (a, b) ->

    if a.name < b.name
      return -1
    if a.name > b.name
      return 1
    return 0


  compareTimestamps : (a,b) ->

    if a.timestamp < b.timestamp
      return -1
    if a.timestamp > b.timestamp
      return 1
    return 0


  compareNodes : (a, b) ->

    if a.node.treeId < b.node.treeId
      return -1
    if a.node.treeId > b.node.treeId
      return 1
    return a.node.id - b.node.id

  getPlainComments : =>

    return @comments.toJSON()<|MERGE_RESOLUTION|>--- conflicted
+++ resolved
@@ -32,11 +32,7 @@
   firstEdgeDirection : null
   currentHue : null
 
-<<<<<<< HEAD
-  constructor : (tracing, @flycam, @flycam3d, @user) ->
-=======
-  constructor : (tracing, @scaleInfo, @flycam, @flycam3d, @user, updatePipeline) ->
->>>>>>> 34c12cbc
+  constructor : (tracing, @flycam, @flycam3d, @user, updatePipeline) ->
 
     _.extend(this, Backbone.Events)
 
