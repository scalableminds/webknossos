--- conflicted
+++ resolved
@@ -1,14 +1,14 @@
 package controllers
 
 import com.scalableminds.util.accesscontext.{DBAccessContext, GlobalAccessContext}
-<<<<<<< HEAD
-=======
-import com.scalableminds.util.geometry.BoundingBox
 import com.scalableminds.util.objectid.ObjectId
->>>>>>> 6c0a472b
 import com.scalableminds.util.time.Instant
 import com.scalableminds.util.tools.{Fox, FoxImplicits}
-import com.scalableminds.webknossos.datastore.models.annotation.{AnnotationLayer, AnnotationLayerStatistics, AnnotationLayerType}
+import com.scalableminds.webknossos.datastore.models.annotation.{
+  AnnotationLayer,
+  AnnotationLayerStatistics,
+  AnnotationLayerType
+}
 import com.scalableminds.webknossos.tracingstore.annotation.AnnotationLayerParameters
 import com.scalableminds.webknossos.tracingstore.tracings.{TracingId, TracingType}
 import mail.{MailchimpClient, MailchimpTag}
@@ -102,7 +102,7 @@
   }
 
   def infoWithoutType(id: String,
-                      // Timestamp in milliseconds (time at which the request is sent
+                      // Timestamp in milliseconds (time at which the request is sent)
                       timestamp: Option[Long]): Action[AnyContent] = sil.UserAwareAction.async { implicit request =>
     log() {
       for {
@@ -178,59 +178,7 @@
       } yield JsonOk(json, Messages("annotation.isLockedByOwner.success"))
   }
 
-<<<<<<< HEAD
-  def createExplorational(organizationId: String, datasetName: String): Action[List[AnnotationLayerParameters]] =
-=======
-  def addAnnotationLayer(typ: String, id: String): Action[AnnotationLayerParameters] =
-    sil.SecuredAction.async(validateJson[AnnotationLayerParameters]) { implicit request =>
-      for {
-        _ <- bool2Fox(AnnotationType.Explorational.toString == typ) ?~> "annotation.addLayer.explorationalsOnly"
-        restrictions <- provider.restrictionsFor(typ, id) ?~> "restrictions.notFound" ~> NOT_FOUND
-        _ <- restrictions.allowUpdate(request.identity) ?~> "notAllowed" ~> FORBIDDEN
-        annotation <- provider.provideAnnotation(typ, id, request.identity)
-        newLayerName = request.body.name.getOrElse(AnnotationLayer.defaultNameForType(request.body.typ))
-        _ <- bool2Fox(!annotation.annotationLayers.exists(_.name == newLayerName)) ?~> "annotation.addLayer.nameInUse"
-        organization <- organizationDAO.findOne(request.identity._organization)
-        _ <- annotationService.addAnnotationLayer(annotation, organization._id, request.body)
-        updated <- provider.provideAnnotation(typ, id, request.identity)
-        json <- annotationService.publicWrites(updated, Some(request.identity)) ?~> "annotation.write.failed"
-      } yield JsonOk(json)
-    }
-
-  def addAnnotationLayerWithoutType(id: String): Action[AnnotationLayerParameters] =
-    sil.SecuredAction.async(validateJson[AnnotationLayerParameters]) { implicit request =>
-      for {
-        annotation <- provider.provideAnnotation(id, request.identity) ~> NOT_FOUND
-        result <- addAnnotationLayer(annotation.typ.toString, id)(request)
-      } yield result
-    }
-
-  def deleteAnnotationLayer(typ: String, id: String, layerName: String): Action[AnyContent] =
-    sil.SecuredAction.async { implicit request =>
-      for {
-        _ <- bool2Fox(AnnotationType.Explorational.toString == typ) ?~> "annotation.deleteLayer.explorationalsOnly"
-        annotation <- provider.provideAnnotation(typ, id, request.identity)
-        _ <- bool2Fox(annotation._user == request.identity._id) ?~> "notAllowed" ~> FORBIDDEN
-        layer <- annotation.annotationLayers.find(annotationLayer => annotationLayer.name == layerName) ?~> Messages(
-          "annotation.layer.notFound",
-          layerName)
-        _ <- bool2Fox(annotation.annotationLayers.length != 1) ?~> "annotation.deleteLayer.onlyLayer"
-        _ = logger.info(
-          s"Deleting annotation layer $layerName (tracing id ${layer.tracingId}, typ ${layer.typ}) for annotation $id")
-        _ <- annotationService.deleteAnnotationLayer(annotation, layerName)
-      } yield Ok
-    }
-
-  def deleteAnnotationLayerWithoutType(id: String, layerName: String): Action[AnyContent] =
-    sil.SecuredAction.async { implicit request =>
-      for {
-        annotation <- provider.provideAnnotation(id, request.identity) ~> NOT_FOUND
-        result <- deleteAnnotationLayer(annotation.typ.toString, id, layerName)(request)
-      } yield result
-    }
-
   def createExplorational(datasetId: String): Action[List[AnnotationLayerParameters]] =
->>>>>>> 6c0a472b
     sil.SecuredAction.async(validateJson[List[AnnotationLayerParameters]]) { implicit request =>
       for {
         datasetIdValidated <- ObjectId.fromString(datasetId)
