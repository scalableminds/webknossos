--- conflicted
+++ resolved
@@ -16,12 +16,8 @@
     connectomes: Seq[LayerAttachment] = Seq.empty,
     cumsum: Option[LayerAttachment] = None
 ) {
-<<<<<<< HEAD
   def allAttachments: Seq[LayerAttachment] = meshes ++ agglomerates ++ segmentIndex ++ connectomes ++ cumsum
-=======
-  def isEmpty: Boolean =
-    meshes.isEmpty && agglomerates.isEmpty && segmentIndex.isEmpty && connectomes.isEmpty && cumsum.isEmpty
->>>>>>> 6096fe4a
+  def isEmpty: Boolean = allAttachments.isEmpty
 }
 
 object DatasetLayerAttachments {
