package controllers

import play.silhouette.api.Silhouette
import com.scalableminds.util.geometry.{BoundingBox, Vec3Double, Vec3Int}
import com.scalableminds.util.accesscontext.{DBAccessContext, GlobalAccessContext}
import com.scalableminds.util.tools.Fox
import models.dataset.{DataStoreDAO, DatasetDAO, DatasetLayerAdditionalAxesDAO, DatasetService}
import models.job.{JobCommand, _}
import models.organization.{CreditTransactionService, OrganizationDAO, OrganizationService}
import models.user.{MultiUserDAO, User}
import play.api.i18n.Messages
import play.api.libs.json._
import play.api.mvc.{Action, AnyContent, PlayBodyParsers}
import security.{WkEnv, WkSilhouetteEnvironment}
import telemetry.SlackNotificationService
import utils.WkConf

import java.util.Date
import javax.inject.Inject
import scala.concurrent.ExecutionContext
import com.scalableminds.util.enumeration.ExtendedEnumeration
import com.scalableminds.util.objectid.ObjectId
import com.scalableminds.webknossos.datastore.models.{LengthUnit, VoxelSize}
import com.scalableminds.webknossos.datastore.dataformats.zarr.Zarr3OutputHelper
import com.scalableminds.webknossos.datastore.datareaders.{AxisOrder, FullAxisOrder, NDBoundingBox}
import com.scalableminds.webknossos.datastore.models.AdditionalCoordinate
import models.job.JobCommand.JobCommand
import models.team.PricingPlan
import net.liftweb.common.Full

object MovieResolutionSetting extends ExtendedEnumeration {
  val SD, HD = Value
}

object CameraPositionSetting extends ExtendedEnumeration {
  val MOVING, STATIC_XZ, STATIC_YZ = Value
}

case class AnimationJobOptions(
    layerName: String,
    boundingBox: BoundingBox,
    includeWatermark: Boolean,
    meshes: JsValue,
    movieResolution: MovieResolutionSetting.Value,
    cameraPosition: CameraPositionSetting.Value,
    intensityMin: Double,
    intensityMax: Double,
    magForTextures: Vec3Int
)

object AnimationJobOptions {
  implicit val jsonFormat: OFormat[AnimationJobOptions] = Json.format[AnimationJobOptions]
}

class JobController @Inject()(
    jobDAO: JobDAO,
    sil: Silhouette[WkEnv],
    datasetDAO: DatasetDAO,
    datasetService: DatasetService,
    jobService: JobService,
    workerService: WorkerService,
    workerDAO: WorkerDAO,
    datasetLayerAdditionalAxesDAO: DatasetLayerAdditionalAxesDAO,
    wkconf: WkConf,
    multiUserDAO: MultiUserDAO,
    wkSilhouetteEnvironment: WkSilhouetteEnvironment,
    slackNotificationService: SlackNotificationService,
    organizationDAO: OrganizationDAO,
    organizationService: OrganizationService,
    creditTransactionService: CreditTransactionService,
    dataStoreDAO: DataStoreDAO)(implicit ec: ExecutionContext, playBodyParsers: PlayBodyParsers)
    extends Controller
    with Zarr3OutputHelper {

  def status: Action[AnyContent] = sil.SecuredAction.async { implicit request =>
    for {
      _ <- Fox.successful(())
      jobCountsByState <- jobDAO.countByState
      workers <- workerDAO.findAll
      workersJson = workers.map(workerService.publicWrites)
      jsStatus = Json.obj(
        "workers" -> workersJson,
        "jobsByState" -> Json.toJson(jobCountsByState)
      )
    } yield Ok(jsStatus)
  }

  def list: Action[AnyContent] = sil.SecuredAction.async { implicit request =>
    for {
      _ <- bool2Fox(wkconf.Features.jobsEnabled) ?~> "job.disabled"
      jobs <- jobDAO.findAll
      // TODO: Consider adding paid credits to job public writes.
      jobsJsonList <- Fox.serialCombined(jobs.sortBy(_.created).reverse)(jobService.publicWrites)
    } yield Ok(Json.toJson(jobsJsonList))
  }

  def get(id: String): Action[AnyContent] = sil.SecuredAction.async { implicit request =>
    for {
      _ <- bool2Fox(wkconf.Features.jobsEnabled) ?~> "job.disabled"
      idValidated <- ObjectId.fromString(id)
      job <- jobDAO.findOne(idValidated) ?~> "job.notFound"
      js <- jobService.publicWrites(job)
    } yield Ok(js)
  }

  /*
   * Job cancelling protocol:
   * When a user cancels a job, the manualState is immediately set. Thus, the job looks cancelled to the user
   * The worker-written “state” field is later updated by the worker when it has successfully cancelled the job run.
   * When both fields are set, the cancelling is complete and wk no longer includes the job in the to_cancel list sent to worker
   */
  def cancel(id: String): Action[AnyContent] = sil.SecuredAction.async { implicit request =>
    for {
      _ <- bool2Fox(wkconf.Features.jobsEnabled) ?~> "job.disabled"
      jobIdValidated <- ObjectId.fromString(id)
      job <- jobDAO.findOne(jobIdValidated)
      _ <- jobDAO.updateManualState(jobIdValidated, JobState.CANCELLED)
      js <- jobService.publicWrites(job)
    } yield Ok(js)
  }

  // Note that the dataset has to be registered by reserveUpload via the datastore first.
  def runConvertToWkwJob(datasetId: String, scale: String, unit: Option[String]): Action[AnyContent] =
    sil.SecuredAction.async { implicit request =>
      log(Some(slackNotificationService.noticeFailedJobRequest)) {
        for {
          datasetIdValidated <- ObjectId.fromString(datasetId)
          dataset <- datasetDAO.findOne(datasetIdValidated) ?~> Messages("dataset.notFound", datasetId) ~> NOT_FOUND
          voxelSizeFactor <- Vec3Double.fromUriLiteral(scale).toFox
          voxelSizeUnit <- Fox.runOptional(unit)(u => LengthUnit.fromString(u).toFox)
          voxelSize = VoxelSize.fromFactorAndUnitWithDefault(voxelSizeFactor, voxelSizeUnit)
          organization <- organizationDAO.findOne(dataset._organization)(GlobalAccessContext) ?~> Messages(
            "organization.notFound",
            dataset._organization)
          _ <- bool2Fox(request.identity._organization == organization._id) ?~> "job.convertToWkw.notAllowed.organization" ~> FORBIDDEN
          command = JobCommand.convert_to_wkw
          commandArgs = Json.obj(
            "organization_id" -> organization._id,
            "organization_display_name" -> organization.name,
            "dataset_name" -> dataset.name,
            "dataset_id" -> dataset._id,
            "dataset_directory_name" -> dataset.directoryName,
            "voxel_size_factor" -> voxelSize.factor.toUriLiteral,
            "voxel_size_unit" -> voxelSize.unit
          )
          job <- jobService.submitJob(command, commandArgs, request.identity, dataset._dataStore) ?~> "job.couldNotRunCubing"
          js <- jobService.publicWrites(job)
        } yield Ok(js)
      }
    }

  def runComputeMeshFileJob(datasetId: String,
                            layerName: String,
                            mag: String,
                            agglomerateView: Option[String]): Action[AnyContent] =
    sil.SecuredAction.async { implicit request =>
      for {
        datasetIdValidated <- ObjectId.fromString(datasetId)
        dataset <- datasetDAO.findOne(datasetIdValidated) ?~> Messages("dataset.notFound", datasetId) ~> NOT_FOUND
        organization <- organizationDAO.findOne(dataset._organization)(GlobalAccessContext) ?~> Messages(
          "organization.notFound",
          dataset._organization)
        _ <- bool2Fox(request.identity._organization == organization._id) ?~> "job.meshFile.notAllowed.organization" ~> FORBIDDEN
        _ <- datasetService.assertValidLayerNameLax(layerName)
        command = JobCommand.compute_mesh_file
        commandArgs = Json.obj(
          "organization_id" -> organization._id,
          "dataset_name" -> dataset.name,
          "dataset_id" -> dataset._id,
          "dataset_directory_name" -> dataset.directoryName,
          "layer_name" -> layerName,
          "mag" -> mag,
          "agglomerate_view" -> agglomerateView
        )
        job <- jobService.submitJob(command, commandArgs, request.identity, dataset._dataStore) ?~> "job.couldNotRunComputeMeshFile"
        js <- jobService.publicWrites(job)
      } yield Ok(js)
    }

  def runComputeSegmentIndexFileJob(datasetId: String, layerName: String): Action[AnyContent] =
    sil.SecuredAction.async { implicit request =>
      for {
        datasetIdValidated <- ObjectId.fromString(datasetId)
        dataset <- datasetDAO.findOne(datasetIdValidated) ?~> Messages("dataset.notFound", datasetId) ~> NOT_FOUND
        organization <- organizationDAO.findOne(dataset._organization)(GlobalAccessContext) ?~> Messages(
          "organization.notFound",
          dataset._organization)
        _ <- bool2Fox(request.identity._organization == organization._id) ?~> "job.segmentIndexFile.notAllowed.organization" ~> FORBIDDEN
        _ <- datasetService.assertValidLayerNameLax(layerName)
        command = JobCommand.compute_segment_index_file
        commandArgs = Json.obj(
          "organization_id" -> dataset._organization,
          "dataset_name" -> dataset.name,
          "dataset_directory_name" -> dataset.directoryName,
          "segmentation_layer_name" -> layerName,
        )
        job <- jobService.submitJob(command, commandArgs, request.identity, dataset._dataStore) ?~> "job.couldNotRunSegmentIndexFile"
        js <- jobService.publicWrites(job)
      } yield Ok(js)
    }

  def runInferNucleiJob(datasetId: String, layerName: String, newDatasetName: String): Action[AnyContent] =
    sil.SecuredAction.async { implicit request =>
      log(Some(slackNotificationService.noticeFailedJobRequest)) {
        for {
          datasetIdValidated <- ObjectId.fromString(datasetId)
          dataset <- datasetDAO.findOne(datasetIdValidated) ?~> Messages("dataset.notFound", datasetId) ~> NOT_FOUND
          organization <- organizationDAO.findOne(dataset._organization)(GlobalAccessContext) ?~> Messages(
            "organization.notFound",
            dataset._organization)
          _ <- bool2Fox(request.identity._organization == organization._id) ?~> "job.inferNuclei.notAllowed.organization" ~> FORBIDDEN
          _ <- datasetService.assertValidDatasetName(newDatasetName)
          _ <- datasetService.assertValidLayerNameLax(layerName)
          command = JobCommand.infer_nuclei
          commandArgs = Json.obj(
            "organization_id" -> dataset._organization,
            "dataset_name" -> dataset.name,
            "dataset_directory_name" -> dataset.directoryName,
            "layer_name" -> layerName,
            "new_dataset_name" -> newDatasetName
          )
          job <- jobService.submitJob(command, commandArgs, request.identity, dataset._dataStore) ?~> "job.couldNotRunNucleiInferral"
          js <- jobService.publicWrites(job)
        } yield Ok(js)
      }
    }

  def runInferNeuronsJob(datasetId: String,
                         layerName: String,
                         bbox: String,
                         newDatasetName: String,
                         doSplitMergerEvaluation: Boolean,
                         annotationId: Option[String],
                         evalUseSparseTracing: Option[Boolean],
                         evalMaxEdgeLength: Option[Double],
                         evalSparseTubeThresholdNm: Option[Double],
                         evalMinMergerPathLengthNm: Option[Double]): Action[AnyContent] =
    sil.SecuredAction.async { implicit request =>
      log(Some(slackNotificationService.noticeFailedJobRequest)) {
        for {

          datasetIdValidated <- ObjectId.fromString(datasetId)
          dataset <- datasetDAO.findOne(datasetIdValidated) ?~> Messages("dataset.notFound", datasetId) ~> NOT_FOUND
          organization <- organizationDAO.findOne(dataset._organization)(GlobalAccessContext) ?~> Messages(
            "organization.notFound",
            dataset._organization)
          _ <- bool2Fox(request.identity._organization == organization._id) ?~> "job.inferNeurons.notAllowed.organization" ~> FORBIDDEN
          _ <- datasetService.assertValidDatasetName(newDatasetName)
          _ <- datasetService.assertValidLayerNameLax(layerName)
          multiUser <- multiUserDAO.findOne(request.identity._multiUser)
<<<<<<< HEAD
=======
          _ <- Fox.runIf(!multiUser.isSuperUser)(jobService.assertBoundingBoxLimits(bbox, None))
          annotationIdParsed <- Fox.runIf(doSplitMergerEvaluation)(annotationId.toFox) ?~> "job.inferNeurons.annotationIdEvalParamsMissing"
>>>>>>> a471709d
          command = JobCommand.infer_neurons
          parsedBoundingBox <- jobService.parseBoundingBoxWithMagOpt(bbox, None)
          // TODO: Disable this check. Credits should be enough to guard this.
          _ <- Fox.runIf(!multiUser.isSuperUser)(jobService.assertBoundingBoxLimits(bbox, None))
          commandArgs = Json.obj(
            "organization_id" -> organization._id,
            "dataset_name" -> dataset.name,
            "dataset_directory_name" -> dataset.directoryName,
            "new_dataset_name" -> newDatasetName,
            "layer_name" -> layerName,
            "bbox" -> bbox,
            "do_split_merger_evaluation" -> doSplitMergerEvaluation,
            "annotation_id" -> annotationIdParsed,
            "eval_use_sparse_tracing" -> evalUseSparseTracing,
            "eval_max_edge_length" -> evalMaxEdgeLength,
            "eval_sparse_tube_threshold_nm" -> evalSparseTubeThresholdNm,
            "eval_min_merger_path_length_nm" -> evalMinMergerPathLengthNm,
          )
          creditTransactionComment = s"Run for AI neuron segmentation for dataset ${dataset.name}"
          jobAsJs <- runPaidJob(command,
                                commandArgs,
                                parsedBoundingBox,
                                creditTransactionComment,
                                request.identity,
                                dataset._dataStore)
        } yield Ok(jobAsJs)
      }
    }

  def runInferMitochondriaJob(datasetId: String,
                              layerName: String,
                              bbox: String,
                              newDatasetName: String): Action[AnyContent] =
    sil.SecuredAction.async { implicit request =>
      log(Some(slackNotificationService.noticeFailedJobRequest)) {
        for {
          datasetIdValidated <- ObjectId.fromString(datasetId)
          dataset <- datasetDAO.findOne(datasetIdValidated) ?~> Messages("dataset.notFound", datasetId) ~> NOT_FOUND
          organization <- organizationDAO.findOne(dataset._organization)(GlobalAccessContext) ?~> Messages(
            "organization.notFound",
            dataset._organization)
          _ <- bool2Fox(request.identity._organization == organization._id) ?~> "job.inferMitochondria.notAllowed.organization" ~> FORBIDDEN
          _ <- datasetService.assertValidDatasetName(newDatasetName)
          _ <- datasetService.assertValidLayerNameLax(layerName)
          multiUser <- multiUserDAO.findOne(request.identity._multiUser)
          command = JobCommand.infer_mitochondria
          parsedBoundingBox <- jobService.parseBoundingBoxWithMagOpt(bbox, None)
          // TODO: Disable this check. Credits should be enough to guard this.
          _ <- bool2Fox(multiUser.isSuperUser) ?~> "job.inferMitochondria.notAllowed.onlySuperUsers"
          _ <- Fox.runIf(!multiUser.isSuperUser)(jobService.assertBoundingBoxLimits(bbox, None))
          commandArgs = Json.obj(
            "organization_id" -> dataset._organization,
            "dataset_name" -> dataset.name,
            "dataset_directory_name" -> dataset.directoryName,
            "new_dataset_name" -> newDatasetName,
            "layer_name" -> layerName,
            "bbox" -> bbox,
          )
          creditTransactionComment = s"Run for AI mitochondria segmentation for dataset ${dataset.name}"
          jobAsJs <- runPaidJob(command,
                                commandArgs,
                                parsedBoundingBox,
                                creditTransactionComment,
                                request.identity,
                                dataset._dataStore)
        } yield Ok(jobAsJs)
      }
    }

  def runAlignSectionsJob(datasetId: String,
                          layerName: String,
                          newDatasetName: String,
                          annotationId: Option[String] = None): Action[AnyContent] =
    sil.SecuredAction.async { implicit request =>
      log(Some(slackNotificationService.noticeFailedJobRequest)) {
        for {
          datasetIdValidated <- ObjectId.fromString(datasetId)
          dataset <- datasetDAO.findOne(datasetIdValidated) ?~> Messages("dataset.notFound", datasetId) ~> NOT_FOUND
          organization <- organizationDAO.findOne(dataset._organization)(GlobalAccessContext) ?~> Messages(
            "organization.notFound",
            dataset._organization)
          _ <- bool2Fox(request.identity._organization == organization._id) ?~> "job.alignSections.notAllowed.organization" ~> FORBIDDEN
          _ <- datasetService.assertValidDatasetName(newDatasetName)
          _ <- datasetService.assertValidLayerNameLax(layerName)
          datasetBoundingBox <- datasetService
            .dataSourceFor(dataset)
            .flatMap(_.toUsable)
            .map(_.boundingBox) ?~> "dataset.boundingBox.unset"
          _ <- Fox.runOptional(annotationId)(ObjectId.fromString)
          command = JobCommand.align_sections
          commandArgs = Json.obj(
            "organization_id" -> organization._id,
            "dataset_name" -> dataset.name,
            "dataset_directory_name" -> dataset.directoryName,
            "new_dataset_name" -> newDatasetName,
            "layer_name" -> layerName,
            "annotation_id" -> annotationId
          )
          creditTransactionComment = s"Run AI neuron segmentation for dataset ${dataset.name}"
          jobAsJs <- runPaidJob(command,
                                commandArgs,
                                datasetBoundingBox,
                                creditTransactionComment,
                                request.identity,
                                dataset._dataStore)
        } yield Ok(jobAsJs)
      }
    }

  def runExportTiffJob(datasetId: String,
                       bbox: String,
                       additionalCoordinates: Option[String],
                       layerName: Option[String],
                       mag: Option[String],
                       annotationLayerName: Option[String],
                       annotationId: Option[String],
                       asOmeTiff: Boolean): Action[AnyContent] =
    sil.SecuredAction.async { implicit request =>
      log(Some(slackNotificationService.noticeFailedJobRequest)) {
        for {
          datasetIdValidated <- ObjectId.fromString(datasetId)
          dataset <- datasetDAO.findOne(datasetIdValidated) ?~> Messages("dataset.notFound", datasetId) ~> NOT_FOUND
          organization <- organizationDAO.findOne(dataset._organization)(GlobalAccessContext) ?~> Messages(
            "organization.notFound",
            dataset._organization)
          _ <- bool2Fox(request.identity._organization == organization._id) ?~> "job.meshFile.notAllowed.organization" ~> FORBIDDEN
          _ <- Fox.runOptional(layerName)(datasetService.assertValidLayerNameLax)
          _ <- Fox.runOptional(annotationLayerName)(datasetService.assertValidLayerNameLax)
          _ <- jobService.assertBoundingBoxLimits(bbox, mag)
          additionalAxesOpt <- Fox.runOptional(layerName)(layerName =>
            datasetLayerAdditionalAxesDAO.findAllForDatasetAndDataLayerName(dataset._id, layerName))
          additionalAxesOpt <- Fox.runOptional(additionalAxesOpt)(a => Fox.successful(reorderAdditionalAxes(a)))
          rank = additionalAxesOpt.map(_.length).getOrElse(0) + 4
          axisOrder = FullAxisOrder.fromAxisOrderAndAdditionalAxes(rank,
                                                                   AxisOrder.cAdditionalxyz(rank),
                                                                   additionalAxesOpt)
          threeDBBox <- BoundingBox.fromLiteral(bbox).toFox ~> "job.invalidBoundingBox"
          parsedAdditionalCoordinatesOpt <- Fox.runOptional(additionalCoordinates)(coords =>
            Json.parse(coords).validate[Seq[AdditionalCoordinate]]) ~> "job.additionalCoordinates.invalid"
          parsedAdditionalCoordinates = parsedAdditionalCoordinatesOpt.getOrElse(Seq.empty)
          additionalAxesOfNdBBox = additionalAxesOpt.map(additionalAxes =>
            additionalAxes.map(_.intersectWithAdditionalCoordinates(parsedAdditionalCoordinates)))
          ndBoundingBox = NDBoundingBox(threeDBBox, additionalAxesOfNdBBox.getOrElse(Seq.empty), axisOrder)
          command = JobCommand.export_tiff
          exportFileName = if (asOmeTiff)
            s"${formatDateForFilename(new Date())}__${dataset.name}__${annotationLayerName.map(_ => "volume").getOrElse(layerName.getOrElse(""))}.ome.tif"
          else
            s"${formatDateForFilename(new Date())}__${dataset.name}__${annotationLayerName.map(_ => "volume").getOrElse(layerName.getOrElse(""))}.zip"
          commandArgs = Json.obj(
            "dataset_directory_name" -> dataset.directoryName,
            "organization_id" -> organization._id,
            "dataset_name" -> dataset.name,
            "nd_bbox" -> ndBoundingBox.toWkLibsDict,
            "export_file_name" -> exportFileName,
            "layer_name" -> layerName,
            "mag" -> mag,
            "annotation_layer_name" -> annotationLayerName,
            "annotation_id" -> annotationId,
          )
          job <- jobService.submitJob(command, commandArgs, request.identity, dataset._dataStore) ?~> "job.couldNotRunTiffExport"
          js <- jobService.publicWrites(job)
        } yield Ok(js)
      }
    }

  def runMaterializeVolumeAnnotationJob(datasetId: String,
                                        fallbackLayerName: String,
                                        annotationId: String,
                                        annotationType: String,
                                        newDatasetName: String,
                                        outputSegmentationLayerName: String,
                                        mergeSegments: Boolean,
                                        volumeLayerName: Option[String],
                                        includesEditableMapping: Boolean,
                                        boundingBox: Option[String]): Action[AnyContent] =
    sil.SecuredAction.async { implicit request =>
      log(Some(slackNotificationService.noticeFailedJobRequest)) {
        for {
          datasetIdValidated <- ObjectId.fromString(datasetId)
          dataset <- datasetDAO.findOne(datasetIdValidated) ?~> Messages("dataset.notFound", datasetId) ~> NOT_FOUND
          organization <- organizationDAO.findOne(dataset._organization)(GlobalAccessContext) ?~> Messages(
            "organization.notFound",
            dataset._organization)
          _ <- bool2Fox(request.identity._organization == organization._id) ?~> "job.materializeVolumeAnnotation.notAllowed.organization" ~> FORBIDDEN
          _ <- datasetService.assertValidLayerNameLax(fallbackLayerName)
          command = JobCommand.materialize_volume_annotation
          _ <- datasetService.assertValidDatasetName(newDatasetName)
          _ <- datasetService.assertValidLayerNameLax(outputSegmentationLayerName)
          multiUser <- multiUserDAO.findOne(request.identity._multiUser)
          _ <- Fox.runIf(!multiUser.isSuperUser && includesEditableMapping)(Fox.runOptional(boundingBox)(bbox =>
            jobService.assertBoundingBoxLimits(bbox, None)))
          commandArgs = Json.obj(
            "organization_id" -> organization._id,
            "dataset_name" -> dataset.name,
            "dataset_directory_name" -> dataset.directoryName,
            "fallback_layer_name" -> fallbackLayerName,
            "annotation_id" -> annotationId,
            "output_segmentation_layer_name" -> outputSegmentationLayerName,
            "annotation_type" -> annotationType,
            "new_dataset_name" -> newDatasetName,
            "merge_segments" -> mergeSegments,
            "volume_layer_name" -> volumeLayerName,
            "use_zarr_streaming" -> includesEditableMapping,
            "bounding_box" -> boundingBox
          )
          job <- jobService.submitJob(command, commandArgs, request.identity, dataset._dataStore) ?~> "job.couldNotRunApplyMergerMode"
          js <- jobService.publicWrites(job)
        } yield Ok(js)
      }
    }

  def runFindLargestSegmentIdJob(datasetId: String, layerName: String): Action[AnyContent] =
    sil.SecuredAction.async { implicit request =>
      log(Some(slackNotificationService.noticeFailedJobRequest)) {
        for {
          datasetIdValidated <- ObjectId.fromString(datasetId)
          dataset <- datasetDAO.findOne(datasetIdValidated) ?~> Messages("dataset.notFound", datasetId) ~> NOT_FOUND
          organization <- organizationDAO.findOne(dataset._organization)(GlobalAccessContext) ?~> Messages(
            "organization.notFound",
            dataset._organization)
          _ <- bool2Fox(request.identity._organization == organization._id) ?~> "job.findLargestSegmentId.notAllowed.organization" ~> FORBIDDEN
          _ <- datasetService.assertValidLayerNameLax(layerName)
          command = JobCommand.find_largest_segment_id
          commandArgs = Json.obj(
            "organization_id" -> organization._id,
            "dataset_name" -> dataset.name,
            "dataset_directory_name" -> dataset.directoryName,
            "layer_name" -> layerName
          )
          job <- jobService.submitJob(command, commandArgs, request.identity, dataset._dataStore) ?~> "job.couldNotRunFindLargestSegmentId"
          js <- jobService.publicWrites(job)
        } yield Ok(js)
      }
    }

  def runRenderAnimationJob(datasetId: String): Action[AnimationJobOptions] =
    sil.SecuredAction.async(validateJson[AnimationJobOptions]) { implicit request =>
      log(Some(slackNotificationService.noticeFailedJobRequest)) {
        for {
          datasetIdValidated <- ObjectId.fromString(datasetId)
          dataset <- datasetDAO.findOne(datasetIdValidated) ?~> Messages("dataset.notFound", datasetId) ~> NOT_FOUND
          organization <- organizationDAO.findOne(dataset._organization)(GlobalAccessContext) ?~> Messages(
            "organization.notFound",
            dataset._organization)
          _ <- bool2Fox(request.identity._organization == organization._id) ?~> "job.renderAnimation.notAllowed.organization" ~> FORBIDDEN
          userOrganization <- organizationDAO.findOne(request.identity._organization)
          animationJobOptions = request.body
          _ <- Fox.runIf(PricingPlan.isPaidPlan(userOrganization.pricingPlan)) {
            bool2Fox(animationJobOptions.includeWatermark) ?~> "job.renderAnimation.mustIncludeWatermark"
          }
          _ <- Fox.runIf(PricingPlan.isPaidPlan(userOrganization.pricingPlan)) {
            bool2Fox(animationJobOptions.movieResolution == MovieResolutionSetting.SD) ?~> "job.renderAnimation.resolutionMustBeSD"
          }
          layerName = animationJobOptions.layerName
          _ <- datasetService.assertValidLayerNameLax(layerName)
          exportFileName = s"webknossos_animation_${formatDateForFilename(new Date())}__${dataset.name}__$layerName.mp4"
          command = JobCommand.render_animation
          commandArgs = Json.obj(
            "organization_id" -> organization._id,
            "dataset_name" -> dataset.name,
            "dataset_directory_name" -> dataset.directoryName,
            "export_file_name" -> exportFileName,
            "layer_name" -> animationJobOptions.layerName,
            "bounding_box" -> animationJobOptions.boundingBox.toLiteral,
            "include_watermark" -> animationJobOptions.includeWatermark,
            "meshes" -> animationJobOptions.meshes,
            "movie_resolution" -> animationJobOptions.movieResolution,
            "camera_position" -> animationJobOptions.cameraPosition,
            "intensity_min" -> animationJobOptions.intensityMin,
            "intensity_max" -> animationJobOptions.intensityMax,
            "mag_for_textures" -> animationJobOptions.magForTextures,
          )
          job <- jobService.submitJob(command, commandArgs, request.identity, dataset._dataStore) ?~> "job.couldNotRunRenderAnimation"
          js <- jobService.publicWrites(job)
        } yield Ok(js)
      }
    }

  def redirectToExport(jobId: String): Action[AnyContent] =
    sil.SecuredAction.async { implicit request =>
      for {
        jobIdValidated <- ObjectId.fromString(jobId)
        job <- jobDAO.findOne(jobIdValidated)
        dataStore <- dataStoreDAO.findOneByName(job._dataStore) ?~> "dataStore.notFound"
        userAuthToken <- wkSilhouetteEnvironment.combinedAuthenticatorService.findOrCreateToken(
          request.identity.loginInfo)
        uri = s"${dataStore.publicUrl}/data/exports/$jobId/download"
      } yield Redirect(uri, Map(("token", Seq(userAuthToken.id))))
    }

  def getJobCosts(command: String, boundingBoxInMag: String): Action[AnyContent] =
    sil.SecuredAction.async { implicit request =>
      for {
        boundingBox <- BoundingBox.fromLiteral(boundingBoxInMag).toFox
        jobCommand <- JobCommand.fromString(command).toFox
        jobCosts = jobService.calculateJobCosts(boundingBox, jobCommand)
        js = Json.obj(
          "costsInCredits" -> jobCosts.toString(),
        )
      } yield Ok(js)
    }

  private def runPaidJob(command: JobCommand,
                         commandArgs: JsObject,
                         jobBoundingBox: BoundingBox,
                         creditTransactionComment: String,
                         user: User,
                         datastoreName: String)(implicit ctx: DBAccessContext): Fox[JsObject] = {
    val costsInCredits = jobService.calculateJobCosts(jobBoundingBox, command)
    for {
      _ <- organizationService.ensureOrganizationHasPaidPlan(user._organization) ?~> "job.paidJob.notAllowed.noPaidPlan"
      _ <- Fox.assertTrue(creditTransactionService.hasEnoughCredits(user._organization, costsInCredits)) ?~> "job.notEnoughCredits"
      creditTransaction <- creditTransactionService.reserveCredits(user._organization,
                                                                   costsInCredits,
                                                                   creditTransactionComment,
                                                                   None)
      job <- jobService
        .submitJob(command, commandArgs, user, datastoreName)
        .futureBox
        .flatMap {
          case Full(job) => Fox.successful(job)
          case _ =>
            creditTransactionService.refundTransactionWhenStartingJobFailed(creditTransaction)
            Fox.failure("job.couldNotRunAlignSections")

        }
        .toFox
      _ <- creditTransactionService.addJobIdToTransaction(creditTransaction, job._id)
      js <- jobService.publicWrites(job)
    } yield js
  }

}<|MERGE_RESOLUTION|>--- conflicted
+++ resolved
@@ -248,11 +248,7 @@
           _ <- datasetService.assertValidDatasetName(newDatasetName)
           _ <- datasetService.assertValidLayerNameLax(layerName)
           multiUser <- multiUserDAO.findOne(request.identity._multiUser)
-<<<<<<< HEAD
-=======
-          _ <- Fox.runIf(!multiUser.isSuperUser)(jobService.assertBoundingBoxLimits(bbox, None))
           annotationIdParsed <- Fox.runIf(doSplitMergerEvaluation)(annotationId.toFox) ?~> "job.inferNeurons.annotationIdEvalParamsMissing"
->>>>>>> a471709d
           command = JobCommand.infer_neurons
           parsedBoundingBox <- jobService.parseBoundingBoxWithMagOpt(bbox, None)
           // TODO: Disable this check. Credits should be enough to guard this.
