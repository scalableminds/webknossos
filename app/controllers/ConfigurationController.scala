--- conflicted
+++ resolved
@@ -74,15 +74,9 @@
 
   def updateDataSetDefault(dataSetName: String) = SecuredAction.async(parse.json(maxLength = 20480)) { implicit request =>
     for {
-<<<<<<< HEAD
-      dataset <- DataSetDAO.findOneByNameAndOrganization(dataSetName, request.identity._organization) ?~> Messages("dataset.notFound")
-      _ <- Fox.assertTrue(request.identity.isTeamManagerOrAdminOfOrg(dataset._organization)) ?~> Messages("notAllowed")
-      jsConfiguration <- request.body.asOpt[JsObject] ?~> Messages("user.configuration.dataset.invalid")
-=======
-      dataset <- DataSetDAO.findOneByName(dataSetName) ?~> "dataset.notFound"
+      dataset <- DataSetDAO.findOneByNameAndOrganization(dataSetName, request.identity._organization) ?~> "dataset.notFound"
       _ <- Fox.assertTrue(request.identity.isTeamManagerOrAdminOfOrg(dataset._organization)) ?~> "notAllowed"
       jsConfiguration <- request.body.asOpt[JsObject] ?~> "user.configuration.dataset.invalid"
->>>>>>> cedb4d90
       conf = jsConfiguration.fields.toMap
       _ <- DataSetDAO.updateDefaultConfigurationByName(dataSetName, DataSetConfiguration(conf))
     } yield {
