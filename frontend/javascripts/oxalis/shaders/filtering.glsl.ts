--- conflicted
+++ resolved
@@ -95,12 +95,7 @@
           color = getTrilinearColorFor(layerIndex, d_texture_width, packingDegree, worldPositionUVW);
         <% } %>
       } else {
-<<<<<<< HEAD
-        // todo: find out whether out of layer bounds or not
-        color = getColorForCoords(lookUpTexture, layerIndex, d_texture_width, packingDegree, worldPositionUVW);
-=======
         color = getColorForCoords(layerIndex, d_texture_width, packingDegree, worldPositionUVW, supportsPrecomputedBucketAddress);
->>>>>>> 20f7e0c7
       }
       return color;
     }
