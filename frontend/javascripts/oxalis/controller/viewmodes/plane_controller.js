/**
 * plane_controller.js
 * @flow
 */

import { connect } from "react-redux";
import BackboneEvents from "backbone-events-standalone";
import * as React from "react";
import _ from "lodash";
import api from "oxalis/api/internal_api";
import dimensions from "oxalis/model/dimensions";
import {
  deleteActiveNodeAsUserAction,
  createTreeAction,
  createBranchPointAction,
  requestDeleteBranchPointAction,
  toggleAllTreesAction,
  toggleInactiveTreesAction,
} from "oxalis/model/actions/skeletontracing_actions";
import { addUserBoundingBoxAction } from "oxalis/model/actions/annotation_actions";
import { InputKeyboard, InputKeyboardNoLoop, InputMouse } from "libs/input";
import { document } from "libs/window";
import { getBaseVoxel } from "oxalis/model/scaleinfo";
import { getPosition, getRequestLogZoomStep } from "oxalis/model/accessors/flycam_accessor";
import { listenToStoreProperty } from "oxalis/model/helpers/listener_helpers";
import { setViewportAction } from "oxalis/model/actions/view_mode_actions";
import { updateUserSettingAction } from "oxalis/model/actions/settings_actions";
import Model from "oxalis/model";
import PlaneView from "oxalis/view/plane_view";
import Store, { type OxalisState, type Tracing } from "oxalis/store";
import TDController from "oxalis/controller/td_controller";
import Toast from "libs/toast";
import * as Utils from "libs/utils";
import {
  createCellAction,
  copySegmentationLayerAction,
} from "oxalis/model/actions/volumetracing_actions";
import { cycleToolAction } from "oxalis/model/actions/ui_actions";
import {
  MoveTool,
  SkeletonTool,
  DrawTool,
  EraseTool,
  PickCellTool,
  FillCellTool,
  BoundingBoxTool,
} from "oxalis/controller/combinations/tool_controls";
import constants, {
  type ShowContextMenuFunction,
  type OrthoView,
  type OrthoViewMap,
  OrthoViewValuesWithoutTDView,
  OrthoViews,
  type AnnotationTool,
  AnnotationToolEnum,
} from "oxalis/constants";
import { calculateGlobalPos } from "oxalis/model/accessors/view_mode_accessor";
import getSceneController from "oxalis/controller/scene_controller_provider";
import * as SkeletonHandlers from "oxalis/controller/combinations/skeleton_handlers";
import * as VolumeHandlers from "oxalis/controller/combinations/volume_handlers";
import * as MoveHandlers from "oxalis/controller/combinations/move_handlers";
import { downloadScreenshot } from "oxalis/view/rendering_utils";

function ensureNonConflictingHandlers(skeletonControls: Object, volumeControls: Object): void {
  const conflictingHandlers = _.intersection(
    Object.keys(skeletonControls),
    Object.keys(volumeControls),
  );
  if (conflictingHandlers.length > 0) {
    throw new Error(
      `There are unsolved conflicts between skeleton and volume controller: ${conflictingHandlers.join(
        ", ",
      )}`,
    );
  }
}

type OwnProps = {| showContextMenuAt: ShowContextMenuFunction |};

const cycleTools = () => {
  Store.dispatch(cycleToolAction());
};

type StateProps = {|
  tracing: Tracing,
  activeTool: AnnotationTool,
|};

type Props = {|
  ...StateProps,
  ...OwnProps,
|};

class SkeletonKeybindings {
  static getKeyboardControls() {
    return {
      "1": () => Store.dispatch(toggleAllTreesAction()),
      "2": () => Store.dispatch(toggleInactiveTreesAction()),

      // Delete active node
      delete: () => Store.dispatch(deleteActiveNodeAsUserAction(Store.getState())),
      c: () => Store.dispatch(createTreeAction()),

      e: () => SkeletonHandlers.moveAlongDirection(),
      r: () => SkeletonHandlers.moveAlongDirection(true),

      // Branches
      b: () => Store.dispatch(createBranchPointAction()),
      j: () => Store.dispatch(requestDeleteBranchPointAction()),

      s: () => {
        api.tracing.centerNode();
        api.tracing.centerTDView();
      },

      // navigate nodes
      "ctrl + ,": () => SkeletonHandlers.toPrecedingNode(),
      "ctrl + .": () => SkeletonHandlers.toSubsequentNode(),
    };
  }

  static getLoopedKeyboardControls() {
    return {
      "ctrl + left": () => SkeletonHandlers.moveNode(-1, 0),
      "ctrl + right": () => SkeletonHandlers.moveNode(1, 0),
      "ctrl + up": () => SkeletonHandlers.moveNode(0, -1),
      "ctrl + down": () => SkeletonHandlers.moveNode(0, 1),
    };
  }
}

class VolumeKeybindings {
  static getKeyboardControls() {
    return {
      c: () => Store.dispatch(createCellAction()),
      v: () => {
        Store.dispatch(copySegmentationLayerAction());
      },
      "shift + v": () => {
        Store.dispatch(copySegmentationLayerAction(true));
      },
    };
  }
}

class BoundingBoxKeybindings {
  static getKeyboardControls() {
    return {
      c: () => Store.dispatch(addUserBoundingBoxAction()),
    };
  }
}

const getMoveValue = timeFactor => {
  const state = Store.getState();
  return (
    (state.userConfiguration.moveValue * timeFactor) /
    getBaseVoxel(state.dataset.dataSource.scale) /
    constants.FPS
  );
};

function createDelayAwareMoveHandler(multiplier: number) {
  // The multiplier can be used for inverting the direction as well as for
  // speeding up the movement as it's done for shift+f, for example.

  const fn = (timeFactor, first) =>
    MoveHandlers.moveW(getMoveValue(timeFactor) * multiplier, first);

  fn.customAdditionalDelayFn = () => {
    // Depending on the float fraction of the current position, we want to
    // delay subsequent movements longer or shorter.
    // For example, when being at z=10.0 and keeping `f` pressed, the first
    // move action will simply set z=11.0. Afterwards, a user-defined keyboard
    // delay is awaited after which the continuous movement can begin (z=11.1,
    // z=11.2, ... z=11.9, z=12.0...).
    // However, doing the same logic with a starting z=10.99 would mean, that
    // the initial movement bumps z to 11.99 and after the delay has passed,
    // the slice will immediately switch to 12 (which is too fast).
    // To compensate this effect, this code here takes the current fraction (and
    // direction) into account to adapt the initial keyboard delay.

    const state = Store.getState();
    let direction = Math.sign(multiplier);

    const { activeViewport } = state.viewModeData.plane;
    const thirdDim = dimensions.thirdDimensionForPlane(activeViewport);
    const voxelPerSecond =
      state.userConfiguration.moveValue / state.dataset.dataSource.scale[thirdDim];

    if (activeViewport === OrthoViews.TDView) {
      // Nothing should happen then, anyway.
      return 0;
    }

    if (state.userConfiguration.dynamicSpaceDirection) {
      // Change direction of the value connected to space, based on the last direction
      direction *= state.flycam.spaceDirectionOrtho[thirdDim];
    }
    const fraction = getPosition(state.flycam)[thirdDim] % 1;
    const passedFraction = direction === 1 ? fraction : 1 - fraction;

    // Note that a passed fraction of 0 (e.g., z=11.0 and the direction
    // goes towards 12), means that no additional delay is needed.
    // The 1000 factor converts to ms.
    return (1000 / voxelPerSecond) * passedFraction;
  };

  return fn;
}

class PlaneController extends React.PureComponent<Props> {
  // See comment in Controller class on general controller architecture.
  //
  // Plane Controller: Responsible for Plane Modes
  planeView: PlaneView;
  input: {
    mouseControllers: OrthoViewMap<InputMouse>,
    keyboard?: InputKeyboard,
    keyboardNoLoop?: InputKeyboardNoLoop,
    keyboardLoopDelayed?: InputKeyboard,
    keyboardNoLoop?: InputKeyboardNoLoop,
  };

  storePropertyUnsubscribers: Array<Function>;
  isStarted: boolean;
  // Copied from backbone events (TODO: handle this better)
  listenTo: Function;
  stopListening: Function;

  constructor(...args: any) {
    super(...args);
    _.extend(this, BackboneEvents);
    this.storePropertyUnsubscribers = [];
  }

  componentDidMount() {
    this.input = {
      mouseControllers: {},
    };
    this.isStarted = false;

    this.planeView = new PlaneView();
    this.forceUpdate();

    Store.dispatch(setViewportAction(OrthoViews.PLANE_XY));
    this.start();
  }

  componentWillUnmount() {
    this.stop();
  }

  initMouse(): void {
    // Workaround: We are only waiting for tdview since this introduces
    // the necessary delay to attach the events to the newest input
    // catchers (only necessary for HammerJS). We should refactor the
    // InputMouse handling so that this is not necessary anymore.
    // See: https://github.com/scalableminds/webknossos/issues/3475

    OrthoViewValuesWithoutTDView.forEach(id => {
      const inputcatcherId = `inputcatcher_${OrthoViews[id]}`;
      Utils.waitForElementWithId(inputcatcherId).then(el => {
        if (!document.body.contains(el)) {
          console.error("el is not attached anymore");
        }
        this.input.mouseControllers[id] = new InputMouse(
          inputcatcherId,
          this.getPlaneMouseControls(id),
          id,
          true,
        );
      });
    });
  }

  getPlaneMouseControls(planeId: OrthoView): Object {
    const moveControls = MoveTool.getMouseControls(
      planeId,
      this.planeView,
      this.props.showContextMenuAt,
    );

    const skeletonControls = SkeletonTool.getMouseControls(
      this.planeView,
      this.props.showContextMenuAt,
    );

    const drawControls = DrawTool.getPlaneMouseControls(
      planeId,
      this.planeView,
      this.props.showContextMenuAt,
    );
    const eraseControls = EraseTool.getPlaneMouseControls(
      planeId,
      this.planeView,
      this.props.showContextMenuAt,
    );
    const fillCellControls = FillCellTool.getPlaneMouseControls(planeId);
    const pickCellControls = PickCellTool.getPlaneMouseControls(planeId);
    const boundingBoxControls = BoundingBoxTool.getPlaneMouseControls(
      planeId,
      this.planeView,
      this.props.showContextMenuAt,
    );

    const allControlKeys = _.union(
      Object.keys(moveControls),
      Object.keys(skeletonControls),
      Object.keys(drawControls),
      Object.keys(eraseControls),
      Object.keys(fillCellControls),
      Object.keys(pickCellControls),
      Object.keys(boundingBoxControls),
    );
    const controls = {};

    for (const controlKey of allControlKeys) {
      controls[controlKey] = this.createToolDependentMouseHandler({
        [AnnotationToolEnum.MOVE]: moveControls[controlKey],
        [AnnotationToolEnum.SKELETON]: skeletonControls[controlKey],
        [AnnotationToolEnum.BRUSH]: drawControls[controlKey],
        [AnnotationToolEnum.TRACE]: drawControls[controlKey],
        [AnnotationToolEnum.ERASE_BRUSH]: eraseControls[controlKey],
        [AnnotationToolEnum.ERASE_TRACE]: eraseControls[controlKey],
        [AnnotationToolEnum.PICK_CELL]: pickCellControls[controlKey],
        [AnnotationToolEnum.FILL_CELL]: fillCellControls[controlKey],
        [AnnotationToolEnum.BOUNDING_BOX]: boundingBoxControls[controlKey],
      });
    }

    return controls;
  }

  initKeyboard(): void {
    // avoid scrolling while pressing space
    document.addEventListener("keydown", (event: KeyboardEvent) => {
      if (
        (event.which === 32 || event.which === 18 || (event.which >= 37 && event.which <= 40)) &&
        Utils.isNoElementFocussed()
      ) {
        event.preventDefault();
      }
    });

    this.input.keyboard = new InputKeyboard({
      // Move
      left: timeFactor => MoveHandlers.moveU(-getMoveValue(timeFactor)),
      right: timeFactor => MoveHandlers.moveU(getMoveValue(timeFactor)),
      up: timeFactor => MoveHandlers.moveV(-getMoveValue(timeFactor)),
      down: timeFactor => MoveHandlers.moveV(getMoveValue(timeFactor)),
    });

    const notLoopedKeyboardControls = this.getNotLoopedKeyboardControls();
    const loopedKeyboardControls = this.getLoopedKeyboardControls();
    ensureNonConflictingHandlers(notLoopedKeyboardControls, loopedKeyboardControls);

    this.input.keyboardLoopDelayed = new InputKeyboard(
      {
        // KeyboardJS is sensitive to ordering (complex combos first)
        "shift + i": () => VolumeHandlers.changeBrushSizeIfBrushIsActiveBy(-1),
        "shift + o": () => VolumeHandlers.changeBrushSizeIfBrushIsActiveBy(1),

        "shift + f": createDelayAwareMoveHandler(5),
        "shift + d": createDelayAwareMoveHandler(-5),

        "shift + space": createDelayAwareMoveHandler(-1),
        "ctrl + space": createDelayAwareMoveHandler(-1),
        space: createDelayAwareMoveHandler(1),
        f: createDelayAwareMoveHandler(1),
        d: createDelayAwareMoveHandler(-1),

        // Zoom in/out
        i: () => MoveHandlers.zoom(1, false),
        o: () => MoveHandlers.zoom(-1, false),

        h: () => this.changeMoveValue(25),
        g: () => this.changeMoveValue(-25),

        ...loopedKeyboardControls,
      },
      {
        delay: Store.getState().userConfiguration.keyboardDelay,
      },
    );

    this.input.keyboardNoLoop = new InputKeyboardNoLoop(notLoopedKeyboardControls);

    this.storePropertyUnsubscribers.push(
      listenToStoreProperty(
        state => state.userConfiguration.keyboardDelay,
        keyboardDelay => {
          const { keyboardLoopDelayed } = this.input;
          if (keyboardLoopDelayed != null) {
            keyboardLoopDelayed.delay = keyboardDelay;
          }
        },
      ),
    );
  }

  getNotLoopedKeyboardControls(): Object {
    const baseControls = {
      "ctrl + i": event => {
        const segmentationLayer = Model.getVisibleSegmentationLayer();
        if (!segmentationLayer) {
          return;
        }
        const { mousePosition } = Store.getState().temporaryConfiguration;
        if (mousePosition) {
          const [x, y] = mousePosition;
          const globalMousePosition = calculateGlobalPos(Store.getState(), { x, y });
          const { cube } = segmentationLayer;
          const mapping = event.altKey ? cube.getMapping() : null;
          const hoveredId = cube.getDataValue(
            globalMousePosition,
            mapping,
            getRequestLogZoomStep(Store.getState()),
          );
          navigator.clipboard
            .writeText(String(hoveredId))
            .then(() => Toast.success(`Segment id ${hoveredId} copied to clipboard.`));
        } else {
          Toast.warning("No segment under cursor.");
        }
      },
      q: downloadScreenshot,
      w: cycleTools,
    };

    // TODO: Find a nicer way to express this, while satisfying flow
    const emptyDefaultHandler = { c: null };
    const { c: skeletonCHandler, ...skeletonControls } =
      this.props.tracing.skeleton != null
        ? SkeletonKeybindings.getKeyboardControls()
        : emptyDefaultHandler;

<<<<<<< HEAD
    const { c: volumeCHandler, "1": volumeOneHandler, ...volumeControls } =
      this.props.tracing.volumes.length > 0
=======
    const { c: volumeCHandler, ...volumeControls } =
      this.props.tracing.volume != null
>>>>>>> 7690ab5a
        ? VolumeKeybindings.getKeyboardControls()
        : emptyDefaultHandler;

    const { c: boundingBoxCHandler } = BoundingBoxKeybindings.getKeyboardControls();

    ensureNonConflictingHandlers(skeletonControls, volumeControls);

    return {
      ...baseControls,
      ...skeletonControls,
      // $FlowIssue[exponential-spread] See https://github.com/facebook/flow/issues/8299
      ...volumeControls,
      c: this.createToolDependentKeyboardHandler(
        skeletonCHandler,
        volumeCHandler,
        boundingBoxCHandler,
      ),
    };
  }

  getLoopedKeyboardControls() {
    // Note that this code needs to be adapted in case the VolumeHandlers also starts to expose
    // looped keyboard controls. For the hybrid case, these two controls would need t be combined then.
    return this.props.tracing.skeleton != null
      ? SkeletonKeybindings.getLoopedKeyboardControls()
      : {};
  }

  init(): void {
    const { clippingDistance } = Store.getState().userConfiguration;
    getSceneController().setClippingDistance(clippingDistance);
  }

  start(): void {
    this.bindToEvents();

    getSceneController().startPlaneMode();
    this.planeView.start();

    this.initKeyboard();
    this.initMouse();
    this.init();
    this.isStarted = true;
  }

  stop(): void {
    if (this.isStarted) {
      this.destroyInput();
    }

    getSceneController().stopPlaneMode();
    this.planeView.stop();
    this.stopListening();

    this.isStarted = false;
  }

  bindToEvents(): void {
    this.listenTo(this.planeView, "render", this.onPlaneViewRender);
  }

  onPlaneViewRender(): void {
    getSceneController().update();
  }

  changeMoveValue(delta: number): void {
    const moveValue = Store.getState().userConfiguration.moveValue + delta;
    Store.dispatch(updateUserSettingAction("moveValue", moveValue));
  }

  unsubscribeStoreListeners() {
    this.storePropertyUnsubscribers.forEach(unsubscribe => unsubscribe());
    this.storePropertyUnsubscribers = [];
  }

  destroyInput() {
    for (const mouse of _.values(this.input.mouseControllers)) {
      mouse.destroy();
    }
    this.input.mouseControllers = {};
    Utils.__guard__(this.input.keyboard, x => x.destroy());
    Utils.__guard__(this.input.keyboardNoLoop, x1 => x1.destroy());
    Utils.__guard__(this.input.keyboardLoopDelayed, x2 => x2.destroy());
    this.unsubscribeStoreListeners();
  }

  createToolDependentKeyboardHandler(
    skeletonHandler: ?Function,
    volumeHandler: ?Function,
    boundingBoxHandler: ?Function,
    viewHandler?: ?Function,
  ): Function {
    return (...args) => {
      const tool = this.props.activeTool;
      switch (tool) {
        case AnnotationToolEnum.MOVE: {
          if (viewHandler != null) {
            viewHandler(...args);
          } else if (skeletonHandler != null) {
            skeletonHandler(...args);
          }
          return;
        }
        case AnnotationToolEnum.SKELETON: {
          if (skeletonHandler != null) {
            skeletonHandler(...args);
          } else if (viewHandler != null) {
            viewHandler(...args);
          }
          return;
        }
        case AnnotationToolEnum.BOUNDING_BOX: {
          if (boundingBoxHandler != null) {
            boundingBoxHandler(...args);
          } else if (viewHandler != null) {
            viewHandler(...args);
          }
          return;
        }
        default: {
          if (volumeHandler != null) {
            volumeHandler(...args);
          } else if (viewHandler != null) {
            viewHandler(...args);
          }
        }
      }
    };
  }

  createToolDependentMouseHandler(toolToHandlerMap: { [key: AnnotationTool]: Function }): Function {
    return (...args) => {
      const tool = this.props.activeTool;
      const handler = toolToHandlerMap[tool];
      const fallbackHandler = toolToHandlerMap[AnnotationToolEnum.MOVE];
      if (handler != null) {
        handler(...args);
      } else if (fallbackHandler != null) {
        fallbackHandler(...args);
      }
    };
  }

  render() {
    if (!this.planeView) {
      return null;
    }

    return (
      <TDController
        cameras={this.planeView.getCameras()}
        tracing={this.props.tracing}
        planeView={this.planeView}
      />
    );
  }
}

export function mapStateToProps(state: OxalisState): StateProps {
  return {
    tracing: state.tracing,
    activeTool: state.uiInformation.activeTool,
  };
}

export { PlaneController as PlaneControllerClass };
export default connect<Props, OwnProps, _, _, _, _>(mapStateToProps)(PlaneController);<|MERGE_RESOLUTION|>--- conflicted
+++ resolved
@@ -435,13 +435,8 @@
         ? SkeletonKeybindings.getKeyboardControls()
         : emptyDefaultHandler;
 
-<<<<<<< HEAD
-    const { c: volumeCHandler, "1": volumeOneHandler, ...volumeControls } =
+    const { c: volumeCHandler, ...volumeControls } =
       this.props.tracing.volumes.length > 0
-=======
-    const { c: volumeCHandler, ...volumeControls } =
-      this.props.tracing.volume != null
->>>>>>> 7690ab5a
         ? VolumeKeybindings.getKeyboardControls()
         : emptyDefaultHandler;
 
