--- conflicted
+++ resolved
@@ -199,78 +199,8 @@
   setActivePlaneXZ : =>
     @setActivePlane PLANE_XZ
 
-<<<<<<< HEAD
-  showNodeID : (position) ->
-    # vector with direction from camera position to click position
-    vector = new THREE.Vector3((position[0] / (384 * @x) ) * 2 - 1, - (position[1] / (384 * @x)) * 2 + 1, 0.5)
-
-    # create a ray with the direction of this vector, set ray threshold depending on the zoom of the 3D-view
-    projector = new THREE.Projector()
-    ray = projector.pickingRay(vector, @camera[VIEW_3D])
-    ray.setThreshold(@rayThreshold)
-
-    # identify clicked object
-    intersects = ray.intersectObjects([@routeNodes])
-
-    if (intersects.length > 0 and intersects[0].distance >= 0)
-      unless @c
-        @c = document.createElement('canvas')
-        @c.getContext('2d').font = '50px Arial'
-
-        @tex = new THREE.Texture(@c)
-        @tex.needsUpdate = true
-        @tex.dynamic = true
-        
-        mat = new THREE.MeshBasicMaterial({map: @tex})
-        mat.transparent = true
-
-        titleQuad = new THREE.Mesh(
-          new THREE.PlaneGeometry(@c.width, @c.height),
-          mat
-        )
-
-        titleQuad.doubleSided = true
-        titleQuad.position.set(0,1000,0)
-        @addGeometry VIEW_3D, titleQuad
-
-      @c.getContext('2d').clearRect(0, 0, @c.width, @c.height)
-      objPos = intersects[0].object.geometry.vertices[intersects[0].vertex]
-      @c.getContext('2d').fillText(intersects[0].vertex, position[0], position[1])
-      @tex.needsUpdate = true
-      cam2d.hasChanged = true
-
-
-  onPreviewClick : (position) ->
-    # vector with direction from camera position to click position
-    vector = new THREE.Vector3((position[0] / (384 * @x) ) * 2 - 1, - (position[1] / (384 * @x)) * 2 + 1, 0.5)
-    
-    # create a ray with the direction of this vector, set ray threshold depending on the zoom of the 3D-view
-    projector = new THREE.Projector()
-    ray = projector.pickingRay(vector, @camera[VIEW_3D])
-    ray.setThreshold(@rayThreshold)
-
-    # identify clicked object
-    intersects = ray.intersectObjects([@routeNodes])
-
-    if (intersects.length > 0 and intersects[0].distance >= 0)
-      intersects[0].object.material.color.setHex(Math.random() * 0xffffff)
-      objPos = intersects[0].object.geometry.vertices[intersects[0].vertex]
-      # jump to the nodes position
-      cam2d.setGlobalPos [objPos.x, objPos.z, -objPos.y + Game.dataSet.upperBoundary[2]]
-      View.updateRoute()
-
-  createRoute : (maxRouteLen) ->
-    # create route to show in previewBox and pre-allocate buffers
-    @maxRouteLen = maxRouteLen
-    routeGeometry = new THREE.Geometry()
-    routeGeometryNodes = new THREE.Geometry()
-    routeGeometry.dynamic = true
-    routeGeometryNodes.dynamic = true
-    routeGeometryView = new Array(3)
-=======
   setActivePlane : (planeID) =>
     @flycam.setActivePlane planeID
->>>>>>> c1f3498e
     for i in [0..2]
       catcherStyle = $(".inputcatcher")[i].style
       #catcherStyle.borderColor  = "#f8f800"   #  else "#C7D1D8"
