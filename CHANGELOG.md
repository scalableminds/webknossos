--- conflicted
+++ resolved
@@ -17,11 +17,8 @@
 
 ### Changed
 
-<<<<<<< HEAD
 - The Dataset Gallery was redesigned to be a Publication Gallery instead. It will feature scientific publications together with their published datasets and information such as the species, brain region or acquisition method of such datasets. [#3653](https://github.com/scalableminds/webknossos/pull/3653)
-=======
 - Annotations for non-public datasets can now be shared using the "Share" functionality without making the dataset public. [#3664](https://github.com/scalableminds/webknossos/pull/3664)
->>>>>>> 55dbb600
 - Statistics are now separated by organization, rather than showing the webKnossos instance’s totals. [#3663](https://github.com/scalableminds/webknossos/pull/3663)
 
 ### Fixed
