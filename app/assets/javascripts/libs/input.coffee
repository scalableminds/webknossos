### define
./keyboard : KeyboardJS
./gamepad : GamepadJS
./event_mixin : EventMixin
./jquery-mousewheel-3.0.6/jquery.mousewheel : JQ_MOUSE_WHEEL
oxalis/constants : constants
###

Input = {}
# This is the main Input implementation.
# Although all keys, buttons and sensor are mapped in 
# the controller, this is were the magic happens.
# So far we provide the following input methods:
# * Mouse
# * Keyboard
# * Gamepad
# * MotionSensor / Gyroscope

# Each input method is contained in its own module. We tried to
# provide similar public interfaces for the input methods. 
# In most cases the heavy lifting is done by librarys in the background.


# This keyboard hook directly passes a keycombo and callback
# to the underlying KeyboadJS library to do its dirty work.
# Pressing a button will only fire an event once.
class Input.KeyboardNoLoop

  constructor : (initialBindings) ->

    @bindings = []
    @keyCount = 0

    for own key, callback of initialBindings
      @attach(key, callback)


  attach : (key, callback) ->

    binding = KeyboardJS.on(key, 
      (event) => 
        @keyCount++
        callback(@keyCount <= 2) unless $(":focus").length
        return
      () =>
        @keyCount = 0
        return
    )
    @bindings.push(binding)


  unbind : ->

    binding.clear() for binding in @bindings
    return


# This module is "main" keyboard handler. 
# It is able to handle key-presses and will continously 
# fire the attached callback.
class Input.Keyboard

  DELAY : 1000 / constants.FPS

  constructor : (initialBindings, @delay = 0) ->

    @keyCallbackMap = {}
    @keyPressedCount = 0
    @bindings = []

    for own key, callback of initialBindings
      @attach(key, callback)


  attach : (key, callback) ->

    binding = KeyboardJS.on(
      key
      (event) =>
        # When first pressed, insert the callback into
        # keyCallbackMap and start the buttonLoop.
        # Then, ignore any other events fired from the operating
        # system, because we're using our own loop.
        # When control key is pressed, everything is ignored, because
        # if there is any browser action attached to this (as with Ctrl + S)
        # KeyboardJS does not receive the up event.
        
        unless @keyCallbackMap[key]? or $(":focus").length
          callback(1, true)
          # reset lastTime
          callback._lastTime   = null
          callback._delayed    = true
          @keyCallbackMap[key] = callback

          @keyPressedCount++
          @buttonLoop() if @keyPressedCount == 1
        
        if @delay >= 0
          setTimeout( (=>
            callback._delayed = false
            ), @delay )

        return

      =>
        
        if @keyCallbackMap[key]?
          @keyPressedCount--
          delete @keyCallbackMap[key]

        return
    )
    @bindings.push(binding)


  # In order to continously fire callbacks we have to loop
  # through all the buttons that a marked as "pressed".
  buttonLoop : ->

    if @keyPressedCount > 0
      for own key, callback of @keyCallbackMap
        if not callback._delayed

          curTime  = (new Date()).getTime()
          # If no lastTime, assume that desired FPS is met
          lastTime = callback._lastTime || (curTime - 1000 / constants.FPS)
          elapsed  = curTime - lastTime
          callback._lastTime = curTime

          callback(elapsed / 1000 * constants.FPS, false)

      setTimeout( (=> @buttonLoop()), @DELAY ) 


  unbind : ->

    binding.clear() for binding in @bindings
    return


# The mouse module.
# Events: over, out, leftClick, rightClick, leftDownMove
class Input.Mouse

  class MouseButton

    constructor : (@name, @which, @mouse) ->
      @down  = false
      @drag  = false
      @moved = false

    handleMouseDown : (event) ->

      if event.which == @which
        $(":focus").blur() # see OX-159

        @down  = true
        @moved = false
        @mouse.trigger(@name + "MouseDown", @mouse.lastPosition, event.shiftKey, event.altKey)

    handleMouseUp : (event) ->

      if event.which == @which and @down
        @mouse.trigger(@name + "MouseUp")
        if not @moved
          @mouse.trigger(@name + "Click", @mouse.lastPosition, event.shiftKey, event.altKey)
        @down = false

    handleMouseMove : (event, delta) ->

      if @down
        @moved = true
        @mouse.trigger(@name + "DownMove", delta, @mouse.position, event.ctrlKey)

  constructor : (@$target, initialBindings) ->

    _.extend(this, new EventMixin())

    @leftMouseButton  = new MouseButton( "left",  1, this )
    @rightMouseButton = new MouseButton( "right", 3, this )
    @isMouseOver = false
    @lastPosition = null

    $(window).on
      "mousemove" : @mouseMove
      "mouseup"   : @mouseUp

    @$target.on 
      "mousedown" : @mouseDown
      "mouseenter" : @mouseEnter
      "mouseleave" : @mouseLeave
      "mousewheel" : @mouseWheel

    @on(initialBindings)
    @attach = @on
      

  unbind : ->

    $(window).off
      "mousemove" : @mouseMove
      "mouseup" : @mouseUp

    @$target.off 
      "mousedown" : @mouseDown
      "mouseenter" : @mouseEnter
      "mouseleave" : @mouseLeave
      "mousewheel" : @mouseWheel 


  isHit : (event) ->

    { pageX, pageY } = event
    { left, top } = @$target.offset()

    left <= pageX <= left + @$target.width() and
    top <= pageY <= top + @$target.height()

  handle : (eventName, args...) ->

    for button in [ @leftMouseButton, @rightMouseButton ]
      button["handle" + eventName].apply( button, args )

  mouseDown : (event) =>

    event.preventDefault()

    @lastPosition = 
      x : event.pageX - @$target.offset().left
      y : event.pageY - @$target.offset().top

    @handle("MouseDown", event)


  mouseUp : (event) =>

    if @isMouseOver
      @mouseLeave(which : 0) unless @isHit(event)
    else
      @mouseEnter(which : 0) if @isHit(event)

    @handle( "MouseUp", event )


  mouseMove : (event) =>

    @position =
      x : event.pageX - @$target.offset().left
      y : event.pageY - @$target.offset().top
    
    if @lastPosition?

<<<<<<< HEAD
    if @leftDown and !(deltaX == 0 and deltaY == 0)
      @trigger("leftDownMove", {x : deltaX, y : deltaY},
        {x : @position.x, y: @position.y}, event.ctrlKey)
=======
      delta = 
        x : (@position.x - @lastPosition.x)
        y : (@position.y - @lastPosition.y)

    if delta?.x != 0 or delta?.y != 0

      @handle( "MouseMove", event, delta )

>>>>>>> 32dfcc5d
      @lastPosition = @position

    return


  mouseEnter : (event) =>

    if event.which == 0
      @isMouseOver = true
      @trigger("over")
    return


  mouseLeave : (event) =>

    if event.which == 0
      @isMouseOver = false
      @trigger("out")
    return


  mouseWheel : (event, delta) =>

    event.preventDefault()
    if event.shiftKey
      @trigger("scroll", delta, "shift")
    else if event.altKey
      @trigger("scroll", delta, "alt")
    else
      @trigger("scroll", delta, null)

    return

    
# This module completly handles the device orientation / 
# tilting sensor (gyroscope).
# Similarily to the keyboard it relies on looping over
# all the "pressed" buttons. i.e. Once a certain threshold
# for the sensor is met this axis is marked as "pressed" (fire).
class Input.Deviceorientation

  THRESHOLD = 10
  SLOWDOWN_FACTOR = 500
  
  keyPressedCallbacks : {}
  keyBindings : {}
  keyPressedCount : 0

  delay : 1000 / 30

  constructor : (bindings) ->

    for own key, callback of bindings
      @attach(key, callback)

    $(window).on(
      "deviceorientation", 
      @eventHandler = ({originalEvent : event}) => 
        
        { gamma, beta } = event
        if gamma < -THRESHOLD or gamma > THRESHOLD
          @fire("x", -gamma)
        else
          @unfire("x")

        if beta < -THRESHOLD or beta > THRESHOLD
          @fire("y", beta)
        else
          @unfire("y")
    )

  attach : (key, callback) ->

    @keyBindings[key] = callback

  unbind : ->
    $(window).off(
      "deviceorientation", 
      @eventHandler
      @unfire("x")
      @unfire("y")
    )

  fire : (key, dist) ->

    unless @keyPressedCallbacks[key]?
      @keyPressedCount++ 
      @keyPressedCallbacks[key] = 
        callback : @keyBindings[key]
        distance : (dist - THRESHOLD) / SLOWDOWN_FACTOR
      @buttonLoop() if @keyPressedCount == 1


  unfire : (key) ->

    if @keyPressedCallbacks[key]
      @keyPressedCount--
      delete @keyPressedCallbacks[key]
    return

  buttonLoop : ->
    if @keyPressedCount > 0
      for own key, { callback, distance } of @keyPressedCallbacks
        callback?(distance)

      setTimeout( (=> @buttonLoop()), @delay ) 


# Last but not least, the gamepad module.
# The current gamepad API for the browser forces us
# to constantly poll the Gamepad object to evaluate 
# the state of a button. 
# In order to abstract the gamepad from different vendors,
# operation systems and browsers we rely on the GamepadJS lib.
# All "thumb sticks" return values -1...1 whereas all other buttons
# return 0 or 1.

class Input.Gamepad

  # http://robhawkes.github.com/gamepad-demo/
  # https://github.com/jbuck/input.js/
  # http://www.gamepadjs.com/
  
  DEADZONE : 0.35
  SLOWDOWN_FACTOR : 20

  gamepad : null
  delay :  1000 / 30
  buttonCallbackMap : {}
  buttonNameMap :
    "ButtonA" : "faceButton0"
    "ButtonB" : "faceButton1"
    "ButtonX" : "faceButton2"
    "ButtonY" : "faceButton3"
    "ButtonStart"  : "start"
    "ButtonSelect" : "select"

    "ButtonLeftTrigger"  : " leftShoulder0"
    "ButtonRightTrigger" : "rightShoulder0"
    "ButtonLeftShoulder" : "leftShoulder1"
    "ButtonRightShoulder": "rightShoulder1"

    "ButtonUp"    : "dpadUp"
    "ButtonDown"  : "dpadDown"
    "ButtonLeft"  : "dpadLeft"
    "ButtonRight" : "dpadRight"

    "ButtonLeftStick"  : "leftStickButton"
    "ButtonRightStick" : "rightStickButton"
    "LeftStickX" : "leftStickX"
    "LeftStickY" : "leftStickY"
    "RightStickX": "rightStickX"
    "RightStickY": "rightStickY"


  constructor : (bindings) ->
    if GamepadJS.supported

      for own key, callback of bindings
        @attach( @buttonNameMap[key] , callback )
      _.defer => @gamepadLoop()

    else
     console.log "Your browser does not support gamepads!"

  attach : (button, callback)  ->
      @buttonCallbackMap[button] = callback

  unbind : ->
    @buttonCallbackMap = null

  # actively poll the state of gameoad object as returned
  # by the GamepadJS library.
  gamepadLoop : ->
    #stops the loop caused by unbind
    return unless @buttonCallbackMap

    _pad = GamepadJS.getStates()
    @gamepad = _pad[0]

    if @gamepad?
      for button, callback of @buttonCallbackMap
        unless @gamepad[button] == 0
          # axes
          if button in ["leftStickX", "rightStickX"]
            value = @gamepad[button]
            callback -@filterDeadzone(value)

          else if button in ["leftStickY", "rightStickY"] 
            value = @gamepad[button]
            callback @filterDeadzone(value)
          #buttons
          else
            callback()


    setTimeout( (=> @gamepadLoop()), @delay)

  # FIXME 
  # as far as I know the gamepad.js lib already provides values for deadzones
  filterDeadzone : (value) ->
      if Math.abs(value) > @DEADZONE then value / @SLOWDOWN_FACTOR else 0

Input<|MERGE_RESOLUTION|>--- conflicted
+++ resolved
@@ -250,11 +250,6 @@
     
     if @lastPosition?
 
-<<<<<<< HEAD
-    if @leftDown and !(deltaX == 0 and deltaY == 0)
-      @trigger("leftDownMove", {x : deltaX, y : deltaY},
-        {x : @position.x, y: @position.y}, event.ctrlKey)
-=======
       delta = 
         x : (@position.x - @lastPosition.x)
         y : (@position.y - @lastPosition.y)
@@ -263,7 +258,6 @@
 
       @handle( "MouseMove", event, delta )
 
->>>>>>> 32dfcc5d
       @lastPosition = @position
 
     return
