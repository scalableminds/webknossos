--- conflicted
+++ resolved
@@ -19,11 +19,8 @@
 
 ### Fixed
 - Fixed several deprecation warning for using antd's Tabs.TabPane components. [#7469]
-<<<<<<< HEAD
+- Fixed problems when requests for loading data failed (could impact volume data consistency and rendering). [#7477](https://github.com/scalableminds/webknossos/pull/7477)
 - The settings page for non-wkw datasets no longer shows a wall of non-applying errors. [#7475](https://github.com/scalableminds/webknossos/pull/7475)
-=======
-- Fixed problems when requests for loading data failed (could impact volume data consistency and rendering). [#7477](https://github.com/scalableminds/webknossos/pull/7477)
->>>>>>> b5744e47
 
 ### Removed
 
