--- conflicted
+++ resolved
@@ -11,13 +11,8 @@
 # Tasks
 
 # Jira integration
-<<<<<<< HEAD
-GET           /issues                                                     controllers.GithubIssues.index
-POST          /issues                                                     controllers.GithubIssues.submit
-=======
-GET           /jira                                                      controllers.Jira.index
-POST          /jira                                                      controllers.Jira.submit
->>>>>>> 8ac9dc95
+GET           /issues                                                    controllers.GithubIssues.index
+POST          /issues                                                    controllers.GithubIssues.submit
 
 # Authentication
 GET           /login                                                     controllers.Authentication.login
