### define
jquery : $
underscore : _
app : app
backbone : Backbone
./controller/viewmodes/plane_controller : PlaneController
./controller/annotations/skeletontracing_controller : SkeletonTracingController
./controller/annotations/volumetracing_controller : VolumeTracingController
./controller/combinations/skeletontracing_arbitrary_controller : SkeletonTracingArbitraryController
./controller/combinations/skeletontracing_plane_controller : SkeletonTracingPlaneController
./controller/combinations/volumetracing_plane_controller : VolumeTracingPlaneController
./controller/scene_controller : SceneController
./controller/url_manager : UrlManager
./model : Model
./view : View
./view/skeletontracing/skeletontracing_view : SkeletonTracingView
./view/volumetracing/volumetracing_view : VolumeTracingView
../libs/input : Input
../libs/toast : Toast
./constants : constants
stats : Stats
###

class Controller

  # Main controller, responsible for setting modes and everything
  # that has to be controlled in any mode.
  #
  # We have a matrix of modes like this:
  #
  #   Annotation Mode \ View mode    Plane       Arbitrary
  #              Skeleton Tracing      X             X
  #                Volume Tracing      X             /
  #
  # In order to maximize code reuse, there is - besides the main
  # controller - a controller for each row, each column and each
  # cross in this matrix.

  constructor : (@controlMode) ->

    _.extend(@,
      view : null
      planeController : null
      arbitraryController : null
      allowedModes : []
    )

<<<<<<< HEAD
  constructor : (options) ->

    {@controlMode, _model: @model } = options

=======
>>>>>>> 249fa4ec
    _.extend(@, Backbone.Events)

    unless @browserSupported()
      unless window.confirm("You are using an unsupported browser, please use the newest version of Chrome, Opera or Safari.\n\nTry anyways?")
        window.history.back()

    @fullScreen = false

    @urlManager = new UrlManager(@model)
    @model.set("state", @urlManager.initialState)

    @model.fetch().done (error) =>

      # Do not continue, when there was an error and we got no settings from the server
      if error
        return

      unless @model.restrictions.allowAccess
        Toast.Error "You are not allowed to access this tracing"
        return

      @urlManager.startUrlUpdater()

      # Warn if segmentation data is not available
      if @model.getSegmentationBinary()?
        hasWarned = false
        @model.flycam.on
          zoomStepChanged : =>
            if @model.flycam.getIntegerZoomStep() > 1 and not hasWarned
              hasWarned = true
              Toast.info(
                "Segmentation data is only available at lower zoom levels.")

      for allowedMode in @model.settings.allowedModes
        @allowedModes.push switch allowedMode
          when "oxalis" then constants.MODE_PLANE_TRACING
          when "arbitrary" then constants.MODE_ARBITRARY
          when "volume" then constants.MODE_VOLUME

      if constants.MODE_ARBITRARY in @allowedModes
        @allowedModes.push(constants.MODE_ARBITRARY_PLANE)

      # FPS stats
      stats = new Stats()
      $("body").append stats.domElement

      @sceneController = new SceneController(
        @model.upperBoundary, @model.flycam, @model)


      if @model.skeletonTracing?

        @view = new SkeletonTracingView(@model)
        @annotationController = new SkeletonTracingController(
          @model, @sceneController, @view )
        @planeController = new SkeletonTracingPlaneController(
          @model, stats, @view, @sceneController, @annotationController)
        @arbitraryController = new SkeletonTracingArbitraryController(
          @model, stats, @view, @sceneController, @annotationController)

      else if @model.volumeTracing?

        @view = new VolumeTracingView(@model)
        @annotationController = new VolumeTracingController(
          @model, @sceneController, @view )
        @planeController = new VolumeTracingPlaneController(
          @model, stats, @view, @sceneController, @annotationController)

      else # View mode

        @view = new View(@model)
        @planeController = new PlaneController(
          @model, stats, @view, @sceneController)

      @initKeyboard()

      for binaryName of @model.binary
        @listenTo(@model.binary[binaryName].cube, "bucketLoaded", -> @model.flycam.update)

      @listenTo(app.vent, "changeViewMode", @setMode)

      @allowedModes.sort()
      if @allowedModes.length == 0
        Toast.error("There was no valid allowed tracing mode specified.")
      else
        app.vent.trigger("changeViewMode", @allowedModes[0])
      if @urlManager.initialState.mode? and @urlManager.initialState.mode != @model.mode
        app.vent.trigger("changeViewMode", @urlManager.initialState.mode)

      # initial trigger
      @sceneController.setSegmentationAlpha($('#alpha-slider').data("slider-value") or @model.user.get("segmentationOpacity"))


  initKeyboard : ->

    $(document).keypress (event) ->

      if $(event.target).is("input")
        # don't summon help modal when the user types into an input field
        return

      if event.shiftKey && event.which == 63
        $("#help-modal").modal('toggle')



    # avoid scrolling while pressing space
    $(document).keydown (event) ->
      event.preventDefault() if (event.which == 32 or event.which == 18 or 37 <= event.which <= 40) and !$(":focus").length
      return

    keyboardControls = {
      "q" : => @toggleFullScreen()
    }

    if @controlMode == constants.CONTROL_MODE_TRACE
      _.extend( keyboardControls, {
        #Set Mode, outcomment for release
        "shift + 1" : =>
          app.vent.trigger("changeViewMode", constants.MODE_PLANE_TRACING)
        "shift + 2" : =>
          app.vent.trigger("changeViewMode", constants.MODE_ARBITRARY)
        "shift + 3" : =>
          app.vent.trigger("changeViewMode", constants.MODE_ARBITRARY_PLANE)
        "shift + 4" : =>
          app.vent.trigger("changeViewMode", constants.MODE_VOLUME)

        "t" : =>
          @view.toggleTheme()

        "m" : => # rotate allowed modes

          index = (@allowedModes.indexOf(@model.mode) + 1) % @allowedModes.length
          app.vent.trigger("changeViewMode", @allowedModes[index])

        "super + s, ctrl + s" : (event) =>

          event.preventDefault()
          event.stopPropagation()
          app.vent.trigger("saveEverything")
      } )

    new Input.KeyboardNoLoop( keyboardControls )

  setMode : (newMode, force = false) ->

    if (newMode == constants.MODE_ARBITRARY or newMode == constants.MODE_ARBITRARY_PLANE) and (newMode in @allowedModes or force)
      @planeController?.stop()
      @arbitraryController.start(newMode)

    else if (newMode == constants.MODE_PLANE_TRACING or newMode == constants.MODE_VOLUME) and (newMode in @allowedModes or force)
      @arbitraryController?.stop()
      @planeController.start(newMode)

    else # newMode not allowed or invalid
      return

    @model.mode = newMode


  toggleFullScreen : ->

    if @fullScreen
      cancelFullscreen = document.webkitCancelFullScreen or document.mozCancelFullScreen or document.cancelFullScreen
      @fullScreen = false
      if cancelFullscreen
        cancelFullscreen.call(document)
    else
      body = $("body")[0]
      requestFullscreen = body.webkitRequestFullScreen or body.mozRequestFullScreen or body.requestFullScreen
      @fullScreen = true
      if requestFullscreen
        requestFullscreen.call(body, body.ALLOW_KEYBOARD_INPUT)


  browserSupported : ->

    # right now only webkit-based browsers are supported
    return window.webkitURL<|MERGE_RESOLUTION|>--- conflicted
+++ resolved
@@ -36,7 +36,9 @@
   # controller - a controller for each row, each column and each
   # cross in this matrix.
 
-  constructor : (@controlMode) ->
+  constructor : (options) ->
+
+    {@controlMode, _model: @model } = options
 
     _.extend(@,
       view : null
@@ -45,13 +47,6 @@
       allowedModes : []
     )
 
-<<<<<<< HEAD
-  constructor : (options) ->
-
-    {@controlMode, _model: @model } = options
-
-=======
->>>>>>> 249fa4ec
     _.extend(@, Backbone.Events)
 
     unless @browserSupported()
@@ -142,7 +137,7 @@
         app.vent.trigger("changeViewMode", @urlManager.initialState.mode)
 
       # initial trigger
-      @sceneController.setSegmentationAlpha($('#alpha-slider').data("slider-value") or @model.user.get("segmentationOpacity"))
+      @sceneController.setSegmentationAlpha(@model.user.get("segmentationOpacity"))
 
 
   initKeyboard : ->
