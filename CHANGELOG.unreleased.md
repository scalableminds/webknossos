# Changelog (Unreleased)

All notable (yet unreleased) user-facing changes to WEBKNOSSOS are documented in this file.
See `CHANGELOG.released.md` for the changes which are part of official releases.

The format is based on [Keep a Changelog](http://keepachangelog.com/en/1.0.0/)
and this project adheres to [Calendar Versioning](http://calver.org/) `0Y.0M.MICRO`.
For upgrade instructions, please check the [migration guide](MIGRATIONS.released.md).

## Unreleased
[Commits](https://github.com/scalableminds/webknossos/compare/25.05.0...HEAD)

### Added

### Changed
- Updated `View Modes` documentation page with links for mouse and keyboard shortcuts. [#8582](https://github.com/scalableminds/webknossos/pull/8582)
- Renamed the button to view the compound annotation of all tasks of a tasktype to be more descriptive. [#8565](https://github.com/scalableminds/webknossos/pull/8565)

### Fixed
<<<<<<< HEAD
- Fixed the alignment of the button that allows restricting floodfill operations to a bounding box. [#8388](https://github.com/scalableminds/webknossos/pull/8388) 
- Fixed that it was possible to trigger the find largest segment id job on layers which are not stored as segmentation layers on the server. [#8503](https://github.com/scalableminds/webknossos/pull/8503)
- Fixed a rare and subtle bug related to volume annotation and undo/redo. [#7506](https://github.com/scalableminds/webknossos/pull/7506)
- Fixed a bug where segment statistics would sometimes be wrong in case of an on-disk segmentation fallback layer with segment index file. [#8460](https://github.com/scalableminds/webknossos/pull/8460)
- Fixed a bug where sometimes outdated segment statistics would be displayed. [#8460](https://github.com/scalableminds/webknossos/pull/8460)
- Fixed a bug where outbound zarr streaming would contain a typo in the zarr header dimension_separator field. [#8510](https://github.com/scalableminds/webknossos/pull/8510)
- Fixed a bug where sometimes large skeletons were not saved correctly, making them inaccessible on the next load. [#8513](https://github.com/scalableminds/webknossos/pull/8513)
- Fixed that meshes weren't loaded correctly if the precomputed mesh file contained multiple levels-of-detail. [#8519](https://github.com/scalableminds/webknossos/pull/8519)
- Fixed that layer bounding boxes were sometimes colored green even though this should only happen for tasks. [#8535](https://github.com/scalableminds/webknossos/pull/8535)
=======
>>>>>>> 71a98c3c

### Removed

### Breaking Changes<|MERGE_RESOLUTION|>--- conflicted
+++ resolved
@@ -17,18 +17,7 @@
 - Renamed the button to view the compound annotation of all tasks of a tasktype to be more descriptive. [#8565](https://github.com/scalableminds/webknossos/pull/8565)
 
 ### Fixed
-<<<<<<< HEAD
-- Fixed the alignment of the button that allows restricting floodfill operations to a bounding box. [#8388](https://github.com/scalableminds/webknossos/pull/8388) 
-- Fixed that it was possible to trigger the find largest segment id job on layers which are not stored as segmentation layers on the server. [#8503](https://github.com/scalableminds/webknossos/pull/8503)
-- Fixed a rare and subtle bug related to volume annotation and undo/redo. [#7506](https://github.com/scalableminds/webknossos/pull/7506)
-- Fixed a bug where segment statistics would sometimes be wrong in case of an on-disk segmentation fallback layer with segment index file. [#8460](https://github.com/scalableminds/webknossos/pull/8460)
-- Fixed a bug where sometimes outdated segment statistics would be displayed. [#8460](https://github.com/scalableminds/webknossos/pull/8460)
-- Fixed a bug where outbound zarr streaming would contain a typo in the zarr header dimension_separator field. [#8510](https://github.com/scalableminds/webknossos/pull/8510)
-- Fixed a bug where sometimes large skeletons were not saved correctly, making them inaccessible on the next load. [#8513](https://github.com/scalableminds/webknossos/pull/8513)
-- Fixed that meshes weren't loaded correctly if the precomputed mesh file contained multiple levels-of-detail. [#8519](https://github.com/scalableminds/webknossos/pull/8519)
 - Fixed that layer bounding boxes were sometimes colored green even though this should only happen for tasks. [#8535](https://github.com/scalableminds/webknossos/pull/8535)
-=======
->>>>>>> 71a98c3c
 
 ### Removed
 
