$                                  = require("jquery")
_                                  = require("lodash")
app                                = require("../app")
Backbone                           = require("backbone")
Stats                              = require("stats")
PlaneController                    = require("./controller/viewmodes/plane_controller")
SkeletonTracingController          = require("./controller/annotations/skeletontracing_controller")
VolumeTracingController            = require("./controller/annotations/volumetracing_controller")
SkeletonTracingArbitraryController = require("./controller/combinations/skeletontracing_arbitrary_controller")
SkeletonTracingPlaneController     = require("./controller/combinations/skeletontracing_plane_controller")
VolumeTracingPlaneController       = require("./controller/combinations/volumetracing_plane_controller")
SceneController                    = require("./controller/scene_controller")
UrlManager                         = require("./controller/url_manager")
Model                              = require("./model")
View                               = require("./view")
SkeletonTracingView                = require("./view/skeletontracing/skeletontracing_view")
VolumeTracingView                  = require("./view/volumetracing/volumetracing_view")
constants                          = require("./constants")
Input                              = require("../libs/input")
Toast                              = require("../libs/toast")


class Controller

  # Main controller, responsible for setting modes and everything
  # that has to be controlled in any mode.
  #
  # We have a matrix of modes like this:
  #
  #   Annotation Mode \ View mode    Plane       Arbitrary
  #              Skeleton Tracing      X             X
  #                Volume Tracing      X             /
  #
  # In order to maximize code reuse, there is - besides the main
  # controller - a controller for each row, each column and each
  # cross in this matrix.

  constructor : (options) ->

    { @model } = options

    _.extend(@,
      view : null
      planeController : null
      arbitraryController : null
      allowedModes : []
    )

    _.extend(@, Backbone.Events)

    unless @browserSupported()
      unless window.confirm("You are using an unsupported browser, please use the newest version of Chrome, Opera or Safari.\n\nTry anyways?")
        window.history.back()

    @fullScreen = false

    @urlManager = new UrlManager(@model)
    @model.set("state", @urlManager.initialState)

    @model.fetch()
      .done( (error) => @modelFetchDone(error) )
      .fail( (response) => @modelFetchFail(response) )

  modelFetchDone : (error) ->

    # Do not continue, when there was an error and we got no settings from the server
    if error
      return

    unless @model.tracing.restrictions.allowAccess
      Toast.Error "You are not allowed to access this tracing"
      return

<<<<<<< HEAD
    @urlManager.startUrlUpdater()
=======
      @urlManager.startUrlUpdater()

      # Warn if segmentation data is not available
      if @model.getSegmentationBinary()?
        hasWarned = false
        @model.flycam.on
          zoomStepChanged : =>
            if @model.flycam.getIntegerZoomStep() > 1 and not hasWarned
              hasWarned = true
              Toast.info(
                "Segmentation data is only available at lower zoom levels.")

      for allowedMode in tracing.content.settings.allowedModes

        if @model.getColorBinaries()[0].cube.BIT_DEPTH == 8
          switch allowedMode
            when "flight" then @allowedModes.push(constants.MODE_ARBITRARY)
            when "oblique" then @allowedModes.push(constants.MODE_ARBITRARY_PLANE)

        switch allowedMode
          when "volume" then @allowedModes.push(constants.MODE_VOLUME)

      if not @model.volumeTracing?
        # Plane tracing mode is always allowed (except in VOLUME mode)
        @allowedModes.push(constants.MODE_PLANE_TRACING)

      # FPS stats
      stats = new Stats()
      $("body").append stats.domElement

      @gui = @createGui(tracing.restrictions, tracing.content.settings)

      #TODO trigger on resize
      # set width / height for the right-side menu
      _.defer =>
        if $("#right-menu").length
          menuPosition = $("#right-menu").position()
          MARGIN = 40
          width = Math.max(300, window.innerWidth - menuPosition.left - MARGIN)
          height = Math.max(300, window.innerHeight - menuPosition.top - MARGIN)
          tabHeight = height - $('#right-menu .nav').height() - 30

          $("#right-menu").width(width).height(height)
          @annotationController?.abstractTreeController?.setDimensions({
            width : width
            height : tabHeight
          })

      @sceneController = new SceneController(
        @model.upperBoundary, @model.flycam, @model)


      if @model.skeletonTracing?

        @view = new SkeletonTracingView(@model)
        @annotationController = new SkeletonTracingController(
          @model, @sceneController, @gui, @view )
        @planeController = new SkeletonTracingPlaneController(
          @model, stats, @gui, @view, @sceneController, @annotationController)
        @arbitraryController = new SkeletonTracingArbitraryController(
          @model, stats, @gui, @view, @sceneController, @annotationController)

      else if @model.volumeTracing?

        @view = new VolumeTracingView(@model)
        @annotationController = new VolumeTracingController(
          @model, @sceneController, @gui, @view )
        @planeController = new VolumeTracingPlaneController(
          @model, stats, @gui, @view, @sceneController, @annotationController)

      else # View mode

        @view = new View(@model)
        @planeController = new PlaneController(
          @model, stats, @gui, @view, @sceneController)

      @initMouse()
      @initKeyboard()
      @initUIElements()

      for binaryName of @model.binary
        @model.binary[binaryName].cube.on "bucketLoaded" : =>
          @model.flycam.update()


      if @controlMode == constants.CONTROL_MODE_VIEW

        # Zoom Slider
        logScaleBase = Math.pow(@model.flycam.getMaxZoomStep() * 0.99, 1 / 100)
        slider = $('#zoom-slider').slider().on "slide", (event) =>
          zoomValue = Math.pow(logScaleBase, event.value)
          @model.user.set("zoom", zoomValue)

        updateSlider = (zoom) =>
          sliderValue = Math.log(zoom) / Math.log(logScaleBase)
          slider.slider("setValue", sliderValue)

        @model.user.on(
          zoomChanged : updateSlider
        )

        # Segmentation slider
        if @model.getSegmentationBinary()?
          $('#alpha-slider').slider().on "slide", (event) =>

            alpha = event.value
            if (alpha == 0)
              @model.getSegmentationBinary().pingStop()
            @sceneController.setSegmentationAlpha( alpha )
        else
          $('#segmentation-slider').hide()

      @modeMapping =
        "view-mode-3planes"        : constants.MODE_PLANE_TRACING
        "view-mode-sphere"         : constants.MODE_ARBITRARY
        "view-mode-arbitraryplane" : constants.MODE_ARBITRARY_PLANE
>>>>>>> a0bc0d8d

    for allowedMode in @model.settings.allowedModes

      @allowedModes.push switch allowedMode
        when "flight" then constants.MODE_PLANE_TRACING
        when "oblique" then constants.MODE_ARBITRARY
        when "volume" then constants.MODE_VOLUME

    if constants.MODE_ARBITRARY in @allowedModes
      @allowedModes.push(constants.MODE_ARBITRARY_PLANE)

    # FPS stats
    stats = new Stats()
    $("body").append stats.domElement

    @sceneController = new SceneController(
      @model.upperBoundary, @model.flycam, @model)


    if @model.skeletonTracing?

      @view = new SkeletonTracingView(@model)
      @annotationController = new SkeletonTracingController(
        @model, @sceneController, @view )
      @planeController = new SkeletonTracingPlaneController(
        @model, stats, @view, @sceneController, @annotationController)
      @arbitraryController = new SkeletonTracingArbitraryController(
        @model, stats, @view, @sceneController, @annotationController)

    else if @model.volumeTracing?

      @view = new VolumeTracingView(@model)
      @annotationController = new VolumeTracingController(
        @model, @sceneController, @view )
      @planeController = new VolumeTracingPlaneController(
        @model, stats, @view, @sceneController, @annotationController)

    else # View mode

      @view = new View(@model)
      @planeController = new PlaneController(
        @model, stats, @view, @sceneController)

    @initKeyboard()

    for binaryName of @model.binary
      @listenTo(@model.binary[binaryName].cube, "bucketLoaded", -> app.vent.trigger("rerender"))

    @listenTo(@model, "change:mode", @setMode)

    @allowedModes.sort()
    if @allowedModes.length == 0
      Toast.error("There was no valid allowed tracing mode specified.")
    else
      @model.setMode(@allowedModes[0])
    if @urlManager.initialState.mode? and @urlManager.initialState.mode != @model.mode
      @model.setMode(@urlManager.initialState.mode)


    # Zoom step warning
    @zoomStepWarningToast = null
    @model.flycam.on
      zoomStepChanged : =>
        shouldWarn = not @model.canDisplaySegmentationData()
        if shouldWarn and not @zoomStepWarningToast?
          toastType = if @model.volumeTracing? then "danger" else "info"
          @zoomStepWarningToast = Toast.message(toastType,
            "Segmentation data is only fully supported at a smaller zoom level.", true)
        else if not shouldWarn and @zoomStepWarningToast?
          @zoomStepWarningToast.remove()
          @zoomStepWarningToast = null


  modelFetchFail : (response) ->

    Toast.error(response.responseJSON.messages)


  initKeyboard : ->

    $(document).keypress (event) ->

      if $(event.target).is("input")
        # don't summon help modal when the user types into an input field
        return

      if event.shiftKey && event.which == 63
        $("#help-modal").modal('toggle')



    # avoid scrolling while pressing space
    $(document).keydown (event) ->
      event.preventDefault() if (event.which == 32 or event.which == 18 or 37 <= event.which <= 40) and !$(":focus").length
      return

    keyboardControls = {}

    if @model.get("controlMode") == constants.CONTROL_MODE_TRACE
      _.extend( keyboardControls, {
        #Set Mode, outcomment for release
        "shift + 1" : =>
          @model.setMode(constants.MODE_PLANE_TRACING)
        "shift + 2" : =>
          @model.setMode(constants.MODE_ARBITRARY)
        "shift + 3" : =>
          @model.setMode(constants.MODE_ARBITRARY_PLANE)

        "t" : =>
          @view.toggleTheme()

        "m" : => # rotate allowed modes

          index = (@allowedModes.indexOf(@model.mode) + 1) % @allowedModes.length
          @model.setMode(@allowedModes[index])

        "super + s, ctrl + s" : (event) =>

          event.preventDefault()
          event.stopPropagation()
          @model.save()
      } )

    new Input.KeyboardNoLoop( keyboardControls )


<<<<<<< HEAD
=======
  initUIElements : ->

    @initAddScriptModal()

    $("#share-button").on "click", (event) =>

      # save the progress
      model = @model.skeletonTracing || @model.volumeTracing
      model.stateLogger.pushNow()

      modalView = new ShareModalView(_model : @model)
      el = modalView.render().el
      $("#merge-modal").html(el)
      modalView.show()



  initAddScriptModal : ->

    $("#add-script-link").removeClass("hide")
    $("#add-script-button").click( (event) ->
      try
        eval($('#add-script-input').val())
        # close modal if the script executed successfully
        $('#script-modal').modal('hide')
      catch error
        alert(error)
    )


>>>>>>> a0bc0d8d
  setMode : (newMode, force = false) ->

    if (newMode == constants.MODE_ARBITRARY or newMode == constants.MODE_ARBITRARY_PLANE) and (newMode in @allowedModes or force)
      @planeController?.stop()
      @arbitraryController.start(newMode)

    else if (newMode == constants.MODE_PLANE_TRACING or newMode == constants.MODE_VOLUME) and (newMode in @allowedModes or force)
      @arbitraryController?.stop()
      @planeController.start(newMode)

    else # newMode not allowed or invalid
      return

    @model.mode = newMode


  toggleFullScreen : ->

    if @fullScreen
      cancelFullscreen = document.webkitCancelFullScreen or document.mozCancelFullScreen or document.cancelFullScreen
      @fullScreen = false
      if cancelFullscreen
        cancelFullscreen.call(document)
    else
      body = $("body")[0]
      requestFullscreen = body.webkitRequestFullScreen or body.mozRequestFullScreen or body.requestFullScreen
      @fullScreen = true
      if requestFullscreen
        requestFullscreen.call(body, body.ALLOW_KEYBOARD_INPUT)


  browserSupported : ->

    userAgentContains = (substring) ->
        navigator.userAgent.indexOf(substring) >= 0

    # allow everything but IE
    isIE = userAgentContains("MSIE") or userAgentContains("Trident")
    return not isIE


module.exports = Controller<|MERGE_RESOLUTION|>--- conflicted
+++ resolved
@@ -48,10 +48,6 @@
 
     _.extend(@, Backbone.Events)
 
-    unless @browserSupported()
-      unless window.confirm("You are using an unsupported browser, please use the newest version of Chrome, Opera or Safari.\n\nTry anyways?")
-        window.history.back()
-
     @fullScreen = false
 
     @urlManager = new UrlManager(@model)
@@ -71,136 +67,22 @@
       Toast.Error "You are not allowed to access this tracing"
       return
 
-<<<<<<< HEAD
     @urlManager.startUrlUpdater()
-=======
-      @urlManager.startUrlUpdater()
-
-      # Warn if segmentation data is not available
-      if @model.getSegmentationBinary()?
-        hasWarned = false
-        @model.flycam.on
-          zoomStepChanged : =>
-            if @model.flycam.getIntegerZoomStep() > 1 and not hasWarned
-              hasWarned = true
-              Toast.info(
-                "Segmentation data is only available at lower zoom levels.")
-
-      for allowedMode in tracing.content.settings.allowedModes
-
-        if @model.getColorBinaries()[0].cube.BIT_DEPTH == 8
-          switch allowedMode
-            when "flight" then @allowedModes.push(constants.MODE_ARBITRARY)
-            when "oblique" then @allowedModes.push(constants.MODE_ARBITRARY_PLANE)
-
-        switch allowedMode
-          when "volume" then @allowedModes.push(constants.MODE_VOLUME)
-
-      if not @model.volumeTracing?
-        # Plane tracing mode is always allowed (except in VOLUME mode)
-        @allowedModes.push(constants.MODE_PLANE_TRACING)
-
-      # FPS stats
-      stats = new Stats()
-      $("body").append stats.domElement
-
-      @gui = @createGui(tracing.restrictions, tracing.content.settings)
-
-      #TODO trigger on resize
-      # set width / height for the right-side menu
-      _.defer =>
-        if $("#right-menu").length
-          menuPosition = $("#right-menu").position()
-          MARGIN = 40
-          width = Math.max(300, window.innerWidth - menuPosition.left - MARGIN)
-          height = Math.max(300, window.innerHeight - menuPosition.top - MARGIN)
-          tabHeight = height - $('#right-menu .nav').height() - 30
-
-          $("#right-menu").width(width).height(height)
-          @annotationController?.abstractTreeController?.setDimensions({
-            width : width
-            height : tabHeight
-          })
-
-      @sceneController = new SceneController(
-        @model.upperBoundary, @model.flycam, @model)
-
-
-      if @model.skeletonTracing?
-
-        @view = new SkeletonTracingView(@model)
-        @annotationController = new SkeletonTracingController(
-          @model, @sceneController, @gui, @view )
-        @planeController = new SkeletonTracingPlaneController(
-          @model, stats, @gui, @view, @sceneController, @annotationController)
-        @arbitraryController = new SkeletonTracingArbitraryController(
-          @model, stats, @gui, @view, @sceneController, @annotationController)
-
-      else if @model.volumeTracing?
-
-        @view = new VolumeTracingView(@model)
-        @annotationController = new VolumeTracingController(
-          @model, @sceneController, @gui, @view )
-        @planeController = new VolumeTracingPlaneController(
-          @model, stats, @gui, @view, @sceneController, @annotationController)
-
-      else # View mode
-
-        @view = new View(@model)
-        @planeController = new PlaneController(
-          @model, stats, @gui, @view, @sceneController)
-
-      @initMouse()
-      @initKeyboard()
-      @initUIElements()
-
-      for binaryName of @model.binary
-        @model.binary[binaryName].cube.on "bucketLoaded" : =>
-          @model.flycam.update()
-
-
-      if @controlMode == constants.CONTROL_MODE_VIEW
-
-        # Zoom Slider
-        logScaleBase = Math.pow(@model.flycam.getMaxZoomStep() * 0.99, 1 / 100)
-        slider = $('#zoom-slider').slider().on "slide", (event) =>
-          zoomValue = Math.pow(logScaleBase, event.value)
-          @model.user.set("zoom", zoomValue)
-
-        updateSlider = (zoom) =>
-          sliderValue = Math.log(zoom) / Math.log(logScaleBase)
-          slider.slider("setValue", sliderValue)
-
-        @model.user.on(
-          zoomChanged : updateSlider
-        )
-
-        # Segmentation slider
-        if @model.getSegmentationBinary()?
-          $('#alpha-slider').slider().on "slide", (event) =>
-
-            alpha = event.value
-            if (alpha == 0)
-              @model.getSegmentationBinary().pingStop()
-            @sceneController.setSegmentationAlpha( alpha )
-        else
-          $('#segmentation-slider').hide()
-
-      @modeMapping =
-        "view-mode-3planes"        : constants.MODE_PLANE_TRACING
-        "view-mode-sphere"         : constants.MODE_ARBITRARY
-        "view-mode-arbitraryplane" : constants.MODE_ARBITRARY_PLANE
->>>>>>> a0bc0d8d
 
     for allowedMode in @model.settings.allowedModes
 
+      if @model.getColorBinaries()[0].cube.BIT_DEPTH == 8
+        @allowedModes.push switch allowedMode
+          when "flight" then constants.MODE_ARBITRARY
+          when "oblique" then constants.MODE_ARBITRARY_PLANE
+
       @allowedModes.push switch allowedMode
-        when "flight" then constants.MODE_PLANE_TRACING
-        when "oblique" then constants.MODE_ARBITRARY
         when "volume" then constants.MODE_VOLUME
 
-    if constants.MODE_ARBITRARY in @allowedModes
-      @allowedModes.push(constants.MODE_ARBITRARY_PLANE)
+    if not @model.volumeTracing?
+      # Plane tracing mode is always allowed (except in VOLUME mode)
+      @allowedModes.push(constants.MODE_PLANE_TRACING)
+
 
     # FPS stats
     stats = new Stats()
@@ -317,39 +199,6 @@
     new Input.KeyboardNoLoop( keyboardControls )
 
 
-<<<<<<< HEAD
-=======
-  initUIElements : ->
-
-    @initAddScriptModal()
-
-    $("#share-button").on "click", (event) =>
-
-      # save the progress
-      model = @model.skeletonTracing || @model.volumeTracing
-      model.stateLogger.pushNow()
-
-      modalView = new ShareModalView(_model : @model)
-      el = modalView.render().el
-      $("#merge-modal").html(el)
-      modalView.show()
-
-
-
-  initAddScriptModal : ->
-
-    $("#add-script-link").removeClass("hide")
-    $("#add-script-button").click( (event) ->
-      try
-        eval($('#add-script-input').val())
-        # close modal if the script executed successfully
-        $('#script-modal').modal('hide')
-      catch error
-        alert(error)
-    )
-
-
->>>>>>> a0bc0d8d
   setMode : (newMode, force = false) ->
 
     if (newMode == constants.MODE_ARBITRARY or newMode == constants.MODE_ARBITRARY_PLANE) and (newMode in @allowedModes or force)
@@ -366,29 +215,4 @@
     @model.mode = newMode
 
 
-  toggleFullScreen : ->
-
-    if @fullScreen
-      cancelFullscreen = document.webkitCancelFullScreen or document.mozCancelFullScreen or document.cancelFullScreen
-      @fullScreen = false
-      if cancelFullscreen
-        cancelFullscreen.call(document)
-    else
-      body = $("body")[0]
-      requestFullscreen = body.webkitRequestFullScreen or body.mozRequestFullScreen or body.requestFullScreen
-      @fullScreen = true
-      if requestFullscreen
-        requestFullscreen.call(body, body.ALLOW_KEYBOARD_INPUT)
-
-
-  browserSupported : ->
-
-    userAgentContains = (substring) ->
-        navigator.userAgent.indexOf(substring) >= 0
-
-    # allow everything but IE
-    isIE = userAgentContains("MSIE") or userAgentContains("Trident")
-    return not isIE
-
-
 module.exports = Controller