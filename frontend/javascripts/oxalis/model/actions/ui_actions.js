// @flow

<<<<<<< HEAD
import { type BorderOpenStatus } from "oxalis/store";
import type { AnnotationTool } from "oxalis/constants";

type SetToolAction = { type: "SET_TOOL", tool: AnnotationTool };

type CycleToolAction = { type: "CYCLE_TOOL" };
=======
import { type BorderOpenStatus, type Theme } from "oxalis/store";
>>>>>>> bc0d0cc2

type SetDropzoneModalVisibilityAction = {
  type: "SET_DROPZONE_MODAL_VISIBILITY",
  visible: boolean,
};

type SetVersionRestoreVisibilityAction = {
  type: "SET_VERSION_RESTORE_VISIBILITY",
  active: boolean,
};

type SetStoredLayoutsAction = {
  type: "SET_STORED_LAYOUTS",
  storedLayouts: Object,
};

type SetBorderOpenStatusAction = {
  type: "SET_BORDER_OPEN_STATUS",
  borderOpenStatus: BorderOpenStatus,
};

type SetImportingMeshStateAction = {
  type: "SET_IMPORTING_MESH_STATE",
  isImporting: boolean,
};

type SetIsInAnnotationViewAction = {
  type: "SET_IS_IN_ANNOTATION_VIEW",
  value: boolean,
};

type SetHasOrganizationsAction = {
  type: "SET_HAS_ORGANIZATIONS",
  value: boolean,
};

<<<<<<< HEAD
export const setToolAction = (tool: AnnotationTool): SetToolAction => ({
  type: "SET_TOOL",
  tool,
});

export const cycleToolAction = (): CycleToolAction => ({
  type: "CYCLE_TOOL",
});
=======
type SetThemeAction = {
  type: "SET_THEME",
  value: Theme,
};
>>>>>>> bc0d0cc2

export type UiAction =
  | SetDropzoneModalVisibilityAction
  | SetVersionRestoreVisibilityAction
  | SetImportingMeshStateAction
  | SetBorderOpenStatusAction
  | SetStoredLayoutsAction
  | SetIsInAnnotationViewAction
  | SetHasOrganizationsAction
<<<<<<< HEAD
  | SetToolAction
  | CycleToolAction;
=======
  | SetThemeAction;
>>>>>>> bc0d0cc2

export const setDropzoneModalVisibilityAction = (
  visible: boolean,
): SetDropzoneModalVisibilityAction => ({
  type: "SET_DROPZONE_MODAL_VISIBILITY",
  visible,
});

export const setVersionRestoreVisibilityAction = (
  active: boolean,
): SetVersionRestoreVisibilityAction => ({
  type: "SET_VERSION_RESTORE_VISIBILITY",
  active,
});

export const setStoredLayoutsAction = (storedLayouts: Object): SetStoredLayoutsAction => ({
  type: "SET_STORED_LAYOUTS",
  storedLayouts,
});

export const setBorderOpenStatusAction = (
  borderOpenStatus: BorderOpenStatus,
): SetBorderOpenStatusAction => ({
  type: "SET_BORDER_OPEN_STATUS",
  borderOpenStatus,
});

export const setImportingMeshStateAction = (isImporting: boolean): SetImportingMeshStateAction => ({
  type: "SET_IMPORTING_MESH_STATE",
  isImporting,
});

export const setIsInAnnotationViewAction = (value: boolean): SetIsInAnnotationViewAction => ({
  type: "SET_IS_IN_ANNOTATION_VIEW",
  value,
});

export const setHasOrganizationsAction = (value: boolean): SetHasOrganizationsAction => ({
  type: "SET_HAS_ORGANIZATIONS",
  value,
});

export const setThemeAction = (value: Theme): SetThemeAction => ({
  type: "SET_THEME",
  value,
});<|MERGE_RESOLUTION|>--- conflicted
+++ resolved
@@ -1,15 +1,11 @@
 // @flow
 
-<<<<<<< HEAD
-import { type BorderOpenStatus } from "oxalis/store";
 import type { AnnotationTool } from "oxalis/constants";
+import { type BorderOpenStatus, type Theme } from "oxalis/store";
 
 type SetToolAction = { type: "SET_TOOL", tool: AnnotationTool };
 
 type CycleToolAction = { type: "CYCLE_TOOL" };
-=======
-import { type BorderOpenStatus, type Theme } from "oxalis/store";
->>>>>>> bc0d0cc2
 
 type SetDropzoneModalVisibilityAction = {
   type: "SET_DROPZONE_MODAL_VISIBILITY",
@@ -46,7 +42,6 @@
   value: boolean,
 };
 
-<<<<<<< HEAD
 export const setToolAction = (tool: AnnotationTool): SetToolAction => ({
   type: "SET_TOOL",
   tool,
@@ -55,12 +50,11 @@
 export const cycleToolAction = (): CycleToolAction => ({
   type: "CYCLE_TOOL",
 });
-=======
+
 type SetThemeAction = {
   type: "SET_THEME",
   value: Theme,
 };
->>>>>>> bc0d0cc2
 
 export type UiAction =
   | SetDropzoneModalVisibilityAction
@@ -70,12 +64,9 @@
   | SetStoredLayoutsAction
   | SetIsInAnnotationViewAction
   | SetHasOrganizationsAction
-<<<<<<< HEAD
   | SetToolAction
-  | CycleToolAction;
-=======
+  | CycleToolAction
   | SetThemeAction;
->>>>>>> bc0d0cc2
 
 export const setDropzoneModalVisibilityAction = (
   visible: boolean,
