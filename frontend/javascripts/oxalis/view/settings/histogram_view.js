--- conflicted
+++ resolved
@@ -135,14 +135,8 @@
     const xOffset = histogramMin - minRange;
     ctx.fillStyle = `rgba(${color.join(",")}, 0.1)`;
     ctx.strokeStyle = `rgba(${color.join(",")})`;
-<<<<<<< HEAD
     ctx.beginPath();
-    // Here we apply the logarithm to all elements and divide by the highest logarithmic value to have an interval from [0,1].
-    // Then we scale this up to the whole height of the histogram canvas.
-    // Note: We add the 1 as otherwise a value of zero would lead to negative infinity and not 0.
-=======
-    // Scale data to the height of the histogram canvas
->>>>>>> 2741764d
+    // Scale data to the height of the histogram canvas.
     const downscaledData = elementCounts.map(value => (value / maxValue) * canvasHeight);
     const activeRegion = new Path2D();
     ctx.moveTo(0, 0);
