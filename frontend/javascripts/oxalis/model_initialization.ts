--- conflicted
+++ resolved
@@ -592,11 +592,7 @@
   }
 
   let rotation = undefined;
-<<<<<<< HEAD
-  if (viewMode != "orthogonal") {
-=======
-  if (mode !== "orthogonal") {
->>>>>>> 322fd355
+  if (viewMode !== "orthogonal") {
     rotation = datasetConfiguration.rotation;
 
     if (someTracing != null) {
