--- conflicted
+++ resolved
@@ -31,11 +31,7 @@
       "scaleValue" -> JsNumber(0.05),
       "mouseRotateValue" -> JsNumber(0.004),
       "routeClippingDistance" -> JsNumber(50),
-<<<<<<< HEAD
       "routeClippingDistanceArbitrary" -> JsNumber(64),
-      "lockZoom" -> JsBoolean(true),
-=======
->>>>>>> 463bd1e4
       "dynamicSpaceDirection" -> JsBoolean(true),
       "displayCrosshair" -> JsBoolean(true),
       "interpolation" -> JsBoolean(false),
