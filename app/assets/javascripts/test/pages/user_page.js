export default class UserPage {
  userListElements = ".ant-table-row";
  changeExperienceButton = "#main-container > div > div > button:nth-child(4)";
  changeTeamButton = "#main-container > div > div > button:nth-child(3)";
  modal = ".ant-modal-content";
  confirmButton = ".ant-btn-primary";

<<<<<<< HEAD
  inputExperienceDomain = "body > div:nth-child(5) > div > div.ant-modal-wrap > div > div.ant-modal-content > div.ant-modal-body > span:nth-child(1) > input";
  inputExperienceLevel = "body > div:nth-child(5) > div > div.ant-modal-wrap > div > div.ant-modal-content > div.ant-modal-body > span:nth-child(2) > input";
  setExperienceButton = "body > div:nth-child(5) > div > div.ant-modal-wrap > div > div.ant-modal-content > div.ant-modal-footer > div > button:nth-child(2)";
  increaseExperienceButton = "body > div:nth-child(5) > div > div.ant-modal-wrap > div > div.ant-modal-content > div.ant-modal-footer > div > button:nth-child(1)";
  deleteExperienceButton = "body > div:nth-child(5) > div > div.ant-modal-wrap > div > div.ant-modal-content > div.ant-modal-footer > div > button:nth-child(3)";

  selectFirstUserCheckbox = "#main-container > div > div > div.ant-table-wrapper > div > div > div > div > div > table > tbody > tr:nth-child(1) > td.ant-table-selection-column > span > label > span > input";
  selectSecondTeamCheckbox = "body > div:nth-child(5) > div > div.ant-modal-wrap > div > div.ant-modal-content > div.ant-modal-body > div:nth-child(3) > div:nth-child(1) > label > span.ant-checkbox.ant-checkbox-checked > input";
  selectSecondTeamUserRole = "body > div:nth-child(5) > div > div.ant-modal-wrap > div > div.ant-modal-content > div.ant-modal-body > div:nth-child(3) > div:nth-child(2) > div > label.ant-radio-button-wrapper.ant-radio-button-wrapper-checked > span:nth-child(2)";
=======
  inputExperienceDomain = "div.ant-modal-body > span:nth-child(1) > input";
  inputExperienceLevel = "div.ant-modal-body > span:nth-child(2) > input";
  setExperienceButton = "div.ant-modal-footer > div > button:nth-child(2)";
  increaseExperienceButton = "div.ant-modal-footer > div > button:nth-child(1)";
  deleteExperienceButton = "div.ant-modal-footer > div > button:nth-child(3)";

  selectFirstUserCheckbox = "table > tbody > tr:nth-child(1) > td.ant-table-selection-column > span > label > span > input";
  selectSecondTeamCheckbox = "div.ant-modal-body > div:nth-child(3) > div:nth-child(1) > label > span.ant-checkbox.ant-checkbox-checked > input";
  selectSecondTeamUserRole = "div.ant-modal-body > div:nth-child(3) > div:nth-child(2) > div > label.ant-radio-button-wrapper:nth-child(2) > span:nth-child(2)";
>>>>>>> 8cceab1c

  get() {
    browser.url("/users");
  }

  getUserListEntries() {
    browser.waitForExist(this.userListElements);
    return browser.elements(this.userListElements).value;
  }

  selectSingleUser() {
    browser.waitForExist(this.selectFirstUserCheckbox);
    browser.click(this.selectFirstUserCheckbox);
  }

  clickConfirmButton() {
    browser.waitForExist(this.confirmButton);
    browser.pause(1000); // allow modal to fully fade in
    browser.click(this.confirmButton);
    browser.pause(500); // wait for DOM updates
  }

  selectSecondTeamRole() {
<<<<<<< HEAD
    browser.waitForExist(this.changeTeamButton);
    browser.pause(3000);
    browser.click(this.changeTeamButton);
    browser.waitForVisible(this.modal);

    browser.waitForExist(this.selectSecondTeamUserRole);
    browser.click(this.selectSecondTeamUserRole);
  }

  unSelectSecondTeam() {
=======
>>>>>>> 8cceab1c
    browser.waitForExist(this.changeTeamButton);
    browser.pause(3000);
    browser.click(this.changeTeamButton);
    browser.waitForVisible(this.modal);
<<<<<<< HEAD

    browser.waitForExist(this.selectSecondTeamCheckbox);
=======
    browser.waitForExist(this.selectSecondTeamUserRole);
    browser.click(this.selectSecondTeamUserRole);
    browser.pause(3000);
  }

  unSelectSecondTeam() {
    browser.waitForExist(this.changeTeamButton);
    browser.pause(3000);
    browser.click(this.changeTeamButton);
    browser.waitForVisible(this.modal);
    browser.waitForExist(this.selectSecondTeamCheckbox);
    browser.pause(3000);
>>>>>>> 8cceab1c
    browser.click(this.selectSecondTeamCheckbox);
  }

  openExperienceModal() {
    this.selectSingleUser();
    browser.waitForExist(this.changeExperienceButton);
    browser.click(this.changeExperienceButton);
    browser.pause(1000);
    browser.waitForExist(this.modal);
    browser.waitForExist(this.inputExperienceDomain);
  }

  setExperience(experience) {
    this.openExperienceModal();
    browser.setValue(this.inputExperienceDomain, experience.domain);
    browser.setValue(this.inputExperienceLevel, experience.level);
    browser.click(this.setExperienceButton);
  }

  increaseExperience(experience) {
    this.openExperienceModal();
    browser.setValue(this.inputExperienceDomain, experience.domain);
    browser.setValue(this.inputExperienceLevel, experience.level);
    browser.click(this.increaseExperienceButton);
  }

  deleteExperience(experience) {
    this.openExperienceModal();
    browser.setValue(this.inputExperienceDomain, experience.domain);
    browser.click(this.deleteExperienceButton);
<<<<<<< HEAD
    browser.pause(1000); // wait for DOM updates
=======
>>>>>>> 8cceab1c
  }
}<|MERGE_RESOLUTION|>--- conflicted
+++ resolved
@@ -5,17 +5,6 @@
   modal = ".ant-modal-content";
   confirmButton = ".ant-btn-primary";
 
-<<<<<<< HEAD
-  inputExperienceDomain = "body > div:nth-child(5) > div > div.ant-modal-wrap > div > div.ant-modal-content > div.ant-modal-body > span:nth-child(1) > input";
-  inputExperienceLevel = "body > div:nth-child(5) > div > div.ant-modal-wrap > div > div.ant-modal-content > div.ant-modal-body > span:nth-child(2) > input";
-  setExperienceButton = "body > div:nth-child(5) > div > div.ant-modal-wrap > div > div.ant-modal-content > div.ant-modal-footer > div > button:nth-child(2)";
-  increaseExperienceButton = "body > div:nth-child(5) > div > div.ant-modal-wrap > div > div.ant-modal-content > div.ant-modal-footer > div > button:nth-child(1)";
-  deleteExperienceButton = "body > div:nth-child(5) > div > div.ant-modal-wrap > div > div.ant-modal-content > div.ant-modal-footer > div > button:nth-child(3)";
-
-  selectFirstUserCheckbox = "#main-container > div > div > div.ant-table-wrapper > div > div > div > div > div > table > tbody > tr:nth-child(1) > td.ant-table-selection-column > span > label > span > input";
-  selectSecondTeamCheckbox = "body > div:nth-child(5) > div > div.ant-modal-wrap > div > div.ant-modal-content > div.ant-modal-body > div:nth-child(3) > div:nth-child(1) > label > span.ant-checkbox.ant-checkbox-checked > input";
-  selectSecondTeamUserRole = "body > div:nth-child(5) > div > div.ant-modal-wrap > div > div.ant-modal-content > div.ant-modal-body > div:nth-child(3) > div:nth-child(2) > div > label.ant-radio-button-wrapper.ant-radio-button-wrapper-checked > span:nth-child(2)";
-=======
   inputExperienceDomain = "div.ant-modal-body > span:nth-child(1) > input";
   inputExperienceLevel = "div.ant-modal-body > span:nth-child(2) > input";
   setExperienceButton = "div.ant-modal-footer > div > button:nth-child(2)";
@@ -25,7 +14,6 @@
   selectFirstUserCheckbox = "table > tbody > tr:nth-child(1) > td.ant-table-selection-column > span > label > span > input";
   selectSecondTeamCheckbox = "div.ant-modal-body > div:nth-child(3) > div:nth-child(1) > label > span.ant-checkbox.ant-checkbox-checked > input";
   selectSecondTeamUserRole = "div.ant-modal-body > div:nth-child(3) > div:nth-child(2) > div > label.ant-radio-button-wrapper:nth-child(2) > span:nth-child(2)";
->>>>>>> 8cceab1c
 
   get() {
     browser.url("/users");
@@ -49,27 +37,10 @@
   }
 
   selectSecondTeamRole() {
-<<<<<<< HEAD
     browser.waitForExist(this.changeTeamButton);
     browser.pause(3000);
     browser.click(this.changeTeamButton);
     browser.waitForVisible(this.modal);
-
-    browser.waitForExist(this.selectSecondTeamUserRole);
-    browser.click(this.selectSecondTeamUserRole);
-  }
-
-  unSelectSecondTeam() {
-=======
->>>>>>> 8cceab1c
-    browser.waitForExist(this.changeTeamButton);
-    browser.pause(3000);
-    browser.click(this.changeTeamButton);
-    browser.waitForVisible(this.modal);
-<<<<<<< HEAD
-
-    browser.waitForExist(this.selectSecondTeamCheckbox);
-=======
     browser.waitForExist(this.selectSecondTeamUserRole);
     browser.click(this.selectSecondTeamUserRole);
     browser.pause(3000);
@@ -82,7 +53,6 @@
     browser.waitForVisible(this.modal);
     browser.waitForExist(this.selectSecondTeamCheckbox);
     browser.pause(3000);
->>>>>>> 8cceab1c
     browser.click(this.selectSecondTeamCheckbox);
   }
 
@@ -113,9 +83,5 @@
     this.openExperienceModal();
     browser.setValue(this.inputExperienceDomain, experience.domain);
     browser.click(this.deleteExperienceButton);
-<<<<<<< HEAD
-    browser.pause(1000); // wait for DOM updates
-=======
->>>>>>> 8cceab1c
   }
 }