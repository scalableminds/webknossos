# Changelog (Unreleased)

All notable (yet unreleased) user-facing changes to webknossos are documented in this file.
See `CHANGELOG.released.md` for the changes which are part of official releases.

The format is based on [Keep a Changelog](http://keepachangelog.com/en/1.0.0/)
and this project adheres to [Calendar Versioning](http://calver.org/) `0Y.0M.MICRO`.
For upgrade instructions, please check the [migration guide](MIGRATIONS.released.md).

## Unreleased
[Commits](https://github.com/scalableminds/webknossos/compare/20.07.0...HEAD)

### Added
- Added the possibility to delete datasets on disk from webKnossos. Use with care. [#4696](https://github.com/scalableminds/webknossos/pull/4696)
- Added error toasts for failing bucket requests. [#4740](https://github.com/scalableminds/webknossos/pull/4740)

### Changed
- When d/f switching is turned off and a slice is copied with the shortcut `v`, the previous slice used as the source will always be slice - 1 and `shift + v` will always take slice + 1 as the slice to copy from. [#4728](https://github.com/scalableminds/webknossos/pull/4728)
- Disabled the autofill feature of the brush when using this tool to erase data. [#4729](https://github.com/scalableminds/webknossos/pull/4729)
<<<<<<< HEAD
- The rotation buttons of the 3D-viewport no longer change the zoom. [#4750](https://github.com/scalableminds/webknossos/pull/4750)
=======
- Improved the performance of applying agglomerate files. [#4706](https://github.com/scalableminds/webknossos/pull/4706)

>>>>>>> 8eb3982a

### Fixed
- Speed up NML import in existing tracings for NMLs with many trees (20,000+). [#4742](https://github.com/scalableminds/webknossos/pull/4742)
- Fixed tree groups when uploading NMLs with multi-component trees. [#4735](https://github.com/scalableminds/webknossos/pull/4735)
- Fixed that invalid number values in slider settings could crash webKnossos. [#4758](https://github.com/scalableminds/webknossos/pull/4758)

### Removed
-<|MERGE_RESOLUTION|>--- conflicted
+++ resolved
@@ -17,12 +17,8 @@
 ### Changed
 - When d/f switching is turned off and a slice is copied with the shortcut `v`, the previous slice used as the source will always be slice - 1 and `shift + v` will always take slice + 1 as the slice to copy from. [#4728](https://github.com/scalableminds/webknossos/pull/4728)
 - Disabled the autofill feature of the brush when using this tool to erase data. [#4729](https://github.com/scalableminds/webknossos/pull/4729)
-<<<<<<< HEAD
 - The rotation buttons of the 3D-viewport no longer change the zoom. [#4750](https://github.com/scalableminds/webknossos/pull/4750)
-=======
 - Improved the performance of applying agglomerate files. [#4706](https://github.com/scalableminds/webknossos/pull/4706)
-
->>>>>>> 8eb3982a
 
 ### Fixed
 - Speed up NML import in existing tracings for NMLs with many trees (20,000+). [#4742](https://github.com/scalableminds/webknossos/pull/4742)
