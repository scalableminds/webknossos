--- conflicted
+++ resolved
@@ -7,29 +7,6 @@
 import type { Vector3 } from "oxalis/constants";
 import type { ServerTracing, SkeletonContentDataType } from "oxalis/model";
 
-<<<<<<< HEAD
-type InitializeSkeletonTracingActionType = {type: "INITIALIZE_SKELETONTRACING", tracing: ServerTracing<SkeletonContentDataType> };
-type CreateNodeActionType = {type: "CREATE_NODE", position: Vector3, rotation: Vector3, viewport: number, resolution: number, timestamp: number, treeId?: number};
-type DeleteNodeActionType = {type: "DELETE_NODE", nodeId?: number, treeId?: number, timestamp: number};
-type SetActiveNodeActionType = {type: "SET_ACTIVE_NODE", nodeId: number};
-type SetNodeRadiusActionType = {type: "SET_NODE_RADIUS", radius: number, nodeId: ?number, treeId: ?number};
-type CreateBranchPointActionType = {type: "CREATE_BRANCHPOINT", nodeId?: number, treeId?: number, timestamp: number};
-type DeleteBranchPointActionType = {type: "DELETE_BRANCHPOINT"};
-type RequestDeleteBranchPointActionType = {type: "REQUEST_DELETE_BRANCHPOINT"};
-type CreateTreeActionType = {type: "CREATE_TREE", timestamp: number};
-type DeleteTreeActionType = {type: "DELETE_TREE", treeId?: number, timestamp: number};
-type ToggleTreeActionType = {type: "TOGGLE_TREE", treeId?: number, timestamp: number};
-type ToggleAllTreesActionType = {type: "TOGGLE_ALL_TREES", timestamp: number};
-type ToggleInactiveTreesActionType = {type: "TOGGLE_INACTIVE_TREES", timestamp: number};
-type SetActiveTreeActionType = {type: "SET_ACTIVE_TREE", treeId: number};
-type MergeTreesActionType = {type: "MERGE_TREES", sourceNodeId: number, targetNodeId: number};
-type SetTreeNameActionType = {type: "SET_TREE_NAME", treeId?: number, name: ?string};
-type SelectNextTreeActionType = {type: "SELECT_NEXT_TREE", forward: ?boolean};
-type ShuffleTreeColorActionType = {type: "SHUFFLE_TREE_COLOR", treeId?: number};
-type CreateCommentActionType = {type: "CREATE_COMMENT", commentText: string, nodeId: ?number, treeId: ?number};
-type DeleteCommentActionType = {type: "DELETE_COMMENT", nodeId: ?number, treeId?: number};
-
-=======
 type InitializeSkeletonTracingActionType = {
   type: "INITIALIZE_SKELETONTRACING",
   tracing: ServerTracing<SkeletonContentDataType>,
@@ -63,6 +40,9 @@
   timestamp: number,
 };
 type DeleteBranchPointActionType = { type: "DELETE_BRANCHPOINT" };
+type ToggleTreeActionType = {type: "TOGGLE_TREE", treeId?: number, timestamp: number};
+type ToggleAllTreesActionType = {type: "TOGGLE_ALL_TREES", timestamp: number};
+type ToggleInactiveTreesActionType = {type: "TOGGLE_INACTIVE_TREES", timestamp: number};
 type RequestDeleteBranchPointActionType = { type: "REQUEST_DELETE_BRANCHPOINT" };
 type CreateTreeActionType = { type: "CREATE_TREE", timestamp: number };
 type DeleteTreeActionType = { type: "DELETE_TREE", treeId?: number, timestamp: number };
@@ -78,7 +58,6 @@
   treeId: ?number,
 };
 type DeleteCommentActionType = { type: "DELETE_COMMENT", nodeId: ?number, treeId?: number };
->>>>>>> f206d89d
 
 export type SkeletonTracingActionType =
   | InitializeSkeletonTracingActionType
@@ -98,15 +77,11 @@
   | SelectNextTreeActionType
   | ShuffleTreeColorActionType
   | CreateCommentActionType
-<<<<<<< HEAD
   | DeleteCommentActionType
   | ToggleTreeActionType
   | ToggleAllTreesActionType
   | ToggleInactiveTreesActionType
 ;
-=======
-  | DeleteCommentActionType;
->>>>>>> f206d89d
 
 export const SkeletonTracingActions = [
   "INITIALIZE_SKELETONTRACING",
