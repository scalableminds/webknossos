--- conflicted
+++ resolved
@@ -327,11 +327,7 @@
             this.updateNodeType(treeId, nodeId, NodeTypes.BRANCH_POINT);
           }
 
-<<<<<<< HEAD
-          if (tree.color !== prevTree.color || tree.isVisible !== prevTree.isVisible) {
-=======
           if (tree.color !== prevTree.color) {
->>>>>>> 564375fb
             this.updateTreeColor(treeId, update.value.color, tree.isVisible);
           }
           break;
@@ -520,12 +516,8 @@
    * a texture shared between the node and edge shader.
    */
   updateTreeColor(treeId: number, color: Vector3, isVisible: boolean = true) {
-<<<<<<< HEAD
-    this.treeColorTexture.image.data.set(color.concat(isVisible ? 1 : 0), treeId * 4);
-=======
     const rgba = this.getTreeRGBA(color, isVisible);
     this.treeColorTexture.image.data.set(rgba, treeId * 4);
->>>>>>> 564375fb
     this.treeColorTexture.needsUpdate = true;
   }
 
