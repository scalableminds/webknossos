# Changelog (Unreleased)

All notable (yet unreleased) user-facing changes to webknossos are documented in this file.
See `CHANGELOG.released.md` for the changes which are part of official releases.

The format is based on [Keep a Changelog](http://keepachangelog.com/en/1.0.0/)
and this project adheres to [Calendar Versioning](http://calver.org/) `0Y.0M.MICRO`.
For upgrade instructions, please check the [migration guide](MIGRATIONS.released.md).

## Unreleased
[Commits](https://github.com/scalableminds/webknossos/compare/20.10.0...HEAD)

### Added
<<<<<<< HEAD
- Added multi-resolution volume annotations. Note that already existing volume tracings will still only contain data in the first magnification. If you want to migrate an old volume tracing, you can download and re-import it. [#4755](https://github.com/scalableminds/webknossos/pull/4755)            

### Changed
- New volume/hybrid annotations are now automatically multi-resolution volume annotations. [#4755](https://github.com/scalableminds/webknossos/pull/4755)
=======
- Hybrid tracings can now be imported directly in the tracing view via drag'n'drop. [#4837](https://github.com/scalableminds/webknossos/pull/4837)
- The find data function now works for volume tracings, too. [#4847](https://github.com/scalableminds/webknossos/pull/4847)

### Changed
- Brush circles are now connected with rectangles to provide a continuous stroke even if the brush is moved quickly. [#4785](https://github.com/scalableminds/webknossos/pull/4822)
>>>>>>> bb73244d
- The position input of tracings now accepts decimal input. When losing focus the values are cut off at the comma. [#4803](https://github.com/scalableminds/webknossos/pull/4803)
- Improved performance of volume annotations (brush and trace tool). [#4848](https://github.com/scalableminds/webknossos/pull/4848)
- webknossos.org only: Accounts associated with new organizations can now be created even when a datastore is unreachable. The necessary folders are created lazily when needed. [#4846](https://github.com/scalableminds/webknossos/pull/4846)

### Fixed
- Fixed failing histogram requests for float layers with NaN values. [#4834](https://github.com/scalableminds/webknossos/pull/4834)

### Removed
-<|MERGE_RESOLUTION|>--- conflicted
+++ resolved
@@ -11,18 +11,13 @@
 [Commits](https://github.com/scalableminds/webknossos/compare/20.10.0...HEAD)
 
 ### Added
-<<<<<<< HEAD
 - Added multi-resolution volume annotations. Note that already existing volume tracings will still only contain data in the first magnification. If you want to migrate an old volume tracing, you can download and re-import it. [#4755](https://github.com/scalableminds/webknossos/pull/4755)            
-
-### Changed
-- New volume/hybrid annotations are now automatically multi-resolution volume annotations. [#4755](https://github.com/scalableminds/webknossos/pull/4755)
-=======
 - Hybrid tracings can now be imported directly in the tracing view via drag'n'drop. [#4837](https://github.com/scalableminds/webknossos/pull/4837)
 - The find data function now works for volume tracings, too. [#4847](https://github.com/scalableminds/webknossos/pull/4847)
 
 ### Changed
+- New volume/hybrid annotations are now automatically multi-resolution volume annotations. [#4755](https://github.com/scalableminds/webknossos/pull/4755)
 - Brush circles are now connected with rectangles to provide a continuous stroke even if the brush is moved quickly. [#4785](https://github.com/scalableminds/webknossos/pull/4822)
->>>>>>> bb73244d
 - The position input of tracings now accepts decimal input. When losing focus the values are cut off at the comma. [#4803](https://github.com/scalableminds/webknossos/pull/4803)
 - Improved performance of volume annotations (brush and trace tool). [#4848](https://github.com/scalableminds/webknossos/pull/4848)
 - webknossos.org only: Accounts associated with new organizations can now be created even when a datastore is unreachable. The necessary folders are created lazily when needed. [#4846](https://github.com/scalableminds/webknossos/pull/4846)
