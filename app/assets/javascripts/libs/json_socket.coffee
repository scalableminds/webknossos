<<<<<<< HEAD
### define
backbone : Backbone
libs/request : Request
###
=======
Backbone = require("backbone")
Request  = require("libs/request")
>>>>>>> 865b826e


class JsonSocket

  senderPointer : 0
  senders : []

  constructor : (options) ->

    _.extend(this, options)
    _.extend(this, Backbone.Events)

    senderDataCallback = (args...) =>
      @trigger("data", args...)

    for sender in @senders
      sender.on("data", senderDataCallback)

    @sender = @senders[0]
    @sender.open()


  switchToNextSender : ->

    if @senderPointer + 1 < @senders.length
      @senderPointer++
      @sender.close()
      @sender = @senders[@senderPointer]
      @sender.open(this)


  send : (data, retryCount = 0) ->

    currentSenderPointer = @senderPointer
    @sender.send(data).pipe(
      null
      =>
        if currentSenderPointer != @senderPointer
          @send(data, retryCount + 1)
        else if retryCount < @senders.length
          @switchToNextSender()
          @send(data, retryCount + 1)
        else
          null
    )


class JsonSocket.WebSocket

  OPEN_TIMEOUT : 500

  openDeferred : null

  constructor : (@url) ->

    _.extend(this, Backbone.Events)


  open : ->

    unless @socket and @openDeferred

      socket = @socket = new @WebSocketImpl(@url)
      openDeferred = @openDeferred = $.Deferred()

      socket.onopen = -> openDeferred.resolve()

      socket.onerror = (err) ->
        console.error("socket error", err)

      socket.addEventListener(
        "close"
        (code, reason) =>

          @socket = null
          console?.error("socket closed", "#{code}: #{reason}")

        false
      )

      socket.addEventListener(
        "message"
        (event) =>
          data = null
          try
            data = JSON.parse(event.data)
          catch error
            console.error("JsonSocket.WebSocket: #{error}")

          @trigger("data", data) if data?
        false
      )

      setTimeout(
        =>
          if not @socket or @socket.readyState != @WebSocketImpl.OPEN
            openDeferred.reject("timeout")
        @OPEN_TIMEOUT
      )

    @openDeferred.promise()


  close : ->

    if @socket
      @socket.close()
      @socket = null


  send : (data) ->

    @open().pipe =>

      @socket.send(JSON.stringify(data))
      return


  _window = window ? self
  @prototype.WebSocketImpl = if _window.MozWebSocket then _window.MozWebSocket else _window.WebSocket


class JsonSocket.Comet

  iframeElement : null
  globalCallbackName : ""

  constructor : (@url) ->

    _.extend(this, Backbone.Events)
    @globalCallbackName = "callback_#{Math.round(Math.random() * 10000)}"


  open : ->

    window[@globalCallbackName] = (data) =>
      @trigger("data", data)

    @iframeElement = $("<iframe>", src : "#{@url}&callback=#{@globalCallbackName}").hide()
    $("body").append(@iframeElement)


  send : (data) ->

    Request.send({ data, @url, type : "POST" })


  close : ->

    @iframeElement.remove()
    @iframeElement = null
    delete window[@globalCallbackName]


module.exports = JsonSocket<|MERGE_RESOLUTION|>--- conflicted
+++ resolved
@@ -1,12 +1,5 @@
-<<<<<<< HEAD
-### define
-backbone : Backbone
-libs/request : Request
-###
-=======
 Backbone = require("backbone")
 Request  = require("libs/request")
->>>>>>> 865b826e
 
 
 class JsonSocket
