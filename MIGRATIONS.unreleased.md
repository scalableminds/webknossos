--- conflicted
+++ resolved
@@ -9,11 +9,8 @@
 
 - The docker files now place the webKnossos installation under `/webknossos` instead of `/srv/webknossos`. All mounts, most importantly `/srv/webknossos/binaryData`, need to be changed accordingly.
 - The entrypoint of the docker files have changed. Therefore, any existing `docker-compose.yml` setups need to be adapted. In most cases, only the `entrypoint: bin/webknossos` lines need to be removed (if existant).
-<<<<<<< HEAD
+- To receive Slack notifications about slow bucket requests, overwrite `slackNotifications.uri` in the webknossos-datastore config.
 - If your setup includes a webknossos-worker, it needs to be updated to the latest version (PR https://github.com/scalableminds/webknossos-worker/pull/70)
-=======
-- To receive Slack notifications about slow bucket requests, overwrite `slackNotifications.uri` in the webknossos-datastore config.
->>>>>>> 1767d9da
 
 ### Postgres Evolutions:
 
