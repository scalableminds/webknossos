<<<<<<< HEAD

import { $Values } from "utility-types";
import { Button, Radio, Tooltip, Menu, Dropdown, Col, Row, Switch } from "antd";
=======
import { Button, Radio, Tooltip, Menu, Dropdown, Col, Row, Switch, RadioChangeEvent } from "antd";
>>>>>>> c456d353
import {
  StopOutlined,
  BorderInnerOutlined,
  BorderOuterOutlined,
  SettingOutlined,
} from "@ant-design/icons";
import * as React from "react";
import { connect } from "react-redux";
import type { Dispatch } from "redux";
import type { OxalisState } from "oxalis/store";
import type { TDViewDisplayMode } from "oxalis/constants";
import { TDViewDisplayModeEnum } from "oxalis/constants";
import { updateUserSettingAction } from "oxalis/model/actions/settings_actions";
import api from "oxalis/api/internal_api";
import { SwitchChangeEventHandler } from "antd/lib/switch";
type Props = {
  tdViewDisplayPlanes: TDViewDisplayMode;
  tdViewDisplayDatasetBorders: boolean;
  onChangeTdViewDisplayPlanes: (arg0: RadioChangeEvent) => void;
  onChangeTdViewDisplayDatasetBorders: SwitchChangeEventHandler
};

function TDViewControls({
  tdViewDisplayPlanes,
  tdViewDisplayDatasetBorders,
  onChangeTdViewDisplayPlanes,
  onChangeTdViewDisplayDatasetBorders,
}: Props) {
  const settingsMenu = (
    <Menu
      style={{
        width: 260,
      }}
    >
      <Menu.Item key="tdViewDisplayPlanes">
        <Row>
          <Col span={14}>
            <label className="setting-label">Plane Display Mode</label>
          </Col>
          <Col span={10}>
            <Radio.Group
              value={tdViewDisplayPlanes}
              onChange={onChangeTdViewDisplayPlanes}
              size="small"
              className="without-icon-margin"
            >
              <Tooltip title="Hide Planes">
                <Radio.Button value={TDViewDisplayModeEnum.NONE}>
                  <StopOutlined />
                </Radio.Button>
              </Tooltip>
              <Tooltip title="Show Wireframes Only">
                <Radio.Button value={TDViewDisplayModeEnum.WIREFRAME}>
                  <BorderInnerOutlined />
                </Radio.Button>
              </Tooltip>
              <Tooltip title="Show Planes with Data">
                <Radio.Button value={TDViewDisplayModeEnum.DATA}>
                  <BorderOuterOutlined />
                </Radio.Button>
              </Tooltip>
            </Radio.Group>
          </Col>
        </Row>
      </Menu.Item>
      <Menu.Item key="showDatasetBorder">
        <Row>
          <Col span={14}>
            <label className="setting-label">Show Dataset Border</label>
          </Col>
          <Col span={10}>
            <Switch
              checked={tdViewDisplayDatasetBorders}
              onChange={onChangeTdViewDisplayDatasetBorders}
            />
          </Col>
        </Row>
      </Menu.Item>
    </Menu>
  );
  return (
    <div id="TDViewControls" className="antd-legacy-group">
      <Button size="small" onClick={api.tracing.rotate3DViewToDiagonal}>
        3D
      </Button>
      <Button size="small" onClick={api.tracing.rotate3DViewToXY}>
        <span className="colored-dot" />
        XY
      </Button>
      <Button size="small" onClick={api.tracing.rotate3DViewToYZ}>
        <span className="colored-dot" />
        YZ
      </Button>
      <Button size="small" onClick={api.tracing.rotate3DViewToXZ}>
        <span className="colored-dot" />
        XZ
      </Button>
      <Dropdown overlay={settingsMenu} placement="bottomRight" trigger={["click"]}>
        <Button size="small">
          <SettingOutlined />
        </Button>
      </Dropdown>
    </div>
  );
}

function mapStateToProps(state: OxalisState) {
  return {
    tdViewDisplayPlanes: state.userConfiguration.tdViewDisplayPlanes,
    tdViewDisplayDatasetBorders: state.userConfiguration.tdViewDisplayDatasetBorders,
  };
}

function mapDispatchToProps(dispatch: Dispatch<any>) {
  return {
    onChangeTdViewDisplayPlanes(evt: RadioChangeEvent) {
      const tdViewDisplayPlanes: TDViewDisplayModeEnum = evt.target.value;
      dispatch(updateUserSettingAction("tdViewDisplayPlanes", tdViewDisplayPlanes));
    },

    onChangeTdViewDisplayDatasetBorders(tdViewDisplayDatasetBorders: boolean) {
      dispatch(updateUserSettingAction("tdViewDisplayDatasetBorders", tdViewDisplayDatasetBorders));
    },
  };
}

const connector = connect(mapStateToProps, mapDispatchToProps);
export default connector(TDViewControls);<|MERGE_RESOLUTION|>--- conflicted
+++ resolved
@@ -1,10 +1,4 @@
-<<<<<<< HEAD
-
-import { $Values } from "utility-types";
-import { Button, Radio, Tooltip, Menu, Dropdown, Col, Row, Switch } from "antd";
-=======
 import { Button, Radio, Tooltip, Menu, Dropdown, Col, Row, Switch, RadioChangeEvent } from "antd";
->>>>>>> c456d353
 import {
   StopOutlined,
   BorderInnerOutlined,
@@ -87,7 +81,7 @@
   );
   return (
     <div id="TDViewControls" className="antd-legacy-group">
-      <Button size="small" onClick={api.tracing.rotate3DViewToDiagonal}>
+      <Button size="small" onClick={() => api.tracing.rotate3DViewToDiagonal()}>
         3D
       </Button>
       <Button size="small" onClick={api.tracing.rotate3DViewToXY}>
