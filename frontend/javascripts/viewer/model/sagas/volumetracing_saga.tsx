--- conflicted
+++ resolved
@@ -1,6 +1,7 @@
 import { diffDiffableMaps } from "libs/diffable_map";
 import { V3 } from "libs/mjs";
 import Toast from "libs/toast";
+import _ from "lodash";
 import memoizeOne from "memoize-one";
 import type { ContourMode, OrthoView, OverwriteMode, Vector3 } from "viewer/constants";
 import { ContourModeEnum, OrthoViews, OverwriteModeEnum } from "viewer/constants";
@@ -74,12 +75,7 @@
   updateSegmentGroups,
   updateSegmentVisibilityVolumeAction,
   updateSegmentVolumeAction,
-<<<<<<< HEAD
-  updateVolumeTracing,
-=======
-  updateUserBoundingBoxesInVolumeTracing,
   updateVolumeTracingAction,
->>>>>>> a535d3b0
 } from "viewer/model/sagas/update_actions";
 import type VolumeLayer from "viewer/model/volumetracing/volumelayer";
 import { Model, api } from "viewer/singletons";
