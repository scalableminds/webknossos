/**
 * list_tree_item_view.js
 * @flow
 */

import _ from "lodash";
import React from "react";
import scrollIntoViewIfNeeded from "scroll-into-view-if-needed";
import Store from "oxalis/store";
import {
  toggleTreeAction,
  setActiveTreeAction,
} from "oxalis/model/actions/skeletontracing_actions";
import type { TreeType } from "oxalis/store";
import classNames from "classnames";
<<<<<<< HEAD
import { Checkbox } from "antd";
=======
import Checkbox from "oxalis/view/components/checkbox_component";
>>>>>>> 564375fb

type ListTreeItemViewProps = {
  activeTreeId: number,
  tree: TreeType,
};

class ListTreeItemView extends React.PureComponent {
  props: ListTreeItemViewProps;
  domElement: HTMLElement;

  componentDidUpdate() {
    this.ensureVisible();
  }

  handleSetActive = () => {
    Store.dispatch(setActiveTreeAction(this.props.tree.treeId));
  };

  handleToggleTree = () => {
    Store.dispatch(toggleTreeAction(this.props.tree.treeId));
  };

  ensureVisible() {
    // scroll to active tree
    if (this.props.tree.treeId === this.props.activeTreeId) {
      scrollIntoViewIfNeeded(this.domElement);
    }
  }

  render() {
    const rgbColorString = this.props.tree.color.map(c => Math.round(c * 255)).join(",");
    const containsActiveNode = this.props.tree.treeId === this.props.activeTreeId;
    const aClassName = classNames({ bold: containsActiveNode });

    return (
      <li
        ref={domElement => {
          this.domElement = domElement;
        }}
      >
        <Checkbox checked={this.props.tree.isVisible} onChange={this.handleToggleTree} />
        <a onClick={this.handleSetActive} className={aClassName}>
          <span title="Node count" className="inline-block tree-node-count" style={{ width: 50 }}>
            {_.size(this.props.tree.nodes)}
          </span>
          <i style={{ color: `rgb(${rgbColorString})` }} className="fa fa-circle tree-icon" />
          <span title="Tree Name" className="tree-name">
            {this.props.tree.name}
          </span>
        </a>
      </li>
    );
  }
}

export default ListTreeItemView;<|MERGE_RESOLUTION|>--- conflicted
+++ resolved
@@ -13,11 +13,7 @@
 } from "oxalis/model/actions/skeletontracing_actions";
 import type { TreeType } from "oxalis/store";
 import classNames from "classnames";
-<<<<<<< HEAD
-import { Checkbox } from "antd";
-=======
 import Checkbox from "oxalis/view/components/checkbox_component";
->>>>>>> 564375fb
 
 type ListTreeItemViewProps = {
   activeTreeId: number,
