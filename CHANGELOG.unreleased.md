# Changelog (Unreleased)

All notable (yet unreleased) user-facing changes to WEBKNOSSOS are documented in this file.
See `CHANGELOG.released.md` for the changes which are part of official releases.

The format is based on [Keep a Changelog](http://keepachangelog.com/en/1.0.0/)
and this project adheres to [Calendar Versioning](http://calver.org/) `0Y.0M.MICRO`.
For upgrade instructions, please check the [migration guide](MIGRATIONS.released.md).

## Unreleased
[Commits](https://github.com/scalableminds/webknossos/compare/23.11.0...HEAD)

### Added
- Added support for reading uint24 rgb layers in datasets with zarr2/zarr3/n5/neuroglancerPrecomputed format, as used for voxelytics predictions. [#7413](https://github.com/scalableminds/webknossos/pull/7413)

### Changed
<<<<<<< HEAD
- Updated backend code to Scala 2.13, with upgraded dependencies for optimized performance. [#7327](https://github.com/scalableminds/webknossos/pull/7327)
- Remote datasets with a datasource-properties.json can now also be imported without the need for OME metadata. [#7372](https://github.com/scalableminds/webknossos/pull/7372)
- Updated some dependencies of the backend code (play 2.9, sbt 1.9, minor upgrades for others) for optimized performance. [#7366](https://github.com/scalableminds/webknossos/pull/7366)
=======
>>>>>>> 43121dfb

### Fixed
- Searching the segments in the sidebar will highlight newly focused segments properly now. [#7406](https://github.com/scalableminds/webknossos/pull/7406)
- Fixed a bug when opening a task for which a mag restriction exists. The bug only occurred when the referenced mag didn't exist in the dataset. [#7403](https://github.com/scalableminds/webknossos/pull/7403)

### Removed

### Breaking Changes<|MERGE_RESOLUTION|>--- conflicted
+++ resolved
@@ -14,12 +14,7 @@
 - Added support for reading uint24 rgb layers in datasets with zarr2/zarr3/n5/neuroglancerPrecomputed format, as used for voxelytics predictions. [#7413](https://github.com/scalableminds/webknossos/pull/7413)
 
 ### Changed
-<<<<<<< HEAD
-- Updated backend code to Scala 2.13, with upgraded dependencies for optimized performance. [#7327](https://github.com/scalableminds/webknossos/pull/7327)
-- Remote datasets with a datasource-properties.json can now also be imported without the need for OME metadata. [#7372](https://github.com/scalableminds/webknossos/pull/7372)
 - Updated some dependencies of the backend code (play 2.9, sbt 1.9, minor upgrades for others) for optimized performance. [#7366](https://github.com/scalableminds/webknossos/pull/7366)
-=======
->>>>>>> 43121dfb
 
 ### Fixed
 - Searching the segments in the sidebar will highlight newly focused segments properly now. [#7406](https://github.com/scalableminds/webknossos/pull/7406)
