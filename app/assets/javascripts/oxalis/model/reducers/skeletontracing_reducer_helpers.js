--- conflicted
+++ resolved
@@ -111,50 +111,22 @@
       // We do not need to split
       // just delete all edges leading to/from it
       const newEdges = activeTree.edges.filter(edge => edge.source !== activeNodeId && edge.target !== activeNodeId);
-<<<<<<< HEAD
-
-      // Delete all comments containing the node
-      const newComments = activeTree.comments.filter(comment => comment.node !== activeNodeId);
-
-
-      const newActiveTree = Object.assign(
-        {},
-        activeTree,
-        {
-          edges: newEdges,
-          comments: newComments,
-        }
-      );
-=======
+
       if (newEdges.length !== activeTree.edges.length) {
         activeTree = update(activeTree, { edges: { $set: newEdges } });
       }
 
       // Delete all comments containing the node
       const newComments = activeTree.comments.filter(comment => comment.node !== activeNodeId);
+
       if (newComments.length !== activeTree.comments.length) {
-        activeTree = update(activeTree, { edges: { $set: newEdges } });
+        activeTree = update(activeTree, { comments: { $set: newEdges } });
       }
->>>>>>> 4ddf0755
 
       // Decrease active node id or reset to null
       newActiveNodeId = activeNodeId === 0 ? null : activeNodeId - 1;
       newActiveTreeId = activeTreeId;
-<<<<<<< HEAD
-
-      newTrees = update(
-        skeletonTracing,
-        {
-          trees: {
-            $set: {
-              [activeTreeId]: newActiveTree,
-            }
-          }
-        }
-      );
-=======
       newTrees = update(skeletonTracing.trees, { [activeTreeId]: { $set: activeTree } });
->>>>>>> 4ddf0755
     } else {
       // Split the tree
       throw Error("TODO @ philipp");
