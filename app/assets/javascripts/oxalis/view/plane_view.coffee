--- conflicted
+++ resolved
@@ -1,16 +1,3 @@
-<<<<<<< HEAD
-### define
-app : app
-backbone : Backbone
-jquery : $
-tween : TWEEN_LIB
-../model/dimensions : Dimensions
-../../libs/toast : Toast
-../constants : constants
-./modal : modal
-three : THREE
-###
-=======
 app        = require("app")
 Backbone   = require("backbone")
 $          = require("jquery")
@@ -20,7 +7,6 @@
 constants  = require("../constants")
 modal      = require("./modal")
 THREE      = require("three")
->>>>>>> 865b826e
 
 class PlaneView
 
