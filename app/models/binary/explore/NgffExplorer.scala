package models.binary.explore

import com.scalableminds.util.geometry.{Vec3Double, Vec3Int}
import com.scalableminds.util.image.Color
import com.scalableminds.util.tools.{Fox, TextUtils}
import com.scalableminds.webknossos.datastore.dataformats.MagLocator
import com.scalableminds.webknossos.datastore.dataformats.zarr.{ZarrDataLayer, ZarrLayer, ZarrSegmentationLayer}
import com.scalableminds.webknossos.datastore.datareaders.AxisOrder
import com.scalableminds.webknossos.datastore.datareaders.zarr._
import com.scalableminds.webknossos.datastore.datavault.VaultPath
<<<<<<< HEAD
import com.scalableminds.webknossos.datastore.models.datasource.{AdditionalAxis, Category, ElementClass}
=======
import com.scalableminds.webknossos.datastore.models.datasource.LayerViewConfiguration.LayerViewConfiguration
import com.scalableminds.webknossos.datastore.models.datasource.{Category, ElementClass, LayerViewConfiguration}
import play.api.libs.json.{JsArray, JsNumber}
>>>>>>> 587fde0d

import scala.concurrent.ExecutionContext

class NgffExplorer(implicit val ec: ExecutionContext) extends RemoteLayerExplorer {

  override def name: String = "OME NGFF Zarr v0.4"

  override def explore(remotePath: VaultPath, credentialId: Option[String]): Fox[List[(ZarrLayer, Vec3Double)]] =
    for {
      zattrsPath <- Fox.successful(remotePath / NgffMetadata.FILENAME_DOT_ZATTRS)
      ngffHeader <- parseJsonFromPath[NgffMetadata](zattrsPath) ?~> s"Failed to read OME NGFF header at $zattrsPath"
      labelLayers <- exploreLabelLayers(remotePath, credentialId).orElse(
        Fox.successful(List[(ZarrLayer, Vec3Double)]()))

      layerLists: List[List[(ZarrLayer, Vec3Double)]] <- Fox.serialCombined(ngffHeader.multiscales)(multiscale => {
        for {
          channelCount: Int <- getNgffMultiscaleChannelCount(multiscale, remotePath)
          channelAttributes = getChannelAttributes(ngffHeader)
          layers <- layersFromNgffMultiscale(multiscale, remotePath, credentialId, channelCount, channelAttributes)
        } yield layers
      })
      layers: List[(ZarrLayer, Vec3Double)] = layerLists.flatten
    } yield layers ++ labelLayers

  private def getNgffMultiscaleChannelCount(multiscale: NgffMultiscalesItem, remotePath: VaultPath): Fox[Int] =
    for {
      firstDataset <- multiscale.datasets.headOption.toFox
      magPath = remotePath / firstDataset.path
      zarrayPath = magPath / ZarrHeader.FILENAME_DOT_ZARRAY
      zarrHeader <- parseJsonFromPath[ZarrHeader](zarrayPath) ?~> s"failed to read zarr header at $zarrayPath"
      axisOrder <- extractAxisOrder(multiscale.axes) ?~> "Could not extract XYZ axis order mapping. Does the data have x, y and z axes, stated in multiscales metadata?"
      channelCount = axisOrder.c match {
        case Some(channeAxislIndex) => zarrHeader.shape(channeAxislIndex)
        case _                      => 1
      }
    } yield channelCount

  private def layersFromNgffMultiscale(multiscale: NgffMultiscalesItem,
                                       remotePath: VaultPath,
                                       credentialId: Option[String],
                                       channelCount: Int,
                                       channelAttributes: Option[Seq[ChannelAttributes]] = None,
                                       isSegmentation: Boolean = false): Fox[List[(ZarrLayer, Vec3Double)]] =
    for {
      axisOrder <- extractAxisOrder(multiscale.axes) ?~> "Could not extract XYZ axis order mapping. Does the data have x, y and z axes, stated in multiscales metadata?"
      axisUnitFactors <- extractAxisUnitFactors(multiscale.axes, axisOrder) ?~> "Could not extract axis unit-to-nm factors"
      voxelSizeInAxisUnits <- extractVoxelSizeInAxisUnits(
        multiscale.datasets.map(_.coordinateTransformations),
        axisOrder) ?~> "Could not extract voxel size from scale transforms"
      voxelSizeNanometers = voxelSizeInAxisUnits * axisUnitFactors
      nameFromPath = guessNameFromPath(remotePath)
      name = multiscale.name.getOrElse(nameFromPath)
      layerTuples <- Fox.serialCombined((0 until channelCount).toList)({ channelIndex: Int =>
        for {
          magsWithAttributes <- Fox.serialCombined(multiscale.datasets)(d =>
            zarrMagFromNgffDataset(d, remotePath, voxelSizeInAxisUnits, axisOrder, credentialId, Some(channelIndex)))
          _ <- bool2Fox(magsWithAttributes.nonEmpty) ?~> "zero mags in layer"
          elementClassRaw <- elementClassFromMags(magsWithAttributes) ?~> "Could not extract element class from mags"
          elementClass = if (isSegmentation) ensureElementClassForSegmentationLayer(elementClassRaw)
          else elementClassRaw

          (viewConfig: LayerViewConfiguration, channelName: String) = channelAttributes match {
            case Some(attributes) => {
              val color = attributes(channelIndex).color
              val attributeName: String =
                attributes(channelIndex).name
                  .map(TextUtils.normalizeStrong(_).getOrElse(name).replaceAll(" ", ""))
                  .getOrElse(name)
              (color match {
                case Some(c) => Seq(("color" -> JsArray(c.toArrayOfInts.map(i => JsNumber(BigDecimal(i)))))).toMap
                case None    => LayerViewConfiguration.empty
              }, attributeName)
            }
            case None => (LayerViewConfiguration.empty, name)
          }

          boundingBox = boundingBoxFromMags(magsWithAttributes)
          additionalAxes <- getAdditionalAxes(multiscale, remotePath)
          layer: ZarrLayer = if (looksLikeSegmentationLayer(name, elementClass) || isSegmentation) {
            ZarrSegmentationLayer(channelName,
                                  boundingBox,
                                  elementClass,
                                  magsWithAttributes.map(_.mag),
                                  largestSegmentId = None,
<<<<<<< HEAD
                                  additionalAxes = Some(additionalAxes))
          } else
            ZarrDataLayer(name,
=======
                                  defaultViewConfiguration = Some(viewConfig))
          } else
            ZarrDataLayer(channelName,
>>>>>>> 587fde0d
                          Category.color,
                          boundingBox,
                          elementClass,
                          magsWithAttributes.map(_.mag),
<<<<<<< HEAD
                          additionalAxes = Some(additionalAxes))
=======
                          defaultViewConfiguration = Some(viewConfig))
>>>>>>> 587fde0d
        } yield (layer, voxelSizeNanometers)
      })
    } yield layerTuples

<<<<<<< HEAD
  private def getAdditionalAxes(multiscale: NgffMultiscalesItem, remotePath: VaultPath): Fox[Seq[AdditionalAxis]] = {
    val defaultAxes = List("c", "x", "y", "z")
    for {
      // Selecting shape of first mag, assuming no mags for additional coordinates
      dataset <- Fox.option2Fox(multiscale.datasets.headOption)
      zarrHeader <- getZarrHeader(dataset, remotePath)
      shape = zarrHeader.shape
    } yield {
      multiscale.axes.zipWithIndex.flatMap(axisAndIndex =>
        if (!defaultAxes.contains(axisAndIndex._1.name)) {
          Some(
            AdditionalAxis(name = axisAndIndex._1.name,
                           bounds = Array(0, shape(axisAndIndex._2) - 1),
                           index = axisAndIndex._2))
        } else {
          None
      })
    }
  }
=======
  private case class ChannelAttributes(color: Option[Color], name: Option[String])

  private def getChannelAttributes(
      ngffHeader: NgffMetadata
  ): Option[Seq[ChannelAttributes]] =
    ngffHeader.omero match {
      case Some(value) =>
        Some(
          value.channels.map(omeroChannelAttributes =>
            ChannelAttributes(omeroChannelAttributes.color.map(Color.fromHTML(_).getOrElse(Color(1, 1, 1, 0))),
                              omeroChannelAttributes.label)))
      case None => None
    }
>>>>>>> 587fde0d

  private def exploreLabelLayers(remotePath: VaultPath,
                                 credentialId: Option[String]): Fox[List[(ZarrLayer, Vec3Double)]] =
    for {
      labelDescriptionPath <- Fox.successful(remotePath / NgffLabelsGroup.LABEL_PATH)
      labelGroup <- parseJsonFromPath[NgffLabelsGroup](labelDescriptionPath)
      layerTuples <- Fox.serialCombined(labelGroup.labels) { labelPath =>
        layersForLabel(remotePath, labelPath, credentialId)
      }
    } yield layerTuples.flatten

  private def layersForLabel(remotePath: VaultPath,
                             labelPath: String,
                             credentialId: Option[String]): Fox[List[(ZarrLayer, Vec3Double)]] =
    for {
      fullLabelPath <- Fox.successful(remotePath / "labels" / labelPath)
      zattrsPath = fullLabelPath / NgffMetadata.FILENAME_DOT_ZATTRS
      ngffHeader <- parseJsonFromPath[NgffMetadata](zattrsPath) ?~> s"Failed to read OME NGFF header at $zattrsPath"
      layers: List[List[(ZarrLayer, Vec3Double)]] <- Fox.serialCombined(ngffHeader.multiscales)(
        multiscale =>
          layersFromNgffMultiscale(multiscale.copy(name = Some(s"labels-$labelPath")),
                                   fullLabelPath,
                                   credentialId,
                                   1,
                                   isSegmentation = true))
    } yield layers.flatten

  private def ensureElementClassForSegmentationLayer(e: ElementClass.Value): ElementClass.Value =
    e match {
      case ElementClass.int8  => ElementClass.uint8
      case ElementClass.int16 => ElementClass.uint16
      case ElementClass.int32 => ElementClass.uint32
      case ElementClass.int64 => ElementClass.uint64
      case _                  => e
    }

  private def getZarrHeader(ngffDataset: NgffDataset, layerPath: VaultPath) = {
    val magPath = layerPath / ngffDataset.path
    val zarrayPath = magPath / ZarrHeader.FILENAME_DOT_ZARRAY
    parseJsonFromPath[ZarrHeader](zarrayPath) ?~> s"failed to read zarr header at $zarrayPath"
  }

  private def zarrMagFromNgffDataset(ngffDataset: NgffDataset,
                                     layerPath: VaultPath,
                                     voxelSizeInAxisUnits: Vec3Double,
                                     axisOrder: AxisOrder,
                                     credentialId: Option[String],
                                     channelIndex: Option[Int])(implicit ec: ExecutionContext): Fox[MagWithAttributes] =
    for {
      mag <- magFromTransforms(ngffDataset.coordinateTransformations, voxelSizeInAxisUnits, axisOrder) ?~> "Could not extract mag from scale transforms"
      magPath = layerPath / ngffDataset.path
      zarrayPath = magPath / ZarrHeader.FILENAME_DOT_ZARRAY
      zarrHeader <- getZarrHeader(ngffDataset, layerPath)
      elementClass <- zarrHeader.elementClass ?~> s"failed to read element class from zarr header at $zarrayPath"
      boundingBox <- zarrHeader.boundingBox(axisOrder) ?~> s"failed to read bounding box from zarr header at $zarrayPath"
    } yield
      MagWithAttributes(
        MagLocator(mag, Some(magPath.toUri.toString), None, Some(axisOrder), channelIndex, credentialId),
        magPath,
        elementClass,
        boundingBox)

  private def extractAxisOrder(axes: List[NgffAxis]): Fox[AxisOrder] = {
    def axisMatches(axis: NgffAxis, name: String) = axis.name.toLowerCase == name && axis.`type` == "space"

    val x = axes.indexWhere(axisMatches(_, "x"))
    val y = axes.indexWhere(axisMatches(_, "y"))
    val z = axes.indexWhere(axisMatches(_, "z"))
    val c = axes.indexWhere(_.`type` == "channel")
    val cOpt = if (c == -1) None else Some(c)
    for {
      _ <- bool2Fox(x >= 0 && y >= 0 && z >= 0) ?~> s"invalid xyz axis order: $x,$y,$z."
    } yield AxisOrder(x, y, z, cOpt)
  }

  private def extractAxisUnitFactors(axes: List[NgffAxis], axisOrder: AxisOrder): Fox[Vec3Double] =
    for {
      xUnitFactor <- axes(axisOrder.x).spaceUnitToNmFactor
      yUnitFactor <- axes(axisOrder.y).spaceUnitToNmFactor
      zUnitFactor <- axes(axisOrder.z).spaceUnitToNmFactor
    } yield Vec3Double(xUnitFactor, yUnitFactor, zUnitFactor)

  private def magFromTransforms(coordinateTransforms: List[NgffCoordinateTransformation],
                                voxelSizeInAxisUnits: Vec3Double,
                                axisOrder: AxisOrder): Fox[Vec3Int] = {
    def isPowerOfTwo(x: Int): Boolean =
      x != 0 && (x & (x - 1)) == 0

    val combinedScale = extractAndCombineScaleTransforms(coordinateTransforms, axisOrder)
    val mag = (combinedScale / voxelSizeInAxisUnits).round.toVec3Int
    for {
      _ <- bool2Fox(isPowerOfTwo(mag.x) && isPowerOfTwo(mag.x) && isPowerOfTwo(mag.x)) ?~> s"invalid mag: $mag. Must all be powers of two"
    } yield mag
  }

  /*
   * Guesses the voxel size from all transforms of an ngff multiscale object.
   * Note: the returned voxel size is in axis units and should later be combined with those units
   *   to get a webKnossos-typical voxel size in nanometers.
   * Note: allCoordinateTransforms is nested: the inner list has all transforms of one ngff “dataset” (mag in our terminology),
   *   the outer list gathers these for all such “datasets” (mags) of one “multiscale object” (layer)
   */
  private def extractVoxelSizeInAxisUnits(allCoordinateTransforms: List[List[NgffCoordinateTransformation]],
                                          axisOrder: AxisOrder): Fox[Vec3Double] = {
    val scales = allCoordinateTransforms.map(t => extractAndCombineScaleTransforms(t, axisOrder))
    val smallestScaleIsUniform = scales.minBy(_.x) == scales.minBy(_.y) && scales.minBy(_.y) == scales.minBy(_.z)
    for {
      _ <- bool2Fox(smallestScaleIsUniform) ?~> "ngff scales do not agree on smallest dimension"
      voxelSizeInAxisUnits = scales.minBy(_.x)
    } yield voxelSizeInAxisUnits
  }

  private def extractAndCombineScaleTransforms(coordinateTransforms: List[NgffCoordinateTransformation],
                                               axisOrder: AxisOrder): Vec3Double = {
    val filtered = coordinateTransforms.filter(_.`type` == "scale")
    val scalesFromTransforms = filtered.flatMap(_.scale)
    val xFactors = scalesFromTransforms.map(_(axisOrder.x))
    val yFactors = scalesFromTransforms.map(_(axisOrder.y))
    val zFactors = scalesFromTransforms.map(_(axisOrder.z))
    Vec3Double(xFactors.product, yFactors.product, zFactors.product)
  }
}<|MERGE_RESOLUTION|>--- conflicted
+++ resolved
@@ -8,13 +8,14 @@
 import com.scalableminds.webknossos.datastore.datareaders.AxisOrder
 import com.scalableminds.webknossos.datastore.datareaders.zarr._
 import com.scalableminds.webknossos.datastore.datavault.VaultPath
-<<<<<<< HEAD
-import com.scalableminds.webknossos.datastore.models.datasource.{AdditionalAxis, Category, ElementClass}
-=======
 import com.scalableminds.webknossos.datastore.models.datasource.LayerViewConfiguration.LayerViewConfiguration
-import com.scalableminds.webknossos.datastore.models.datasource.{Category, ElementClass, LayerViewConfiguration}
+import com.scalableminds.webknossos.datastore.models.datasource.{
+  AdditionalAxis,
+  Category,
+  ElementClass,
+  LayerViewConfiguration
+}
 import play.api.libs.json.{JsArray, JsNumber}
->>>>>>> 587fde0d
 
 import scala.concurrent.ExecutionContext
 
@@ -94,34 +95,29 @@
           boundingBox = boundingBoxFromMags(magsWithAttributes)
           additionalAxes <- getAdditionalAxes(multiscale, remotePath)
           layer: ZarrLayer = if (looksLikeSegmentationLayer(name, elementClass) || isSegmentation) {
-            ZarrSegmentationLayer(channelName,
-                                  boundingBox,
-                                  elementClass,
-                                  magsWithAttributes.map(_.mag),
-                                  largestSegmentId = None,
-<<<<<<< HEAD
-                                  additionalAxes = Some(additionalAxes))
+            ZarrSegmentationLayer(
+              channelName,
+              boundingBox,
+              elementClass,
+              magsWithAttributes.map(_.mag),
+              largestSegmentId = None,
+              additionalAxes = Some(additionalAxes),
+              defaultViewConfiguration = Some(viewConfig)
+            )
           } else
-            ZarrDataLayer(name,
-=======
-                                  defaultViewConfiguration = Some(viewConfig))
-          } else
-            ZarrDataLayer(channelName,
->>>>>>> 587fde0d
-                          Category.color,
-                          boundingBox,
-                          elementClass,
-                          magsWithAttributes.map(_.mag),
-<<<<<<< HEAD
-                          additionalAxes = Some(additionalAxes))
-=======
-                          defaultViewConfiguration = Some(viewConfig))
->>>>>>> 587fde0d
+            ZarrDataLayer(
+              channelName,
+              Category.color,
+              boundingBox,
+              elementClass,
+              magsWithAttributes.map(_.mag),
+              additionalAxes = Some(additionalAxes),
+              defaultViewConfiguration = Some(viewConfig)
+            )
         } yield (layer, voxelSizeNanometers)
       })
     } yield layerTuples
 
-<<<<<<< HEAD
   private def getAdditionalAxes(multiscale: NgffMultiscalesItem, remotePath: VaultPath): Fox[Seq[AdditionalAxis]] = {
     val defaultAxes = List("c", "x", "y", "z")
     for {
@@ -141,7 +137,7 @@
       })
     }
   }
-=======
+
   private case class ChannelAttributes(color: Option[Color], name: Option[String])
 
   private def getChannelAttributes(
@@ -155,7 +151,6 @@
                               omeroChannelAttributes.label)))
       case None => None
     }
->>>>>>> 587fde0d
 
   private def exploreLabelLayers(remotePath: VaultPath,
                                  credentialId: Option[String]): Fox[List[(ZarrLayer, Vec3Double)]] =
