### define ###

Constants =

  PLANE_XY             : 0
  PLANE_YZ             : 1
  PLANE_XZ             : 2
  VIEW_3D              : 3
  ALL_PLANES           : [0, 1, 2]
  ALL_VIEWPORTS        : [0, 1, 2, 3]
  PLANE_COLORS         : [0xff0000, 0x0000ff, 0x00ff00, 0xffffff]

  MODE_OXALIS          : 0
  MODE_ARBITRARY       : 1

  THEME_BRIGHT         : 0
  THEME_DARK           : 1

  VIEWPORT_WIDTH       : 380
  WIDTH                : 384
  TEXTURE_WIDTH        : 512
  TEXTURE_SIZE_P       : 9
  DISTANCE_3D          : 140

  ALLOWED_OXALIS       : 0
  ALLOWED_ARBITRARY    : 1

  TYPE_USUAL           : 0
  TYPE_BRANCH          : 1

<<<<<<< HEAD
  MIN_MOVE_VALUE       : 30
  MAX_MOVE_VALUE       : 14000

  FPS                  : 50
=======
  MIN_MOVE_VALUE       : 0.1
  MAX_MOVE_VALUE       : 10

  MIN_SCALE            : 0.05
  MAX_SCALE            : 20

  MIN_PARTICLE_SIZE    : 1
  MAX_PARTICLE_SIZE    : 20

  ZOOM_DIFF            : 0.1

  RESIZE_THROTTLE_TIME : 250
>>>>>>> ffb60b76
<|MERGE_RESOLUTION|>--- conflicted
+++ resolved
@@ -28,14 +28,10 @@
   TYPE_USUAL           : 0
   TYPE_BRANCH          : 1
 
-<<<<<<< HEAD
   MIN_MOVE_VALUE       : 30
   MAX_MOVE_VALUE       : 14000
 
   FPS                  : 50
-=======
-  MIN_MOVE_VALUE       : 0.1
-  MAX_MOVE_VALUE       : 10
 
   MIN_SCALE            : 0.05
   MAX_SCALE            : 20
@@ -45,5 +41,4 @@
 
   ZOOM_DIFF            : 0.1
 
-  RESIZE_THROTTLE_TIME : 250
->>>>>>> ffb60b76
+  RESIZE_THROTTLE_TIME : 250