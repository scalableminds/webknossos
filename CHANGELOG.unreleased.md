# Changelog (Unreleased)

All notable (yet unreleased) user-facing changes to WEBKNOSSOS are documented in this file.
See `CHANGELOG.released.md` for the changes which are part of official releases.

The format is based on [Keep a Changelog](http://keepachangelog.com/en/1.0.0/)
and this project adheres to [Calendar Versioning](http://calver.org/) `0Y.0M.MICRO`.
For upgrade instructions, please check the [migration guide](MIGRATIONS.released.md).

## Unreleased
[Commits](https://github.com/scalableminds/webknossos/compare/23.12.0...HEAD)

### Added
- The data of segments can now be deleted in the segment side panel. [#7435](https://github.com/scalableminds/webknossos/pull/7435)
- Added support for S3-compliant object storage services (e.g. MinIO) as a storage backend for remote datasets. [#7453](https://github.com/scalableminds/webknossos/pull/7453)
- Added support for blosc compressed N5 datasets. [#7465](https://github.com/scalableminds/webknossos/pull/7465)
- Added route for triggering the compute segment index worker job. [#7471](https://github.com/scalableminds/webknossos/pull/7471)
- Added thumbnails to the dashboard dataset list. [#7479](https://github.com/scalableminds/webknossos/pull/7479)
- Added the option to configure the name of the output segmentation layer in the neuron inferral job. [#7472](https://github.com/scalableminds/webknossos/pull/7472)
- Adhoc mesh rendering is now available for ND datasets.[#7394](https://github.com/scalableminds/webknossos/pull/7394)
- Added the ability to compose a new dataset from existing dataset layers. This can be done with or without transforms (transforms will be derived from landmarks given via BigWarp CSV or WK NMLs). [#7395](https://github.com/scalableminds/webknossos/pull/7395)
- When setting up WEBKNOSSOS from the git repository for development, the organization directory for storing datasets is now automatically created on startup. [#7517](https://github.com/scalableminds/webknossos/pull/7517)
- Multiple segments can be dragged and dropped in the segments tab. [#7536](https://github.com/scalableminds/webknossos/pull/7536)
- Added the option to convert agglomerate skeletons to freely modifiable skeletons in the context menu of the Skeleton tab. [#7537](https://github.com/scalableminds/webknossos/pull/7537)
- The annotation list in the dashboard now also shows segment counts of volume annotations (after they have been edited). [#7548](https://github.com/scalableminds/webknossos/pull/7548)
<<<<<<< HEAD
- After deleting specific teams, projects and task types, their names can now be re-used when creating new ones. [#7573](https://github.com/scalableminds/webknossos/pull/7573)
=======
- The buildinfo route now reports the supported HTTP API versions. [#7581](https://github.com/scalableminds/webknossos/pull/7581)
>>>>>>> a08d2d6a

### Changed
- Improved loading speed of the annotation list. [#7410](https://github.com/scalableminds/webknossos/pull/7410)
- Improved loading speed for the users list. [#7466](https://github.com/scalableminds/webknossos/pull/7466)
- Admins and Team Managers can now also download job exports for jobs of other users, if they have the link. [#7462](https://github.com/scalableminds/webknossos/pull/7462)
- Updated some dependencies of the backend code (play 2.9, sbt 1.9, minor upgrades for others) for optimized performance. [#7366](https://github.com/scalableminds/webknossos/pull/7366)
- Processing jobs can now be distributed to multiple webknossos-workers with finer-grained configurability. Compare migration guide. [#7463](https://github.com/scalableminds/webknossos/pull/7463)
- Removed Swagger/OpenAPI json description of the HTTP API. [#7494](https://github.com/scalableminds/webknossos/pull/7494)
- A warning is shown when the user tries to annotate volume data in the "Overwrite Empty" mode when no voxels were changed. [#7526](https://github.com/scalableminds/webknossos/pull/7526)
- Updated antd UI library from version 4.24.8 to 4.24.15. [#7505](https://github.com/scalableminds/webknossos/pull/7505)
- Changed the default dataset search mode to also search in subfolders. [#7539](https://github.com/scalableminds/webknossos/pull/7539)
- When clicking a segment in the viewport, it is automatically focused in the segment list. A corresponding context menu entry was added as well. [#7512](https://github.com/scalableminds/webknossos/pull/7512)
- Updated the isValidName route in the API to return 200 for valid and invalid names. With this, the API version was bumped up to 6. [#7550](https://github.com/scalableminds/webknossos/pull/7550)
- Upgraded to Play 3. [#7562](https://github.com/scalableminds/webknossos/pull/7562)
- When no Email Address for New-User Notifications is configured, the organization owner will be notified. For overtime notifications, the project owner and the organization owner will be notified. [#7561](https://github.com/scalableminds/webknossos/pull/7561)
- The metadata for ND datasets and their annotation has changed: upper bound of additionalAxes is now stored as an exclusive value, called "end" in the NML format. [#7547](https://github.com/scalableminds/webknossos/pull/7547)
- Added support for the *index_location* parameter in sharded Zarr 3 datasets. [#7553](https://github.com/scalableminds/webknossos/pull/7553)

### Fixed
- Datasets with annotations can now be deleted. The concerning annotations can no longer be viewed but still be downloaded. [#7429](https://github.com/scalableminds/webknossos/pull/7429)
- Fixed several deprecation warnings for using antd's Tabs.TabPane components. [#7469](https://github.com/scalableminds/webknossos/pull/7469)
- Fixed problems when requests for loading data failed (could impact volume data consistency and rendering). [#7477](https://github.com/scalableminds/webknossos/pull/7477)
- The settings page for non-wkw datasets no longer shows a wall of non-applying errors. [#7475](https://github.com/scalableminds/webknossos/pull/7475)
- Fixed a bug where dataset deletion for ND datasets and datasets with coordinate transforms would not free the name even if no referencing annotations exist. [#7495](https://github.com/scalableminds/webknossos/pull/7495)
- Fixed a bug where the URL in the sharing link was wrongly decoded before encoding into a URI. [#7502](https://github.com/scalableminds/webknossos/pull/7502)
- Fixed a bug where loaded meshes were not encoded in the sharing link. [#7507](https://github.com/scalableminds/webknossos/pull/7507)
- Fixed a bug where meshes (or chunks of them) were always colored white, if they were loaded while the corresponding segmentation layer was disabled. [#7507](https://github.com/scalableminds/webknossos/pull/7507)
- Fixed a race condition when opening a short link, that would sometimes lead to an error toast. [#7507](https://github.com/scalableminds/webknossos/pull/7507)
- Fixed that the Segment Statistics feature was not available in the context menu of segment groups and in the context menu of the data viewports. [#7510](https://github.com/scalableminds/webknossos/pull/7510)
- Fixed rare bug which produced a benign error toast on some mouse interactions. [#7525](https://github.com/scalableminds/webknossos/pull/7525)
- Fixed a bug where dataset managers were not allowed to assign teams to new datasets that they are only member of. This already worked while editing the dataset later, but not during upload. [#7518](https://github.com/scalableminds/webknossos/pull/7518)
- Fixed regression in proofreading tool when automatic mesh loading was disabled and a merge/split operation was performed. [#7534](https://github.com/scalableminds/webknossos/pull/7534)
- Fixed that last dimension value in ND dataset was not loaded. [#7535](https://github.com/scalableminds/webknossos/pull/7535)
- Fixed the initialization of the mapping list for agglomerate views if json mappings are present. [#7537](https://github.com/scalableminds/webknossos/pull/7537)
- Fixed a bug where uploading ND volume annotations would lead to errors due to parsing of the chunk paths. [#7547](https://github.com/scalableminds/webknossos/pull/7547)
- Fixed a bug where listing the annotations of other users would result in empty lists even if there are annotations and you should be allowed to see them. [#7563](https://github.com/scalableminds/webknossos/pull/7563)
- Fixed the "Download Meshes" functionality which was affected by the recent introduction of the CSP. [#7577](https://github.com/scalableminds/webknossos/pull/7577)
- Fixed a bug where listing the annotations of other users would result in empty lists even if there are annotations, and you should be allowed to see them. [#7563](https://github.com/scalableminds/webknossos/pull/7563)
- Fixed errors showing when viewing the annotation list. [#7579](https://github.com/scalableminds/webknossos/pull/7579)

### Removed
- Removed several unused frontend libraries. [#7521](https://github.com/scalableminds/webknossos/pull/7521)

### Breaking Changes<|MERGE_RESOLUTION|>--- conflicted
+++ resolved
@@ -23,11 +23,8 @@
 - Multiple segments can be dragged and dropped in the segments tab. [#7536](https://github.com/scalableminds/webknossos/pull/7536)
 - Added the option to convert agglomerate skeletons to freely modifiable skeletons in the context menu of the Skeleton tab. [#7537](https://github.com/scalableminds/webknossos/pull/7537)
 - The annotation list in the dashboard now also shows segment counts of volume annotations (after they have been edited). [#7548](https://github.com/scalableminds/webknossos/pull/7548)
-<<<<<<< HEAD
+- The buildinfo route now reports the supported HTTP API versions. [#7581](https://github.com/scalableminds/webknossos/pull/7581)
 - After deleting specific teams, projects and task types, their names can now be re-used when creating new ones. [#7573](https://github.com/scalableminds/webknossos/pull/7573)
-=======
-- The buildinfo route now reports the supported HTTP API versions. [#7581](https://github.com/scalableminds/webknossos/pull/7581)
->>>>>>> a08d2d6a
 
 ### Changed
 - Improved loading speed of the annotation list. [#7410](https://github.com/scalableminds/webknossos/pull/7410)
