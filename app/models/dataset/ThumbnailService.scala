package models.dataset
import com.scalableminds.util.accesscontext.{DBAccessContext, GlobalAccessContext}
import com.scalableminds.util.cache.AlfuCache
import com.scalableminds.util.geometry.{BoundingBox, Vec3Int}
import com.scalableminds.util.image.Color
import com.scalableminds.util.mvc.MimeTypes
import com.scalableminds.util.time.Instant
import com.scalableminds.util.tools.Fox.option2Fox
import com.scalableminds.util.tools.{Fox, JsonHelper}
import com.scalableminds.webknossos.datastore.models.datasource.DatasetViewConfiguration.DatasetViewConfiguration
import com.scalableminds.webknossos.datastore.models.datasource.{DataLayerLike, GenericDataSource}
import com.typesafe.scalalogging.LazyLogging
import models.configuration.DatasetConfigurationService
import net.liftweb.common.Full
import play.api.http.Status.NOT_FOUND
import play.api.i18n.{Messages, MessagesProvider}
<<<<<<< HEAD
import play.api.libs.json.JsArray
import com.scalableminds.util.objectid.ObjectId
=======
import play.api.libs.json.{JsArray, JsObject}
import utils.ObjectId
>>>>>>> 43dd861c
import utils.sql.{SimpleSQLDAO, SqlClient}

import javax.inject.Inject
import scala.concurrent.ExecutionContext
import scala.concurrent.duration._

class ThumbnailService @Inject()(datasetService: DatasetService,
                                 thumbnailCachingService: ThumbnailCachingService,
                                 datasetConfigurationService: DatasetConfigurationService,
                                 datasetDAO: DatasetDAO,
                                 thumbnailDAO: ThumbnailDAO)
    extends LazyLogging
    with MimeTypes {

  private val DefaultThumbnailWidth = 400
  private val DefaultThumbnailHeight = 400
  private val MaxThumbnailWidth = 4000
  private val MaxThumbnailHeight = 4000

  def getThumbnailWithCache(
      datasetIdValidated: ObjectId,
      layerName: String,
      w: Option[Int],
      h: Option[Int],
      mappingName: Option[String])(implicit ec: ExecutionContext, mp: MessagesProvider): Fox[Array[Byte]] = {
    val width = com.scalableminds.util.tools.Math.clamp(w.getOrElse(DefaultThumbnailWidth), 1, MaxThumbnailWidth)
    val height = com.scalableminds.util.tools.Math.clamp(h.getOrElse(DefaultThumbnailHeight), 1, MaxThumbnailHeight)
    for {
      dataset <- datasetDAO.findOne(datasetIdValidated)(GlobalAccessContext)
      image <- thumbnailCachingService.getOrLoad(
        dataset._id,
        layerName,
        width,
        height,
        mappingName,
        _ => getThumbnail(dataset, layerName, width, height, mappingName)(ec, GlobalAccessContext, mp)
      )
    } yield image
  }

  private def getThumbnail(dataset: Dataset, layerName: String, width: Int, height: Int, mappingName: Option[String])(
      implicit ec: ExecutionContext,
      ctx: DBAccessContext,
      mp: MessagesProvider): Fox[Array[Byte]] =
    for {
      dataSource <- datasetService.dataSourceFor(dataset) ?~> "dataSource.notFound" ~> NOT_FOUND
      usableDataSource <- dataSource.toUsable.toFox ?~> "dataset.notImported"
      layer <- usableDataSource.dataLayers.find(_.name == layerName) ?~> Messages("dataLayer.notFound", layerName) ~> NOT_FOUND
<<<<<<< HEAD
      viewConfiguration <- datasetConfigurationService.getDatasetViewConfigurationForDataset(List.empty, dataset._id)(
        ctx)
      (mag1BoundingBox, mag, intensityRangeOpt, colorSettingsOpt) = selectParameters(viewConfiguration,
                                                                                     usableDataSource,
                                                                                     layerName,
                                                                                     layer,
                                                                                     width,
                                                                                     height)
=======
      viewConfiguration <- datasetConfigurationService.getDatasetViewConfigurationForDataset(List.empty,
                                                                                             datasetName,
                                                                                             organizationId)(ctx)
      (mag1BoundingBox, mag, intensityRangeOpt, colorSettingsOpt, mapping) = selectParameters(viewConfiguration,
                                                                                              usableDataSource,
                                                                                              layerName,
                                                                                              layer,
                                                                                              width,
                                                                                              height,
                                                                                              mappingName)
>>>>>>> 43dd861c
      client <- datasetService.clientFor(dataset)
      image <- client.getDataLayerThumbnail(dataset,
                                            layerName,
                                            mag1BoundingBox,
                                            mag,
                                            mapping,
                                            intensityRangeOpt,
                                            colorSettingsOpt)
      _ <- thumbnailDAO.upsertThumbnail(dataset._id,
                                        layerName,
                                        width,
                                        height,
                                        mapping,
                                        image,
                                        jpegMimeType,
                                        mag,
                                        mag1BoundingBox)
    } yield image

  private def selectParameters(viewConfiguration: DatasetViewConfiguration,
                               usableDataSource: GenericDataSource[DataLayerLike],
                               layerName: String,
                               layer: DataLayerLike,
                               targetMagWidth: Int,
                               targetMagHeigt: Int,
                               mappingName: Option[String])
    : (BoundingBox, Vec3Int, Option[(Double, Double)], Option[ThumbnailColorSettings], Option[String]) = {
    val configuredCenterOpt =
      viewConfiguration.get("position").flatMap(jsValue => JsonHelper.jsResultToOpt(jsValue.validate[Vec3Int]))
    val centerOpt =
      configuredCenterOpt.orElse(BoundingBox.intersection(usableDataSource.dataLayers.map(_.boundingBox)).map(_.center))
    val center = centerOpt.getOrElse(layer.boundingBox.center)
    val zoom = viewConfiguration
      .get("zoom")
      .flatMap(jsValue => JsonHelper.jsResultToOpt(jsValue.validate[Double]))
      .getOrElse(1.0)
    val intensityRangeOpt = readIntensityRange(viewConfiguration, layerName)
    val colorSettingsOpt = readColor(viewConfiguration, layerName)
    val mag = magForZoom(layer, zoom)
    val mag1Width = targetMagWidth * mag.x
    val mag1Height = targetMagHeigt * mag.y
    val x = center.x - mag1Width / 2
    val y = center.y - mag1Height / 2
    val z = center.z

    val mappingNameResult = mappingName.orElse(readMappingName(viewConfiguration, layerName))
    (BoundingBox(Vec3Int(x, y, z), mag1Width, mag1Height, 1),
     mag,
     intensityRangeOpt,
     colorSettingsOpt,
     mappingNameResult)
  }

  private def readIntensityRange(viewConfiguration: DatasetViewConfiguration,
                                 layerName: String): Option[(Double, Double)] =
    for {
      layersJsValue <- viewConfiguration.get("layers")
      intensityRangeJsArray <- (layersJsValue \ layerName \ "intensityRange").asOpt[JsArray]
      min <- (intensityRangeJsArray \ 0).asOpt[Double]
      max <- (intensityRangeJsArray \ 1).asOpt[Double]
    } yield (min, max)

  private def readColor(viewConfiguration: DatasetViewConfiguration,
                        layerName: String): Option[ThumbnailColorSettings] =
    for {
      layersJsValue <- viewConfiguration.get("layers")
      colorArray <- (layersJsValue \ layerName \ "color").asOpt[JsArray]
      isInverted = (layersJsValue \ layerName \ "isInverted").asOpt[Boolean].getOrElse(false)
      r <- colorArray(0).validate[Int].asOpt
      g <- colorArray(1).validate[Int].asOpt
      b <- colorArray(2).validate[Int].asOpt
    } yield ThumbnailColorSettings(Color(r / 255d, g / 255d, b / 255d, 0), isInverted)

  private def readMappingName(viewConfiguration: DatasetViewConfiguration, layerName: String): Option[String] =
    for {
      layersJsValue <- viewConfiguration.get("layers")
      mapping <- (layersJsValue \ layerName \ "mapping").validate[JsObject].asOpt
      mappingName <- mapping("name").validate[String].asOpt
    } yield mappingName

  private def magForZoom(dataLayer: DataLayerLike, zoom: Double): Vec3Int =
    dataLayer.resolutions.minBy(r => Math.abs(r.maxDim - zoom))

}

case class ThumbnailColorSettings(color: Color, isInverted: Boolean)

class ThumbnailCachingService @Inject()(datasetDAO: DatasetDAO, thumbnailDAO: ThumbnailDAO) {
  private val ThumbnailCacheDuration = 10 days

  // First cache is in memory, then in postgres.
  // Key: datasetId, layerName, width, height, mappingName
  private lazy val inMemoryThumbnailCache: AlfuCache[(ObjectId, String, Int, Int, Option[String]), Array[Byte]] =
    AlfuCache(maxCapacity = 100, timeToLive = ThumbnailCacheDuration)

  def getOrLoad(datasetId: ObjectId,
                layerName: String,
                width: Int,
                height: Int,
                mappingName: Option[String],
                loadFn: Unit => Fox[Array[Byte]])(implicit ec: ExecutionContext): Fox[Array[Byte]] =
    inMemoryThumbnailCache.getOrLoad(
      (datasetId, layerName, width, height, mappingName),
      _ =>
        for {
          fromDbBox <- thumbnailDAO.findOne(datasetId, layerName, width, height, mappingName).futureBox
          fromDbOrNew <- fromDbBox match {
            case Full(fromDb) =>
              Fox.successful(fromDb)
            case _ =>
              loadFn(())
          }
        } yield fromDbOrNew
    )

  def removeFromCache(datasetId: ObjectId): Fox[Unit] = {
    inMemoryThumbnailCache.clear(keyTuple => keyTuple._1 == datasetId)
    thumbnailDAO.removeAllForDataset(datasetId)
  }

  def removeExpiredThumbnails(): Fox[Unit] = thumbnailDAO.removeAllExpired(ThumbnailCacheDuration)
}

class ThumbnailDAO @Inject()(SQLClient: SqlClient)(implicit ec: ExecutionContext) extends SimpleSQLDAO(SQLClient) {

  def findOne(datasetId: ObjectId,
              layerName: String,
              width: Int,
              height: Int,
              mappingNameOpt: Option[String]): Fox[Array[Byte]] = {
    val mappingName = mappingNameOpt.getOrElse("")
    for {
      rows <- run(q"""SELECT image
                     FROM webknossos.dataset_thumbnails
                     WHERE _dataset = $datasetId
                     AND dataLayerName = $layerName
                     AND width = $width
                     AND height = $height
                     AND mappingName = $mappingName""".as[Array[Byte]])
      head <- rows.headOption
    } yield head
  }

  def upsertThumbnail(datasetId: ObjectId,
                      layerName: String,
                      width: Int,
                      height: Int,
                      mappingNameOpt: Option[String],
                      image: Array[Byte],
                      mimeType: String,
                      mag: Vec3Int,
                      mag1BoundingBox: BoundingBox): Fox[Unit] = {
    val mappingName = mappingNameOpt.getOrElse("") // in sql, nullable columns can’t be primary key, so we encode no mapping with emptystring
    for {
      _ <- run(q"""INSERT INTO webknossos.dataset_thumbnails (
            _dataset, dataLayerName, width, height, mappingName, image, mimetype, mag, mag1BoundingBox, created)
                   VALUES($datasetId, $layerName, $width, $height, $mappingName, $image, $mimeType, $mag, $mag1BoundingBox, ${Instant.now})
                   ON CONFLICT (_dataset, dataLayerName, width, height, mappingName)
                   DO UPDATE SET
                     image = $image,
                     mimeType = $mimeType,
                     mag = $mag,
                     mag1BoundingBox = $mag1BoundingBox,
                     created = ${Instant.now}
    """.asUpdate)
    } yield ()
  }

  def removeAllForDataset(datasetId: ObjectId): Fox[Unit] =
    for {
      _ <- run(q"DELETE FROM webknossos.dataset_thumbnails WHERE _dataset = $datasetId".asUpdate)
    } yield ()

  def removeAllExpired(expiryDuration: FiniteDuration): Fox[Unit] =
    for {
      num <- run(q"DELETE FROM webknossos.dataset_thumbnails WHERE created < ${Instant.now - expiryDuration}".asUpdate)
      _ = logger.info(s"removed $num expired thumbnails")
    } yield ()
}<|MERGE_RESOLUTION|>--- conflicted
+++ resolved
@@ -14,13 +14,8 @@
 import net.liftweb.common.Full
 import play.api.http.Status.NOT_FOUND
 import play.api.i18n.{Messages, MessagesProvider}
-<<<<<<< HEAD
-import play.api.libs.json.JsArray
 import com.scalableminds.util.objectid.ObjectId
-=======
 import play.api.libs.json.{JsArray, JsObject}
-import utils.ObjectId
->>>>>>> 43dd861c
 import utils.sql.{SimpleSQLDAO, SqlClient}
 
 import javax.inject.Inject
@@ -69,19 +64,8 @@
       dataSource <- datasetService.dataSourceFor(dataset) ?~> "dataSource.notFound" ~> NOT_FOUND
       usableDataSource <- dataSource.toUsable.toFox ?~> "dataset.notImported"
       layer <- usableDataSource.dataLayers.find(_.name == layerName) ?~> Messages("dataLayer.notFound", layerName) ~> NOT_FOUND
-<<<<<<< HEAD
       viewConfiguration <- datasetConfigurationService.getDatasetViewConfigurationForDataset(List.empty, dataset._id)(
         ctx)
-      (mag1BoundingBox, mag, intensityRangeOpt, colorSettingsOpt) = selectParameters(viewConfiguration,
-                                                                                     usableDataSource,
-                                                                                     layerName,
-                                                                                     layer,
-                                                                                     width,
-                                                                                     height)
-=======
-      viewConfiguration <- datasetConfigurationService.getDatasetViewConfigurationForDataset(List.empty,
-                                                                                             datasetName,
-                                                                                             organizationId)(ctx)
       (mag1BoundingBox, mag, intensityRangeOpt, colorSettingsOpt, mapping) = selectParameters(viewConfiguration,
                                                                                               usableDataSource,
                                                                                               layerName,
@@ -89,7 +73,6 @@
                                                                                               width,
                                                                                               height,
                                                                                               mappingName)
->>>>>>> 43dd861c
       client <- datasetService.clientFor(dataset)
       image <- client.getDataLayerThumbnail(dataset,
                                             layerName,
@@ -177,7 +160,7 @@
 
 case class ThumbnailColorSettings(color: Color, isInverted: Boolean)
 
-class ThumbnailCachingService @Inject()(datasetDAO: DatasetDAO, thumbnailDAO: ThumbnailDAO) {
+class ThumbnailCachingService @Inject()(thumbnailDAO: ThumbnailDAO) {
   private val ThumbnailCacheDuration = 10 days
 
   // First cache is in memory, then in postgres.
