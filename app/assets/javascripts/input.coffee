define( [
		"libs/keyboard.0.2.2.min",
		"libs/mouse",
		"libs/gamepad"
	]
	(KeyboardJS, MouseLib, GamepadJS) ->

		Input ?= {}

		class Input.KeyboardNoLoop

			constructor : (bindings) ->
				for own key, callback of bindings
					@attach(key, callback)

			attach : (key, callback) ->

				KeyboardJS.bind.key(key, callback)

		class Input.Keyboard

			delay : 1000 / 30
			keyCallbackMap : {}
			keyPressedCount : 0

			constructor : (bindings) ->
				for own key, callback of bindings
					@attach(key, callback)

			attach : (key, callback) ->

				KeyboardJS.bind.key(
					key
					=>
						unless @keyCallbackMap[key]?
							@keyPressedCount++ 
							@keyCallbackMap[key] = callback
							@buttonLoop() if @keyPressedCount == 1

						return
					=>
						@keyPressedCount--
						delete @keyCallbackMap[key]
						return
				)

			buttonLoop : ->
				if @keyPressedCount > 0
					for own key, callback of @keyCallbackMap
						callback()

					setTimeout( (=> @buttonLoop()), @delay ) 

			unbind : ->
				KeyboardJS.unbind.key "all"


		class Input.Mouse
			
			mouse : null

			constructor : (objectToTrack, bindings) ->
				@mouse = new MouseLib objectToTrack

				for own axis, callback of bindings
					@attach(axis, callback)

			attach : (axis, callback) ->
				@mouse.bindX callback if axis is "x"
				@mouse.bindY callback if axis is "y"

			setInversionX : (value) ->
				@mouse.setInversionX value if @mouse?

			setInversionY : (value) ->
				@mouse.setInversionY value if @mouse?

			setRotateValue : (value) ->
				@mouse.setRotateValue value if @mouse?

			unbind : ->
				@mouse.unbind()

				
		class Input.Deviceorientation

			THRESHOLD = 10
			SLOWDOWN_FACTOR = 500
			
			keyPressedCallbacks : {}
			keyBindings : {}
			keyPressedCount : 0

			delay : 1000 / 30

			constructor : (bindings) ->

				for own key, callback of bindings
					@attach(key, callback)

				$(window).on(
					"deviceorientation", 
					@eventHandler = ({originalEvent : event}) => 
						
						{ gamma, beta } = event
						if gamma < -THRESHOLD or gamma > THRESHOLD
							@fire("x", -gamma)
						else
							@unfire("x")

						if beta < -THRESHOLD or beta > THRESHOLD
							@fire("y", beta)
						else
							@unfire("y")
				)

			attach : (key, callback) ->

				@keyBindings[key] = callback

			unbind : ->
				$(window).off(
					"deviceorientation", 
					@eventHandler
				)			

			fire : (key, dist) ->

				unless @keyPressedCallbacks[key]?
					@keyPressedCount++ 
					@keyPressedCallbacks[key] = 
						callback : @keyBindings[key]
						distance : dist / SLOWDOWN_FACTOR
					@buttonLoop() if @keyPressedCount == 1


			unfire : (key) ->

				if @keyPressedCallbacks[key]
					@keyPressedCount--
					delete @keyPressedCallbacks[key]
				return

			buttonLoop : ->
				if @keyPressedCount > 0
					for own key, { callback, distance } of @keyPressedCallbacks
						callback?(distance)

					setTimeout( (=> @buttonLoop()), @delay ) 


		class Input.Gamepad

			# http://robhawkes.github.com/gamepad-demo/
			# https://github.com/jbuck/input.js/
			# http://www.gamepadjs.com/
			
			THRESHOLD = 0.008
			SLOWDOWN_FACTOR = 500

			gamepad : null
			delay :  250
			buttonCallbackMap : {}
			buttonNameMap :
				"ButtonA" : "faceButton0"
				"ButtonB" : "faceButton1"
				"ButtonX" : "faceButton2"
				"ButtonY" : "faceButton3"
				"ButtonStart"  : "start"
				"ButtonSelect" : "select"

				"ButtonLeftTrigger"  : " leftShoulder0"
				"ButtonRightTrigger" : "rightShoulder0"
				"ButtonLeftShoulder" : "leftShoulder1"
				"ButtonRightShoulder": "rightShoulder1"

				"ButtonUp"    : "dpadUp"
				"ButtonDown"  : "dpadDown"
				"ButtonLeft"  : "dpadLeft"
				"ButtonRight" : "dpadRight"

				"ButtonLeftStick"  : "leftStickButton"
				"ButtonRightStick" : "rightStickButton"
				"LeftStickX" : "leftStickX"
				"LeftStickY" : "leftStickY"
				"RightStickX": "rightStickX"
				"RightStickY": "rightStickY"


			constructor : (bindings) ->
				if GamepadJS.supported

					for own key, callback of bindings
						@attach( @buttonNameMap[key] , callback )
					_.defer => @gamepadLoop()

				else
				 console.log "Your browser does not support gamepads!"

			attach : (button, callback)  ->
					@buttonCallbackMap[button] = callback

			unbind : ->
				@buttonCallbackMap = null
				#for own key, callback of @buttonCallbackMap
				#		@attach( @buttonNameMap[key] , null )			


			gamepadLoop : ->
				#stops the loop caused by unbind
				return unless @buttonCallbackMap

				_pad = GamepadJS.getStates()
				@gamepad = _pad[0]

				if @gamepad?
					for button, callback of @buttonCallbackMap
						unless @gamepad[button] == 0
<<<<<<< HEAD
							# axes
							if button in ["leftStickX", "rightStickX", "leftStickY", "rightStickY"]
								value = @gamepad[button]
								callback filterDeadzone(value)

							#buttons
							else
								callback()
=======
							callback() 
>>>>>>> edc91f13

				setTimeout( (=> @gamepadLoop()), @delay)

			filterDeadzone : (value) ->
    			Math.abs(value) > 0.35 ? value : 0



		Input
)<|MERGE_RESOLUTION|>--- conflicted
+++ resolved
@@ -216,7 +216,6 @@
 				if @gamepad?
 					for button, callback of @buttonCallbackMap
 						unless @gamepad[button] == 0
-<<<<<<< HEAD
 							# axes
 							if button in ["leftStickX", "rightStickX", "leftStickY", "rightStickY"]
 								value = @gamepad[button]
@@ -225,9 +224,7 @@
 							#buttons
 							else
 								callback()
-=======
-							callback() 
->>>>>>> edc91f13
+
 
 				setTimeout( (=> @gamepadLoop()), @delay)
 
