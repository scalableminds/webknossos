package models.dataset.explore

import com.scalableminds.util.geometry.Vec3Double
import com.scalableminds.util.tools.Fox
import com.scalableminds.webknossos.datastore.dataformats.MagLocator
import com.scalableminds.webknossos.datastore.dataformats.zarr.{ZarrDataLayer, ZarrSegmentationLayer}
import com.scalableminds.webknossos.datastore.dataformats.zarr3.{Zarr3DataLayer, Zarr3SegmentationLayer}
import com.scalableminds.webknossos.datastore.datareaders.zarr.ZarrHeader
import com.scalableminds.webknossos.datastore.datareaders.zarr3.Zarr3ArrayHeader
import com.scalableminds.webknossos.datastore.datavault.VaultPath
<<<<<<< HEAD
import com.scalableminds.webknossos.datastore.models.datasource.{Category, DataSource, GenericDataSource}
=======
import com.scalableminds.webknossos.datastore.models.datasource.{DataLayer, DataSource}
>>>>>>> fe715227

import scala.concurrent.ExecutionContext

class WebknossosZarrExplorer(implicit val ec: ExecutionContext) extends RemoteLayerExplorer {

  override def name: String = "WEBKNOSSOS-based Zarr"

  override def explore(remotePath: VaultPath, credentialId: Option[String]): Fox[List[(DataLayer, Vec3Double)]] =
    for {
      dataSourcePropertiesPath <- Fox.successful(remotePath / GenericDataSource.FILENAME_DATASOURCE_PROPERTIES_JSON)
      dataSource <- parseJsonFromPath[DataSource](dataSourcePropertiesPath)
      zarrLayers <- Fox.serialCombined(dataSource.dataLayers) {
        case l: Zarr3SegmentationLayer =>
          for {
            mags <- fixMagsWithRemotePaths(l.mags, remotePath / l.name, Zarr3ArrayHeader.ZARR_JSON)
          } yield l.copy(mags = mags)
        case l: Zarr3DataLayer =>
          for {
            mags <- fixMagsWithRemotePaths(l.mags, remotePath / l.name, Zarr3ArrayHeader.ZARR_JSON)
          } yield l.copy(mags = mags)
        case l: ZarrSegmentationLayer =>
          for {
            mags <- fixMagsWithRemotePaths(l.mags, remotePath / l.name, ZarrHeader.FILENAME_DOT_ZARRAY)
          } yield l.copy(mags = mags)
        case l: ZarrDataLayer =>
          for {
            mags <- fixMagsWithRemotePaths(l.mags, remotePath / l.name, ZarrHeader.FILENAME_DOT_ZARRAY)
          } yield l.copy(mags = mags)
        case layer => Fox.failure(s"Only remote Zarr or Zarr3 layers are supported, got ${layer.getClass}.")
      }
      zarrLayersWithScale <- Fox.serialCombined(zarrLayers)(l => Fox.successful((l, dataSource.scale)))
    } yield zarrLayersWithScale

  private def fixMagsWithRemotePaths(mags: List[MagLocator],
                                     remoteLayerPath: VaultPath,
                                     headerFilename: String): Fox[List[MagLocator]] =
    Fox.serialCombined(mags)(m =>
      for {
        magPath <- fixRemoteMagPath(m, remoteLayerPath, headerFilename)
      } yield m.copy(path = magPath))

  private def fixRemoteMagPath(mag: MagLocator,
                               remoteLayerPath: VaultPath,
                               headerFilename: String): Fox[Option[String]] =
    mag.path match {
      case Some(path) => Fox.successful(Some(path))
      case None => {
        // Only scalar mag paths are attempted for now
        val magPath = remoteLayerPath / mag.mag.toMagLiteral(allowScalar = true)
        val magHeaderPath = magPath / headerFilename
        for {
          _ <- magHeaderPath.readBytes() ?~> s"Could not find $magPath"
        } yield Some(magPath.toUri.toString)
      }
    }

}<|MERGE_RESOLUTION|>--- conflicted
+++ resolved
@@ -8,11 +8,7 @@
 import com.scalableminds.webknossos.datastore.datareaders.zarr.ZarrHeader
 import com.scalableminds.webknossos.datastore.datareaders.zarr3.Zarr3ArrayHeader
 import com.scalableminds.webknossos.datastore.datavault.VaultPath
-<<<<<<< HEAD
-import com.scalableminds.webknossos.datastore.models.datasource.{Category, DataSource, GenericDataSource}
-=======
-import com.scalableminds.webknossos.datastore.models.datasource.{DataLayer, DataSource}
->>>>>>> fe715227
+import com.scalableminds.webknossos.datastore.models.datasource.{DataLayer, DataSource, GenericDataSource}
 
 import scala.concurrent.ExecutionContext
 
@@ -27,11 +23,11 @@
       zarrLayers <- Fox.serialCombined(dataSource.dataLayers) {
         case l: Zarr3SegmentationLayer =>
           for {
-            mags <- fixMagsWithRemotePaths(l.mags, remotePath / l.name, Zarr3ArrayHeader.ZARR_JSON)
+            mags <- fixMagsWithRemotePaths(l.mags, remotePath / l.name, Zarr3ArrayHeader.FILENAME_ZARR_JSON)
           } yield l.copy(mags = mags)
         case l: Zarr3DataLayer =>
           for {
-            mags <- fixMagsWithRemotePaths(l.mags, remotePath / l.name, Zarr3ArrayHeader.ZARR_JSON)
+            mags <- fixMagsWithRemotePaths(l.mags, remotePath / l.name, Zarr3ArrayHeader.FILENAME_ZARR_JSON)
           } yield l.copy(mags = mags)
         case l: ZarrSegmentationLayer =>
           for {
@@ -59,14 +55,13 @@
                                headerFilename: String): Fox[Option[String]] =
     mag.path match {
       case Some(path) => Fox.successful(Some(path))
-      case None => {
+      case None       =>
         // Only scalar mag paths are attempted for now
         val magPath = remoteLayerPath / mag.mag.toMagLiteral(allowScalar = true)
         val magHeaderPath = magPath / headerFilename
         for {
           _ <- magHeaderPath.readBytes() ?~> s"Could not find $magPath"
         } yield Some(magPath.toUri.toString)
-      }
     }
 
 }