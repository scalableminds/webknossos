# Routes
# This file defines all application routes (Higher priority routes first)
# ~~~~

# The general pages
<<<<<<< HEAD
GET           /                                                                 controllers.Application.index
GET           /dashboard                                                        controllers.UserController.empty
GET           /impressum                                                        controllers.Application.impressum
=======
GET           /                                                               controllers.Application.index
GET           /dashboard                                                      controllers.UserController.empty
GET           /impressum                                                      controllers.Application.impressum
GET           /info                                                           controllers.Application.info
GET           /thankyou                                                       controllers.Application.thankyou
>>>>>>> fc541039

# Github Issues integration
GET           /issues                                                           controllers.GithubIssues.index
POST          /issues                                                           controllers.GithubIssues.submit

# Help section
GET           /help/faq                                                         controllers.HelpController.faq
GET           /help/keyboardshortcuts                                           controllers.HelpController.keyboardShortcuts

# Authentication
GET           /login                                                            controllers.Authentication.login(redirectTo: Option[String])
POST          /login                                                            controllers.Authentication.authenticate
GET           /switch                                                           controllers.Authentication.switchTo(to: String)
GET           /logout                                                           controllers.Authentication.logout
GET           /register                                                         controllers.Authentication.register
POST          /register                                                         controllers.Authentication.handleRegistration

# Configurations
GET           /api/userConfigurations/default                                   controllers.ConfigurationController.default
GET           /api/user/userConfiguration                                       controllers.ConfigurationController.read
POST          /api/user/userConfiguration                                       controllers.ConfigurationController.update
GET           /api/dataSetConfigurations/default                                controllers.ConfigurationController.defaultDataSet
GET           /api/dataSetConfigurations/:dataSetName                           controllers.ConfigurationController.readDataSet(dataSetName: String)
POST          /api/dataSetConfigurations/:dataSetName                           controllers.ConfigurationController.updateDataSet(dataSetName: String)

# Users
GET           /user/tasks/request                                               controllers.TaskController.request
GET           /users/:id/details                                                controllers.UserController.emptyWithWildcard(id)
GET           /users                                                            controllers.UserController.empty
GET           /user/password/reset                                              controllers.UserController.resetPassword
POST          /user/password/reset                                              controllers.UserController.handleResetPassword

GET           /api/users                                                        controllers.UserController.list
GET           /api/user                                                         controllers.UserController.current
GET           /api/user/tasks                                                   controllers.UserController.tasks
GET           /api/user/annotations                                             controllers.UserController.annotations(isFinished: Option[Boolean])
GET           /api/user/loggedTime                                              controllers.UserController.loggedTime
GET           /api/users/:id                                                    controllers.UserController.user(id: String)
DELETE        /api/users/:id                                                    controllers.UserController.delete(id: String)
PUT           /api/users/:id                                                    controllers.UserController.update(id: String)
GET           /api/users/:id/tasks                                              controllers.UserController.userTasks(id: String)
GET           /api/users/:id/loggedTime                                         controllers.UserController.userLoggedTime(id: String)
GET           /api/users/:id/annotations                                        controllers.UserController.userAnnotations(id: String, isFinished: Option[Boolean])
GET           /api/users/:id/annotations/download                               controllers.admin.NMLIO.userDownload(id: String)

# Team
GET           /teams                                                            controllers.TeamController.empty
GET           /api/teams                                                        controllers.TeamController.list
POST          /api/teams                                                        controllers.TeamController.create
DELETE        /api/teams/:id                                                    controllers.TeamController.delete(id: String)

# Binary Data

# Spotlight
GET           /spotlight                                                        controllers.DataSetController.userAwareEmpty

# DataSets
GET           /datasets                                                         controllers.DataSetController.empty
# GET           /datasets/import                                              controllers.DataSetController.importAll
GET           /datasets/:dataSetName/view                                       controllers.DataSetController.view(dataSetName: String)

GET           /api/datasets                                                     controllers.DataSetController.list
GET           /api/datasets/:dataSetName                                        controllers.DataSetController.read(dataSetName: String)
GET           /api/datasets/:dataSetName/accessList                             controllers.DataSetController.accessList(dataSetName: String)
POST          /api/datasets/:dataSetName/teams                                  controllers.DataSetController.updateTeams(dataSetName: String)
POST          /api/datasets/:dataSetName/import                                 controllers.DataSetController.importDataSet(dataSetName: String)
GET           /api/datasets/:dataSetName/import                                 controllers.DataSetController.importProgress(dataSetName: String)
GET           /api/datasets/:dataSetName/layers/:layer/thumbnail                controllers.DataSetController.thumbnail(dataSetName: String, layer: String)

POST          /api/datastores/:name/datasources                                 controllers.DataStoreController.updateAll(name: String)
POST          /api/datastores/:name/datasources/:dataSet                        controllers.DataStoreController.updateOne(name: String, dataSet: String)
GET           /api/datastores/:name/datasources/:dataSet/layers/:layer          controllers.DataStoreController.layerRead(name: String, dataSet: String, layer: String)
GET           /api/datastores/:name/backchannel                                 controllers.DataStoreController.backChannel(name: String, key: String)
GET           /api/datastore                                                    controllers.DataStoreController.show()

# Those routes are DEPRECATED and should NOT be used further
GET           /dataToken/validate                                               controllers.DataTokenController.validateUserToken(token: String, dataSetName: String, dataLayerName: String)
GET           /dataToken/generate                                               controllers.DataTokenController.generateUserToken(dataSetName: String, dataLayerName: String)
# ------ instead use
GET           /api/dataToken/validate                                           controllers.DataTokenController.validateUserToken(token: String, dataSetName: String, dataLayerName: String)
GET           /api/dataToken/generate                                           controllers.DataTokenController.generateUserToken(dataSetName: String, dataLayerName: String)
GET           /api/datasetToken/validate                                        controllers.DataTokenController.validateDataSetToken(token: String, dataSetName: String)

->            /data/                                                            com.scalableminds.datastore.Routes

# SkeletonTracing Stuff
POST          /annotations/createExplorational                                  controllers.AnnotationController.createExplorational
POST          /admin/nml/upload                                                 controllers.admin.NMLIO.upload
PUT           /annotations/:typ/:id                                             controllers.AnnotationController.updateWithJson(typ: String, id: String, version: Int)
POST          /annotations/:typ/:id/name                                        controllers.AnnotationController.nameExplorativeAnnotation(typ: String, id: String)
GET           /annotations/:typ/:id/finishAndRedirect                           controllers.AnnotationController.finishWithRedirect(typ: String, id: String)
GET           /annotations/:typ/:id/finish                                      controllers.AnnotationController.finish(typ: String, id: String)
POST          /annotations/:typ/finish                                          controllers.AnnotationController.finishAll(typ: String)
GET           /annotations/:typ/:id/reopen                                      controllers.AnnotationController.reopen(typ: String, id: String)
GET           /annotations/:typ/:id/reset                                       controllers.AnnotationController.reset(typ: String, id: String)
GET           /annotations/:typ/:id/revert                                      controllers.AnnotationController.revert(typ: String, id: String, version: Int)
POST          /annotations/:typ/:id/transfer                                    controllers.AnnotationController.transfer(typ: String, id: String)

GET           /annotations/:typ/:id                                             controllers.AnnotationController.trace(typ: String, id: String)
GET           /annotations/:typ/:id/readOnly                                    controllers.AnnotationController.trace(typ: String, id: String)
GET           /annotations/:typ/:id/info                                        controllers.AnnotationController.info(typ: String, id: String)
GET           /annotations/:typ/:id/readOnly/info                               controllers.AnnotationController.infoReadOnly(typ: String, id: String)
GET           /annotations/:typ/:id/download                                    controllers.AnnotationController.download(typ: String, id: String)
DELETE        /annotations/:typ/:id                                             controllers.AnnotationController.cancel(typ: String, id: String)
GET           /annotations/:typ/:id/merge/:mergedTyp/:mergedId/:readOnly        controllers.AnnotationController.merge(typ: String, id: String, mergedTyp: String, mergedId: String, readOnly: Boolean)
# GET           /annotations/:typ/:id/saveMerged                                  controllers.AnnotationController.saveMerged(typ: String, id: String)

# Admin datasets
GET           /datasets/upload                                                  controllers.DataSetController.empty
POST          /api/datasets/upload                                              controllers.DataSetController.upload

# Admin Tasks
GET           /api/tasks                                                        controllers.TaskController.list

# DELETE        /api/tasks/:id                                                    controllers.admin.TaskAdministration.delete(id: String)

GET           /tasks                                                            controllers.TaskController.empty
GET           /tasks/overview                                                   controllers.TaskController.empty
GET           /tasks/create                                                     controllers.TaskController.empty

POST          /api/tasks                                                        controllers.TaskController.create(type: String)
GET           /api/tasks/workload                                               controllers.TaskController.requestAvailableTasks
GET           /api/tasks/:id                                                    controllers.TaskController.read(id: String)
DELETE        /api/tasks/:id                                                    controllers.TaskController.delete(id: String)
PUT           /api/tasks/:id                                                    controllers.TaskController.update(id: String)

GET           /tasks/:id/edit                                                   controllers.UserController.emptyWithWildcard(id: String)
# show backbone views for task creation

#POST          /admin/tasks/createBulk                                           controllers.admin.TaskAdministration.createBulk
#POST          /admin/tasks/createFromNML                                        controllers.admin.TaskAdministration.createFromNML
#POST          /admin/tasks/createFromForm                                       controllers.admin.TaskAdministration.createFromForm

# TODO: remove
#GET           /admin/tasks/:id/edit                                          controllers.admin.TaskAdministration.edit(id: String)
#GET           /admin/tasks/:id/edit                                             controllers.UserController.emptyWithWildcard(id: String)
#POST          /admin/tasks/:id                                                  controllers.admin.TaskAdministration.editTaskForm(id: String)
#GET           /api/tasks/overview                                               controllers.admin.TaskAdministration.overviewData
GET           /workload                                                         controllers.TaskController.empty

GET           /api/tasks/:id/download                                           controllers.admin.NMLIO.taskDownload(id: String)
GET           /api/tasks/:id/annotations                                        controllers.AnnotationController.annotationsForTask(id: String)

GET           /taskTypes                                                        controllers.admin.TaskTypeAdministration.empty
GET           /taskTypes/:id/edit                                               controllers.UserController.emptyWithWildcard(id: String)
GET           /api/taskTypes                                                    controllers.admin.TaskTypeAdministration.list
POST          /api/taskTypes                                                    controllers.admin.TaskTypeAdministration.create
DELETE        /api/taskTypes/:id/delete                                         controllers.admin.TaskTypeAdministration.delete(id: String)
GET           /api/taskTypes/:id/tasks                                          controllers.TaskController.listTasksForType(id: String)

GET           /api/taskTypes/:id/download                                       controllers.admin.NMLIO.taskTypeDownload(id: String)
GET           /api/taskTypes/:id                                                controllers.admin.TaskTypeAdministration.get(id: String)
POST          /api/taskTypes/:id                                                controllers.admin.TaskTypeAdministration.editTaskTypeForm(id: String)

GET           /api/find                                                         controllers.SearchController.find(q: String, type: String)

# Projects
GET           /projects                                                         controllers.ProjectController.empty
GET           /api/projects                                                     controllers.ProjectController.list
POST          /api/projects                                                     controllers.ProjectController.create
DELETE        /api/projects/:name                                               controllers.ProjectController.delete(name: String)
GET           /api/projects/:name/download                                      controllers.admin.NMLIO.projectDownload(name: String)
GET           /api/projects/:name/tasks                                         controllers.ProjectController.tasksForProject(name: String)

GET           /statistics                                                       controllers.StatisticsController.empty
GET           /api/statistics/webknossos                                        controllers.StatisticsController.oxalis(interval: String, start: Option[Long], end: Option[Long])
GET           /api/statistics/users                                             controllers.StatisticsController.users(interval: String, start: Option[Long], end: Option[Long], limit: Int)
GET           /api/statistics/assignments                                       controllers.StatisticsController.assignmentStatistics(start: Option[Long], end: Option[Long])

# Javascript routing
GET           /assets/javascripts/routes.js                                     controllers.Application.javascriptRoutes

# Map static resources from the /public folder to the /public path
GET           /assets/*file                                                     controllers.Assets.at(path="/public", file)<|MERGE_RESOLUTION|>--- conflicted
+++ resolved
@@ -3,17 +3,11 @@
 # ~~~~
 
 # The general pages
-<<<<<<< HEAD
 GET           /                                                                 controllers.Application.index
 GET           /dashboard                                                        controllers.UserController.empty
 GET           /impressum                                                        controllers.Application.impressum
-=======
-GET           /                                                               controllers.Application.index
-GET           /dashboard                                                      controllers.UserController.empty
-GET           /impressum                                                      controllers.Application.impressum
-GET           /info                                                           controllers.Application.info
-GET           /thankyou                                                       controllers.Application.thankyou
->>>>>>> fc541039
+GET           /info                                                             controllers.Application.info
+GET           /thankyou                                                         controllers.Application.thankyou
 
 # Github Issues integration
 GET           /issues                                                           controllers.GithubIssues.index
@@ -24,7 +18,7 @@
 GET           /help/keyboardshortcuts                                           controllers.HelpController.keyboardShortcuts
 
 # Authentication
-GET           /login                                                            controllers.Authentication.login(redirectTo: Option[String])
+GET           /login                                                            controllers.Authentication.login
 POST          /login                                                            controllers.Authentication.authenticate
 GET           /switch                                                           controllers.Authentication.switchTo(to: String)
 GET           /logout                                                           controllers.Authentication.logout
@@ -168,8 +162,6 @@
 GET           /api/taskTypes/:id                                                controllers.admin.TaskTypeAdministration.get(id: String)
 POST          /api/taskTypes/:id                                                controllers.admin.TaskTypeAdministration.editTaskTypeForm(id: String)
 
-GET           /api/find                                                         controllers.SearchController.find(q: String, type: String)
-
 # Projects
 GET           /projects                                                         controllers.ProjectController.empty
 GET           /api/projects                                                     controllers.ProjectController.list
