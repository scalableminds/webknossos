// @flow
import _ from "lodash";
import type { Vector4 } from "oxalis/constants";

export const settings = {
  clippingDistance: "Clipping Distance",
  displayCrosshair: "Show Crosshairs",
  displayScalebars: "Show Scalebars",
  dynamicSpaceDirection: "d/f-Switching",
  invertColor: "Invert Color",
  keyboardDelay: "Keyboard delay (ms)",
  moveValue: "Move Value (nm/s)",
  newNodeNewTree: "Single-node-tree mode (Soma clicking)",
  highlightCommentedNodes: "Highlight Commented Nodes",
  nodeRadius: "Node Radius",
  overrideNodeRadius: "Override Node Radius",
  particleSize: "Particle Size",
  tdViewDisplayPlanes: "Display Planes in 3D View",
  fourBit: "4 Bit",
  interpolation: "Interpolation",
  quality: "Quality",
  segmentationOpacity: "Segmentation Opacity",
  highlightHoveredCellId: "Highlight Hovered Cells",
  zoom: "Zoom",
  renderMissingDataBlack: "Render Missing Data Black",
  clippingDistanceArbitrary: "Clipping Distance",
  moveValue3d: "Move Value (nm/s)",
  mouseRotateValue: "Mouse Rotation",
  rotateValue: "Keyboard Rotation",
  sphericalCapRadius: "Sphere Radius",
  crosshairSize: "Crosshair Size",
  brushSize: "Brush Size",
  segmentationPatternOpacity: "Pattern Opacity",
  userBoundingBoxes: "Bounding Boxes",
  loadingStrategy: "Loading Strategy",
  loadingStrategyDescription: `You can choose between loading the best quality first
    (will take longer until you see data) or alternatively,
    improving the quality progressively (data will be loaded faster,
    but it will take more time until the best quality is shown).`,
  mergerMode: "Enable Merger Mode",
  gpuMemoryFactor: "Hardware Utilization",
  autoBrush: "Automatic Brush (Beta)",
  overwriteMode: "Volume Annotation Overwrite Mode",
};

export const layerViewConfigurations = {
  color: "Color",
  alpha: "Layer opacity",
  intensityRange: "Intensity Range",
  min: "Minimum Data Value",
  max: "Maximum Data Value",
  isDisabled: "Disabled Layer",
  isInverted: "Inverted Layer",
  isInEditMode: "Configuration Mode",
};

export default {
  yes: "Yes",
  no: "No",
  unknown_error:
    "An unknown error occurred. Please try again or check the console for more details.",
  offline:
    "The communication to the server failed. This can happen when you are offline or when the server is down. Retrying...",
  "datastore.health": _.template(
    "The datastore server at <%- url %> does not seem too be available. Please check back in five minutes.",
  ),
  "datastore.version.too_new": _.template(
    "The datastore server at (<%- url %>) supplies a newer API version (<%- suppliedDatastoreApiVersion %>) than this webKnossos expects (<%- expectedDatastoreApiVersion %>). Please contact your admins to upgrade this webKnossos instance",
  ),
  "datastore.version.too_old": _.template(
    "The datastore server at (<%- url %>) supplies an older API version (<%- suppliedDatastoreApiVersion %>) than this webKnossos expects (<%- expectedDatastoreApiVersion %>). Please contact the admins of the remote data store to upgrade.",
  ),
  "save.failed_simultaneous_tracing": `The annotation couldn't be processed correctly.

This might be caused by editing the annotation simultaneously in different windows.
Editing should be done in a single window only.

In order to restore the current window, a reload is necessary.`,
  "react.rendering_error":
    "Unfortunately, we encountered an error during rendering. We cannot guarantee that your work is persisted. Please reload the page and try again.",
  "save.leave_page_unfinished":
    "WARNING: You have unsaved progress that may be lost when hitting OK. Please click cancel, wait until the progress is saved and the save button displays a checkmark before leaving the page..",
  "save.failed": "Failed to save annotation. Retrying.",
  "undo.no_undo":
    "There is no action that could be undone. However, if you want to restore an earlier version of this annotation, use the 'Restore Older Version' functionality in the dropdown next to the 'Save' button.",
  "undo.no_redo": "There is no action that could be redone.",
  "undo.import_volume_tracing":
    "Importing a volume tracing cannot be undone. However, if you want to restore an earlier version of this annotation, use the 'Restore Older Version' functionality in the dropdown next to the 'Save' button.",
  "download.wait": "Please wait...",
  "download.close_window": "You may close this window after the download has started.",
  "add_script.confirm_change": "This will replace the code you have written. Continue?",
  "data.enabled_render_missing_data_black":
    "You just enabled the option to render missing data black. All layers will now be reloaded.",
  "data.disabled_render_missing_data_black": `You just disabled the option to render missing
data black. This means that in case of missing data, data of lower quality is rendered
instead. Only enable this option if you understand its effect. All layers will now be reloaded.`,
  "sampling.could_not_get_or_create_bucket": (zoomedAddress: Vector4) =>
    `While sampling could not get or create bucket at address ${zoomedAddress.toString()}.`,
  "tracing.unhandled_initialization_error":
    "Initialization error. Please refresh the page to retry. If the error persists, please contact an administrator.",
  "tracing.out_of_dataset_bounds":
    "The current position is outside of the dataset's bounding box. No data will be shown here.",
  "tracing.out_of_task_bounds": "The current position is outside of the task's bounding box.",
  "tracing.copy_position": "Copy position to clipboard.",
  "tracing.copy_rotation": "Copy rotation to clipboard.",
  "tracing.tree_length_notification": (treeName: string, length: string) =>
    `The tree ${treeName} has a total path length of ${length}.`,
  "tracing.sharing_modal_basic_information": (sharingActiveNode?: boolean) =>
    `This link includes the ${
      sharingActiveNode ? "active tree node," : ""
    } current position and zoom value. Consider fine-tuning your current view before copying the URL.`,
  "tracing.copy_cell_id": "Hit CTRL + I to copy the currently hovered cell id",
  "tracing.copy_maybe_mapped_cell_id":
    "Hit CTRL + I to copy the currently hovered cell id. Press CTRL + ALT + I if you want to copy the mapped id.",
  "tracing.no_more_branchpoints": "No more branchpoints",
  "tracing.branchpoint_set": "Branchpoint set",
  "tracing.branchpoint_jump_twice":
    "You didn't add a node after jumping to this branchpoint, do you really want to jump again?",
  "tracing.edit_volume_in_merger_mode":
    "The volume annotation would be changed by this action. This is not allowed while merger mode is active.",
  "tracing.volume_resolution_mismatch":
    "The volume annotation resolutions do not match the dataset resolutions. Was the dataset edited after creating the annotation? Consider downloading and re-uploading resolution 1 only to adapt the annotation.",
  "tracing.segmentation_zoom_warning":
    "Segmentation data and volume annotation is only fully supported at a smaller zoom level.",
  "tracing.uint64_segmentation_warning":
    "This is an unsigned 64-bit segmentation. The displayed ids are truncated to 32-bit. Thus, they might not match the ids on the server.",
  "tracing.segmentation_zoom_warning_agglomerate":
    "Segmentation data which is mapped using an agglomerate file cannot be rendered in this resolution. Please zoom in further.",
  "tracing.no_access": "You are not allowed to access this annotation.",
  "tracing.no_allowed_mode": "There was no valid allowed annotation mode specified.",
  "tracing.volume_missing_segmentation": "Volume is allowed, but segmentation does not exist.",
  "tracing.delete_initial_node": "Do you really want to delete the initial node?",
  "tracing.delete_tree": "Do you really want to delete the whole tree?",
  "tracing.delete_tree_with_initial_node":
    "The tree(s) you want to delete contain(s) the initial node. Do you really want to proceed with the deletion?",
  "tracing.delete_multiple_trees": _.template(
    "You have <%- countOfTrees %> trees selected, do you really want to delete all those trees?",
  ),
  "tracing.group_deletion_message": "Do you want to delete the selected group?",
  "tracing.merged": "Merging successfully done",
  "tracing.merged_with_redirect":
    "Merging successfully done. You will be redirected to the new annotation.",
  "tracing.tree_viewer_no_cyclic_trees":
    "Cyclic trees are not supported by the abstract tree viewer.",
  "tracing.changed_move_value": "The move value was changed to: ",
  "tracing.no_viewport_scaling_setting":
    "Scaling the viewports via k/l is not supported anymore. Instead you can increase the viewport size by dragging the borders between the panes. You can also rearrange the panes by dragging the tabs.",
  "tracing.natural_sorting": "Correctly sort numbers in text (word2 < word10). This may be slow!",
  "tracing.cant_create_node": "You cannot create nodes, since no tree is active.",
  "tracing.invalid_state":
    "A corruption in the current skeleton annotation was detected. Please contact your supervisor and/or the maintainers of webKnossos to get help for restoring a working version. Please include as much details as possible about your past user interactions. This will be very helpful to investigate the source of this bug.",
  "tracing.merger_mode_node_outside_segment":
    "You cannot place nodes outside of a segment in merger mode.",
  "tracing.not_isosurface_available_to_download": [
    "There is no isosurface for the active segment id available to download.",
    'Click with "CTRL + Left Mouse" on the desired cell to load it\'s isosurface.',
  ],
  "tracing.confirm_remove_fallback_layer.title":
    "Are you sure you want to unlink the dataset's original segmentation layer?",
  "tracing.confirm_remove_fallback_layer.explanation":
    "This dataset already contains a segmentation layer provided by its author. If you do not wish to base your work on this original segmentation, you can unlink it by confirming this dialog.",
  "tracing.confirm_remove_fallback_layer.notes":
    "Note that this action also removes segments which were already annotated manually. This step cannot be undone.",
  "tracing.area_to_fill_is_too_big":
    "The area you want to fill is too big. Please annotate the area in multiple strokes.",
  "tracing.agglomerate_skeleton.no_cell":
    "Clicked on the background. Please click on a cell to load a skeleton.",
  "tracing.agglomerate_skeleton.no_mapping":
    "Please activate an agglomerate file mapping to load a skeleton for a cell.",
  "tracing.agglomerate_skeleton.no_agglomerate_file":
    "Loading a skeleton for a cell only works with agglomerate file mappings.",
  "layouting.missing_custom_layout_info":
    "The annotation views are separated into four classes. Each of them has their own layouts. If you can't find your layout please open the annotation in the correct view mode or just add it here manually.",
  "datastore.unknown_type": "Unknown datastore type:",
  "webgl.disabled": "Couldn't initialise WebGL, please make sure WebGL is enabled.",
  "webgl.context_loss":
    "Unfortunately, WebGL crashed. Please ensure that your graphics card driver is up to date to avoid such crashes. If this message keeps appearing, you can also try to lower the data rendering quality in the settings. Restarting your browser might also help.",
  "webgl.too_many_active_layers": _.template(
    "Your hardware cannot render all layers of this dataset simultaneously. Please ensure that not more than <%- maximumLayerCountToRender %> layers are enabled in the sidebar settings.",
  ),
  "task.user_script_retrieval_error": "Unable to retrieve script",
  "task.new_description": "You are now annotating a new task with the following description",
  "task.no_description": "You are now annotating a new task with no description.",
  "task.delete": "Do you really want to delete this task?",
  "task.request_new": "Do you really want another task?",
  "task.peek_next": _.template(
    "The next task will most likely be part of project <%- projectName %>",
  ),
  "task.confirm_reset": "Do you really want to reset this task?",
  "task.domain_does_not_exist":
    "No matching experience domain. Assign this domain to a user to add it to the listed options.",
  "annotation.reset_success": "Annotation was successfully reset.",
  "annotation.disable_saving": "Are you sure you want to disable saving?",
  "annotation.disable_saving.content":
    "This can only be undone by refreshing the page. All unsaved changes will be lost. Only use this for large, temporary annotations to save resources.",
  "annotation.undoFinish.confirm": "Are you sure you want to reopen your old task?",
  "annotation.undoFinish.content":
    "If you reopen your old tracing, the current annotation will not be finished or cancelled. Instead, it will remain open and you can find it in the dashboard to continue annotating.",
  "task.bulk_create_invalid":
    "Can not parse task specification. It includes at least one invalid task.",
  "task.recommended_configuration": "The author of this task suggests to use these settings:",
  "dataset.clear_cache_success": _.template(
    "The dataset <%- datasetName %> was reloaded successfully.",
  ),
  "dataset.delete_success": _.template(
    "The dataset <%- datasetName %> was successfully deleted on disk. Redirecting to dashboard...",
  ),
  "task.no_tasks_to_download": "There are no tasks available to download.",
  "dataset.upload_success": "The dataset was uploaded successfully.",
  "dataset.upload_failed": "The dataset upload failed.",
<<<<<<< HEAD
  "dataset.upload_none_zip_error":
    "It looks like your selected file is not zip file. WebKnossos only supports uploading zip files. Please ensure that your dataset is zipped to an archive.",
  "dataset.upload_invalid_zip":
    "It looks like your selected file is not a valid zip file. Please ensure that your dataset is zipped to a single file and that the format is correct.",
=======
  "dataset.leave_during_upload":
    "WARNING: The upload is still in progress and will be aborted when hitting OK. Please click cancel and wait until the upload is finished before leaving the page.",
>>>>>>> bf5a7357
  "dataset.add_success": "The dataset was added successfully.",
  "dataset.add_error": "Could not reach the datastore.",
  "dataset.segmentationlayer_not_existing": "This tracing has no segmentation layer.",
  "dataset.invalid_datasource_json":
    "The datasource-properties.json on disk is invalid. Please review all properties before importing the dataset. You can always go back and change the values later.",
  "dataset.missing_datasource_json":
    "The datasource-properties.json was not found. The values below are guessed by webKnossos. Please review all properties before importing the dataset. You can always go back and change the values later.",
  "dataset.import_complete":
    "A valid datasource-properties.json was found. The dataset is imported and ready to use. You may still change the properties below.",
  "dataset.confirm_signup":
    "For dataset annotation, please log in or create an account. For dataset viewing, no account is required. Do you wish to sign up now?",
  "dataset.does_not_exist": "Selected dataset doesn't exist!",
  "dataset.no_data": "No data available! Something seems to be wrong with the dataset.",
  "dataset.not_imported": "Please double check if you have the dataset imported:",
  "dataset.changed_without_reload":
    "Model.fetch was called for a task with another dataset, without reloading the page.",
  "dataset.import.required.name": "Please provide a name for the dataset.",
  "dataset.import.required.datastore": "Please select a datastore for the dataset.",
  "dataset.import.required.zipFile": "Please select a file to upload.",
  "dataset.import.required.url": "Please provide a URL to a dataset.",
  "dataset.import.required.initialTeam": "Please select at least one team you manage.",
  "dataset.import.invalid_fields": "Please check that all form fields are valid.",
  "dataset.unique_layer_names": "The layer names provided by the dataset are not unique.",
  "dataset.unsupported_element_class": (layerName: string, elementClass: string) =>
    `The layer "${layerName}" was defined as ${elementClass}. This format is not officially supported. Please convert the layer to a supported format.`,
  "dataset.unsupported_segmentation_class":
    "The segmentation layer was defined as uint24. This format is not supported for segmentations. Please convert the layer to a supported format.",
  "dataset.is_scratch":
    "This dataset location is marked as 'scratch' and meant for testing only. Please move this dataset to a permanent storage location and reimport it.",
  "dataset.resolution_mismatch":
    "This dataset contains multiple layers which differ in their resolution. Please convert the layers to make their resolutions match. Otherwise, rendering errors cannot be avoided.",
  "annotation.finish": "Are you sure you want to permanently finish this annotation?",
  "annotation.was_finished": "Annotation was archived",
  "annotation.no_fallback_data_included":
    "This download does only include the volume data annotated in this annotation. The fallback volume data is excluded.",
  "annotation.was_re_opened": "Annotation was reopened",
  "annotation.delete": "Do you really want to reset and cancel this annotation?",
  "annotation.was_edited": "Successfully updated annotation",
  "annotation.shared_teams_edited": "Successfully updated the shared teams for the annotation",
  "project.delete": "Do you really want to delete this project?",
  "project.increase_instances":
    "Do you really want to add one additional instance to all tasks of this project?",
  "project.none_selected": "No currently selected project found.",
  "project.successful_active_tasks_transfer":
    "All active tasks were transferred to the selected user",
  "project.unsuccessful_active_tasks_transfer":
    "An error occurred while trying to transfer the tasks. Please check your permissions and the server logs",
  "project.no_fallback_data_included":
    "This download does only include the volume data annotated in the tasks of this project. The fallback volume data is excluded.",
  "script.delete": "Do you really want to delete this script?",
  "team.delete": "Do you really want to delete this team?",
  "taskType.delete": "Do you really want to delete this task type and all its associated tasks?",
  "auth.registration_email_input": "Please input your E-mail!",
  "auth.registration_email_invalid": "The input is not valid E-mail!",
  "auth.registration_password_input": "Please input your password!",
  "auth.registration_password_confirm": "Please confirm your password!",
  "auth.registration_password_mismatch": "Passwords do not match!",
  "auth.registration_password_length": "Passwords needs min. 8 characters.",
  "auth.registration_firstName_input": "Please input your first name!",
  "auth.registration_lastName_input": "Please input your last name!",
  "auth.registration_org_input": "Please select an organization!",
  "auth.privacy_check_required":
    "Unfortunately, we cannot provide the service without your consent to the processing of your data.",
  "auth.reset_logout": "You will be logged out, after successfully changing your password.",
  "auth.reset_old_password": "Please input your old password!",
  "auth.reset_new_password": "Please input your new password!",
  "auth.reset_new_password2": "Please repeat your new password!",
  "auth.reset_token": "Please input the token!",
  "auth.reset_token_not_supplied":
    "There was no token found in the URL. Check your E-Mails to get the correct URL.",
  "auth.reset_email_notification":
    "An email with instructions to reset your password has been send to you.",
  "auth.reset_pw_confirmation": "Your password was successfully changed",
  "auth.account_created":
    "Your account has been created. An administrator is going to unlock you soon.",
  "auth.automatic_user_activation": "User was activated automatically",
  "auth.error_no_user": "No active user is logged in.",
  "auth.invalid_organization_name":
    "The link is not valid, since the specified organization does not exist. You are being redirected to the general registration form.",
  "request.max_item_count_alert":
    "Your request returned more than 1000 results. More results might be available on the server but were omitted for technical reasons.",
  "timetracking.date_range_too_long": "Please specify a date range of 31 days or less.",
  "nml.node_outside_tree":
    "NML contains <node ...> tag that is not enclosed by a <thing ...> tag: Node with id",
  "nml.edge_outside_tree":
    "NML contains <edge ...> tag that is not enclosed by a <thing ...> tag: Edge",
  "nml.expected_attribute_missing":
    "Attribute with the following name was expected, but is missing or empty:",
  "nml.invalid_timestamp": "Attribute with the following name was expected to be a unix timestamp:",
  "nml.branchpoint_without_tree":
    "NML contains <branchpoint ...> with a node id that is not in any tree: Node with id",
  "nml.comment_without_tree":
    "NML contains <comment ...> with a node id that is not in any tree: Node with id",
  "nml.edge_with_invalid_node":
    "NML contains <edge ...> with a node id that is not part of the tree: Edge",
  "nml.tree_with_missing_group_id":
    "NML contains <tree ...> with a non-existing group id: Group with id",
  "nml.duplicate_tree_id": "NML contains <thing ...> with duplicate tree id: Tree with id",
  "nml.duplicate_node_id": "NML contains <node ...> with duplicate node id: Node with id",
  "nml.duplicate_group_id": "NML contains <group ...> with duplicate group id: Group with id",
  "nml.duplicate_edge": "NML contains a duplicate <edge ...>: Edge",
  "nml.edge_with_same_source_target":
    "NML contains <edge ...> with same source and target id: Edge",
  "nml.incomplete_bounds": "NML contains <userBoundingBox ...> with incomplete bounds properties.",
  "merge.different_dataset":
    "The merge cannot be executed, because the underlying datasets are not the same.",
  "merge.volume_unsupported": "Merging is not supported for volume annotations.",
  "users.needs_admin_rights": "Admin rights are required to change the permissions of users.",
  "users.multiple_selected_users":
    "You selected more than one user. To change the organization permissions of users you need to select them individually.",
  "users.change_permissions_title": "Do you really want to change the permissions of this user?",
  "users.revoke_all_permissions": _.template(
    "<%- userName %> is about lose all administrative privileges and any extra access permissions to datasets. As a regular webKnossos member, access to datasets will be determined by the user's team memberships.",
  ),
  "users.set_dataset_manager": _.template(
    "<%- userName %> is about to become a dataset manager and will be able to access and edit all datasets within this organization.",
  ),
  "users.set_admin": _.template(
    "<%- userName %> is about to become an admin for this organization with full read/write access to all datasets and management capbilities for all users, projects, and tasks.",
  ),
  "users.change_email_title": "Do you really want to change the email?",
  "users.change_email": _.template(
    "Do you really want to change the email to '<%- newEmail %>' ? The corresponding user will be logged out and unsaved changes might be lost.",
  ),
  "users.change_email_confirmation": "The email has been changed",
  "mapping.too_big":
    "The mapping contains too many values, currently only up to 2^24 values are supported.",
  "mapping.too_few_textures":
    "Not enough textures available to support mappings. Mappings are disabled.",
  "mapping.unsupported_layer": "Mappings can only be enabled for segmentation layers.",
  "project.report.failed_to_refresh":
    "The project report page could not be refreshed. Please try to reload the page.",
  planned_maintenance:
    "WebKnossos is temporarily under maintenance. Please check back again in a few minutes.",
};<|MERGE_RESOLUTION|>--- conflicted
+++ resolved
@@ -208,15 +208,12 @@
   "task.no_tasks_to_download": "There are no tasks available to download.",
   "dataset.upload_success": "The dataset was uploaded successfully.",
   "dataset.upload_failed": "The dataset upload failed.",
-<<<<<<< HEAD
   "dataset.upload_none_zip_error":
     "It looks like your selected file is not zip file. WebKnossos only supports uploading zip files. Please ensure that your dataset is zipped to an archive.",
   "dataset.upload_invalid_zip":
     "It looks like your selected file is not a valid zip file. Please ensure that your dataset is zipped to a single file and that the format is correct.",
-=======
   "dataset.leave_during_upload":
     "WARNING: The upload is still in progress and will be aborted when hitting OK. Please click cancel and wait until the upload is finished before leaving the page.",
->>>>>>> bf5a7357
   "dataset.add_success": "The dataset was added successfully.",
   "dataset.add_error": "Could not reach the datastore.",
   "dataset.segmentationlayer_not_existing": "This tracing has no segmentation layer.",
