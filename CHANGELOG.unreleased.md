--- conflicted
+++ resolved
@@ -11,13 +11,7 @@
 [Commits](https://github.com/scalableminds/webknossos/compare/23.04.0...HEAD)
 
 ### Added
-<<<<<<< HEAD
-- Added support for datasets where layers are transformed individually (with an affine matrix). Transformations can be specified via datasource-properties.json or via JS API (will be ephemeral, then). [#6748](https://github.com/scalableminds/webknossos/pull/6748)
-- Added list of all respective team members to the administration page for teams. [#6915](https://github.com/scalableminds/webknossos/pull/6915)
-- Added email notifications for WK worker jobs. [#6918](https://github.com/scalableminds/webknossos/pull/6918)
 - Added more icons and small redesigns for various pages in line with the new branding. [#6938](https://github.com/scalableminds/webknossos/pull/6938)
-=======
->>>>>>> 46996b08
 
 ### Changed
 
