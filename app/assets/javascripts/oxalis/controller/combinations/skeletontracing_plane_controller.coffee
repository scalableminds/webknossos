--- conflicted
+++ resolved
@@ -1,13 +1,3 @@
-<<<<<<< HEAD
-### define
-app : app
-three : THREE
-underscore : _
-../viewmodes/plane_controller : PlaneController
-../../constants : constants
-../../model/dimensions : dimensions
-###
-=======
 app             = require("app")
 THREE           = require("three")
 TWEEN           = require("tween")
@@ -15,7 +5,6 @@
 PlaneController = require("../viewmodes/plane_controller")
 constants       = require("../../constants")
 dimensions      = require("../../model/dimensions")
->>>>>>> 865b826e
 
 class SkeletonTracingPlaneController extends PlaneController
 
@@ -214,11 +203,7 @@
         position[@dimensionToSkip] = null
         @flycam.setPosition(position)
       )
-<<<<<<< HEAD
     .start()
-=======
-    .start()
-
-
-module.exports = SkeletonTracingPlaneController
->>>>>>> 865b826e
+
+
+module.exports = SkeletonTracingPlaneController