/**
 * dataset_info_view.js
 * @flow
 */
import React, { Component } from "react";
import { connect } from "react-redux";
import _ from "lodash";
import { getBaseVoxel } from "oxalis/model/scaleinfo";
import constants, { ControlModeEnum } from "oxalis/constants";
import ArbitraryController from "oxalis/controller/viewmodes/arbitrary_controller";
import { getPlaneScalingFactor } from "oxalis/model/accessors/flycam_accessor";
import Store from "oxalis/store";
import TemplateHelpers from "libs/template_helpers";
import type { OxalisState, SkeletonTracingType, DatasetType, FlycamType, TaskType } from "oxalis/store";

type DatasetInfoTabProps = {
  skeletonTracing: SkeletonTracingType,
  dataset: DatasetType,
  flycam: FlycamType,
  task: TaskType,
};

class DatasetInfoTabView extends Component {
  props: DatasetInfoTabProps;

  calculateZoomLevel(): number {
    let width;
    let zoom;
    const viewMode = Store.getState().temporaryConfiguration.viewMode;
    if (constants.MODES_PLANE.includes(viewMode)) {
      zoom = getPlaneScalingFactor(this.props.flycam);
      width = constants.PLANE_WIDTH;
    } else if (constants.MODES_ARBITRARY.includes(viewMode)) {
      zoom = this.props.flycam.zoomStep;
      width = ArbitraryController.prototype.WIDTH;
    } else {
      throw Error("Model mode not recognized:", viewMode);
    }
    // unit is nm
    const baseVoxel = getBaseVoxel(this.props.dataset.scale);
    return zoom * width * baseVoxel;
  }

  chooseUnit(zoomLevel: number): string {
    if (zoomLevel < 1000) {
      return `${zoomLevel.toFixed(0)} nm`;
    } else if (zoomLevel < 1000000) {
      return `${(zoomLevel / 1000).toFixed(1)} μm`;
    } else {
      return `${(zoomLevel / 1000000).toFixed(1)} mm`;
    }
  }

  render() {
    const { tracingType, name } = this.props.skeletonTracing;
    let annotationType = tracingType;

    // In case we have a task display its id as well
<<<<<<< HEAD
    if (this.props.task) { annotationType += `: ${this.props.task.taskId}`; }
    // Or display an explorative tracings name if there is one
    if (name) { annotationType += `: ${name}`; }
=======
    if (task) {
      annotationType += `: ${task.id}`;
    } else if (name) {
      // Or display an explorative tracings name if there is one
      annotationType += `: ${name}`;
    }
>>>>>>> 3a8f81ba

    const zoomLevel = this.calculateZoomLevel();
    const dataSetName = this.props.dataset.name;
    const treeCount = _.size(this.props.skeletonTracing.trees);
    const isPublicViewMode = Store.getState().temporaryConfiguration.controlMode === ControlModeEnum.VIEW;

    return (
      <div>
        <p>{annotationType}</p>
        <p>DataSet: {dataSetName}</p>
        <p>Viewport width: {this.chooseUnit(zoomLevel)}</p>
        <p>Dataset resolution: {TemplateHelpers.formatScale(this.props.dataset.scale)}</p>
        {
          (treeCount != null) ?
            <p>Total number of trees: {treeCount}</p> :
            null
        }
        {
          isPublicViewMode ?
            <div>
              <table className="table table-condensed table-nohead table-bordered">
                <tbody>
                  <tr><th colSpan="2">Controls</th></tr>
                  <tr><td>I,O or Alt + Mousewheel</td><td>Zoom in/out</td></tr>
                  <tr><td>Mousewheel or D and F</td><td>Move along 3rd axis</td></tr>
                  <tr><td>Left Mouse drag or Arrow keys</td><td>Move</td></tr>
                  <tr><td>Right click drag in 3D View</td><td>Rotate 3D View</td></tr>
                  <tr><td>K,L</td><td>Scale up/down viewports</td></tr>
                </tbody>
              </table>
              <div>
                <img className="img-50" src="/assets/images/Max-Planck-Gesellschaft.svg" alt="Max Plank Geselleschaft Logo" />
                <img className="img-50" src="/assets/images/MPI-brain-research.svg" alt="Max Plank Institute of Brain Research Logo" />
              </div>
            </div> :
            null
        }
      </div>
    );
  }
}

function mapStateToProps(state: OxalisState) {
  return {
    skeletonTracing: state.tracing,
    dataset: state.dataset,
    flycam: state.flycam,
    task: state.task,
  };
}

export default connect(mapStateToProps)(DatasetInfoTabView);<|MERGE_RESOLUTION|>--- conflicted
+++ resolved
@@ -56,18 +56,12 @@
     let annotationType = tracingType;
 
     // In case we have a task display its id as well
-<<<<<<< HEAD
-    if (this.props.task) { annotationType += `: ${this.props.task.taskId}`; }
-    // Or display an explorative tracings name if there is one
-    if (name) { annotationType += `: ${name}`; }
-=======
-    if (task) {
-      annotationType += `: ${task.id}`;
+    if (this.props.task) {
+      annotationType += `: ${this.props.task.id}`;
     } else if (name) {
       // Or display an explorative tracings name if there is one
       annotationType += `: ${name}`;
     }
->>>>>>> 3a8f81ba
 
     const zoomLevel = this.calculateZoomLevel();
     const dataSetName = this.props.dataset.name;
