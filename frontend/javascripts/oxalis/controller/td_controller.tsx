--- conflicted
+++ resolved
@@ -35,12 +35,9 @@
 import * as Utils from "libs/utils";
 import { ProofreadTool, SkeletonTool } from "oxalis/controller/combinations/tool_controls";
 import { handleOpenContextMenu } from "oxalis/controller/combinations/skeleton_handlers";
-<<<<<<< HEAD
 import { DatasetScale } from "types/api_flow_types";
-=======
 import { setActiveCellAction } from "oxalis/model/actions/volumetracing_actions";
 import { getActiveSegmentationTracing } from "oxalis/model/accessors/volumetracing_accessor";
->>>>>>> 0e6ce888
 
 export function threeCameraToCameraData(camera: THREE.OrthographicCamera): CameraData {
   const { position, up, near, far, left, right, top, bottom } = camera;
@@ -89,12 +86,7 @@
   tracing?: Tracing;
 };
 type StateProps = {
-<<<<<<< HEAD
-  flycam: Flycam;
   scale: DatasetScale;
-=======
-  scale: Vector3;
->>>>>>> 0e6ce888
   activeTool: AnnotationTool;
 };
 type Props = OwnProps & StateProps;
@@ -160,13 +152,9 @@
   }
 
   initTrackballControls(view: HTMLElement): void {
-<<<<<<< HEAD
-    const pos = voxelToDatasourceUnit(this.props.scale, getPosition(this.props.flycam));
-=======
     const { flycam } = Store.getState();
 
-    const pos = voxelToNm(this.props.scale, getPosition(flycam));
->>>>>>> 0e6ce888
+    const pos = voxelToDatasourceUnit(this.props.scale, getPosition(flycam));
     const tdCamera = this.props.cameras[OrthoViews.TDView];
     this.controls = new TrackballControls(
       tdCamera,
@@ -313,14 +301,8 @@
   setTargetAndFixPosition = (position?: Vector3): void => {
     const { flycam } = Store.getState();
     const { controls } = this;
-<<<<<<< HEAD
-    position = position || getPosition(this.props.flycam);
+    position = position || getPosition(flycam);
     const nmPosition = voxelToDatasourceUnit(this.props.scale, position);
-=======
-
-    position = position || getPosition(flycam);
-    const nmPosition = voxelToNm(this.props.scale, position);
->>>>>>> 0e6ce888
 
     if (controls != null) {
       controls.target.set(...nmPosition);
