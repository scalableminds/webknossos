--- conflicted
+++ resolved
@@ -32,10 +32,6 @@
                            taskTypeId: String,
                            neededExperience: Experience,
                            openInstances: Int,
-<<<<<<< HEAD
-=======
-                           teamName: String,
->>>>>>> 18573190
                            projectName: String,
                            scriptId: Option[String],
                            boundingBox: Option[BoundingBox],
@@ -51,10 +47,6 @@
                               taskTypeId: String,
                               neededExperience: Experience,
                               openInstances: Int,
-<<<<<<< HEAD
-=======
-                              teamName: String,
->>>>>>> 18573190
                               projectName: String,
                               scriptId: Option[String],
                               boundingBox: Option[BoundingBox])
@@ -97,12 +89,7 @@
       params <- JsonHelper.parseJsonToFox[NmlTaskParameters](jsonString) ?~> Messages("task.create.failed")
       taskType <- TaskTypeDAO.findOneById(params.taskTypeId) ?~> Messages("taskType.notFound")
       project <- ProjectDAO.findOneByName(params.projectName) ?~> Messages("project.notFound", params.projectName)
-<<<<<<< HEAD
       _ <- ensureTeamAdministration(request.identity, project._team) //ensureTeamAdministration(request.identity, teamBSON)
-=======
-      team <- TeamDAO.findOneByName(params.teamName) ?~> Messages("team.notFound")
-      _ <- ensureTeamAdministration(request.identity, team._id)
->>>>>>> 18573190
       parseResults: List[NmlService.NmlParseResult] = NmlService.extractFromFile(inputFile.ref.file, inputFile.filename).parseResults
       namedTracingFoxes = parseResults.map(parseResultToSkeletonTracingFox)
       namedTracings <- Fox.combined(namedTracingFoxes) ?~> Messages("task.create.failed")
@@ -126,10 +113,6 @@
       nmlParams.taskTypeId,
       nmlParams.neededExperience,
       nmlParams.openInstances,
-<<<<<<< HEAD
-=======
-      nmlParams.teamName,
->>>>>>> 18573190
       nmlParams.projectName,
       nmlParams.scriptId,
       nmlParams.boundingBox,
@@ -190,18 +173,10 @@
     for {
       taskType <- TaskTypeDAO.findOneById(params.taskTypeId) ?~> Messages("taskType.notFound")
       project <- ProjectDAO.findOneByName(params.projectName) ?~> Messages("project.notFound", params.projectName)
-      team <- TeamDAO.findOneByName(params.teamName) ?~> Messages("team.notFound")
       _ <- validateScript(params.scriptId)
-<<<<<<< HEAD
       _ <- ensureTeamAdministration(request.identity, project._team)
       task = Task(
         taskType._id,
-=======
-      _ <- ensureTeamAdministration(request.identity, team._id)
-      task = Task(
-        taskType._id,
-        team._id,
->>>>>>> 18573190
         params.neededExperience,
         params.openInstances,
         params.openInstances,
