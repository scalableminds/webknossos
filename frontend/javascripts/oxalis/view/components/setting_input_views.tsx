<<<<<<< HEAD
import {
  Row,
  Col,
  Slider,
  InputNumber,
  Switch,
  Tooltip,
  Input,
  Select,
  Popover,
  PopoverProps,
  Dropdown,
  MenuProps,
} from "antd";
import {
  BorderInnerOutlined,
  DeleteOutlined,
  DownloadOutlined,
  EditOutlined,
  EllipsisOutlined,
  InfoCircleOutlined,
  ScanOutlined,
} from "@ant-design/icons";
=======
import { Row, Col, Slider, InputNumber, Switch, Input, Select, Popover, PopoverProps } from "antd";
import { DeleteOutlined, DownloadOutlined, EditOutlined, ScanOutlined } from "@ant-design/icons";
>>>>>>> 46b1e2de
import * as React from "react";
import _ from "lodash";
import { type Vector3, type Vector6 } from "oxalis/constants";
import * as Utils from "libs/utils";
import messages from "messages";
<<<<<<< HEAD
import { getVisibleSegmentationLayer } from "oxalis/model/accessors/dataset_accessor";
import { connect } from "react-redux";
import { OxalisState } from "oxalis/store";
import { APISegmentationLayer } from "types/api_flow_types";
import { api } from "oxalis/singletons";
=======
import FastTooltip from "components/fast_tooltip";
>>>>>>> 46b1e2de

const ROW_GUTTER = 1;

const ANTD_TOTAL_SPAN = 24;

// Always the left part:
export const SETTING_LEFT_SPAN = 10;

// Second part for 2-part setting row:
const SETTING_RIGHT_SPAN = 14;

// Second and third part for 3-part setting row:
export const SETTING_MIDDLE_SPAN = 10;
export const SETTING_VALUE_SPAN = 4;

type NumberSliderSettingProps = {
  onChange: (value: number) => void;
  value: number;
  label: string | React.ReactNode;
  max: number;
  min: number;
  step: number;
  disabled: boolean;
  spans: Vector3;
};
export class NumberSliderSetting extends React.PureComponent<NumberSliderSettingProps> {
  static defaultProps = {
    min: 1,
    step: 1,
    disabled: false,
    spans: [SETTING_LEFT_SPAN, SETTING_MIDDLE_SPAN, SETTING_VALUE_SPAN],
  };

  _onChange = (_value: number | null) => {
    if (_value != null && this.isValueValid(_value)) {
      this.props.onChange(_value);
    }
  };

  isValueValid = (_value: number | null) =>
    _.isNumber(_value) && _value >= this.props.min && _value <= this.props.max;

  render() {
    const { value: originalValue, label, max, min, step, onChange, disabled } = this.props;
    // Validate the provided value. If it's not valid, fallback to the midpoint between min and max.
    // This check guards against broken settings which could be introduced before this component
    // checked more thoroughly against invalid values.
    const value = this.isValueValid(originalValue) ? originalValue : Math.floor((min + max) / 2);
    return (
      <Row align="middle" gutter={ROW_GUTTER}>
        <Col span={this.props.spans[0]}>
          <label className="setting-label">{label}</label>
        </Col>
        <Col span={this.props.spans[1]}>
          <Slider
            min={min}
            max={max}
            onChange={onChange}
            value={value}
            step={step}
            disabled={disabled}
          />
        </Col>
        <Col span={this.props.spans[2]}>
          <InputNumber
            controls={false}
            min={min}
            max={max}
            style={{
              width: "100%",
            }}
            value={value}
            onChange={this._onChange}
            size="small"
            disabled={disabled}
            variant="borderless"
          />
        </Col>
      </Row>
    );
  }
}

type LogSliderSettingProps = {
  onChange: (value: number) => void;
  value: number;
  label: string | React.ReactNode;
  max: number;
  min: number;
  roundTo: number;
  disabled?: boolean;
  spans: Vector3;
  precision?: number;
};

const LOG_SLIDER_MIN = -100;
const LOG_SLIDER_MAX = 100;

export class LogSliderSetting extends React.PureComponent<LogSliderSettingProps> {
  static defaultProps = {
    disabled: false,
    roundTo: 3,
    spans: [SETTING_LEFT_SPAN, SETTING_MIDDLE_SPAN, SETTING_VALUE_SPAN],
  };

  onChangeInput = (value: number | null) => {
    if (value == null) {
      return;
    }
    if (this.props.min <= value && value <= this.props.max) {
      this.props.onChange(value);
    } else {
      // reset to slider value
      this.props.onChange(this.props.value);
    }
  };

  onChangeSlider = (value: number) => {
    this.props.onChange(this.calculateValue(value));
  };

  calculateValue(value: number) {
    const a = 200 / (Math.log(this.props.max) - Math.log(this.props.min));
    const b =
      (100 * (Math.log(this.props.min) + Math.log(this.props.max))) /
      (Math.log(this.props.min) - Math.log(this.props.max));
    return Math.exp((value - b) / a);
  }

  formatTooltip = (value: number | undefined) => {
    if (value == null) {
      return "invalid";
    }
    const calculatedValue = this.calculateValue(value);
    return calculatedValue >= 10000
      ? calculatedValue.toExponential()
      : Utils.roundTo(calculatedValue, this.props.roundTo);
  };

  getSliderValue = () => {
    const a = 200 / (Math.log(this.props.max) - Math.log(this.props.min));
    const b =
      (100 * (Math.log(this.props.min) + Math.log(this.props.max))) /
      (Math.log(this.props.min) - Math.log(this.props.max));
    const scaleValue = a * Math.log(this.props.value) + b;
    return Math.round(scaleValue);
  };

  render() {
    const { label, roundTo, value, min, max, disabled } = this.props;
    return (
      <Row align="middle" gutter={ROW_GUTTER}>
        <Col span={this.props.spans[0]}>
          <label className="setting-label">{label}</label>
        </Col>
        <Col span={this.props.spans[1]}>
          <Slider
            min={LOG_SLIDER_MIN}
            max={LOG_SLIDER_MAX}
            tooltip={{ formatter: this.formatTooltip }}
            onChange={this.onChangeSlider}
            value={this.getSliderValue()}
            disabled={disabled}
          />
        </Col>
        <Col span={this.props.spans[2]}>
          <InputNumber
            controls={false}
            variant={"borderless"}
            min={min}
            max={max}
            style={{
              width: "100%",
            }}
            step={value / 10}
            precision={this.props.precision ?? 2}
            value={roundTo != null ? Utils.roundTo(value, roundTo) : value}
            onChange={this.onChangeInput}
            disabled={disabled}
            size="small"
          />
        </Col>
      </Row>
    );
  }
}
export type SwitchSettingProps = {
  onChange: (value: boolean) => void | Promise<void>;
  value: boolean;
  label: string | React.ReactNode;
  disabled: boolean;
  tooltipText: string | null | undefined;
  loading: boolean;
  labelSpan?: number | null;
  postSwitchIcon: React.ReactNode | null | undefined;
  disabledReason?: string | null;
};
export class SwitchSetting extends React.PureComponent<SwitchSettingProps> {
  static defaultProps = {
    disabled: false,
    tooltipText: null,
    loading: false,
    postSwitchIcon: null,
  };

  render() {
    const { label, onChange, value, disabled, tooltipText, loading, labelSpan, postSwitchIcon } =
      this.props;
    const leftSpanValue = labelSpan || SETTING_LEFT_SPAN;
    const rightSpanValue = labelSpan != null ? ANTD_TOTAL_SPAN - leftSpanValue : SETTING_RIGHT_SPAN;
    return (
      <Row className="margin-bottom" align="middle" gutter={ROW_GUTTER}>
        <Col span={leftSpanValue}>
          <label className="setting-label">{label}</label>
        </Col>
        <Col span={rightSpanValue}>
          <FastTooltip title={tooltipText} placement="top">
            {/* This div is necessary for the tooltip to be displayed */}
            <div
              style={{
                display: "inline-flex",
                justifyContent: "center",
                alignItems: "center",
              }}
            >
              <FastTooltip title={this.props.disabledReason}>
                <Switch
                  onChange={onChange}
                  checked={value}
                  defaultChecked={value}
                  disabled={disabled}
                  loading={loading}
                />
              </FastTooltip>
              {postSwitchIcon}
            </div>
          </FastTooltip>
          {this.props.children}
        </Col>
      </Row>
    );
  }
}
type NumberInputSettingProps = {
  onChange: (value: number | null) => void;
  value: number | "";
  label: string;
  max?: number;
  min?: number;
  step?: number;
};
export class NumberInputSetting extends React.PureComponent<NumberInputSettingProps> {
  static defaultProps = {
    max: undefined,
    min: 1,
    step: 1,
  };

  render() {
    const { onChange, value, label, max, min, step } = this.props;
    return (
      <Row className="margin-bottom" align="top" gutter={ROW_GUTTER}>
        <Col span={SETTING_LEFT_SPAN}>
          <label className="setting-label">{label}</label>
        </Col>
        <Col span={SETTING_RIGHT_SPAN}>
          <InputNumber
            style={{
              width: "100%",
            }}
            min={min}
            max={max}
            onChange={onChange}
            // @ts-expect-error ts-migrate(2322) FIXME: Type 'number | ""' is not assignable to type 'numb... Remove this comment to see the full error message
            value={value}
            step={step}
            size="small"
            variant="borderless"
          />
        </Col>
      </Row>
    );
  }
}
type NumberInputPopoverSettingProps = {
  onChange: (value: number) => void;
  value: number | null | undefined;
  label: string | React.ReactNode;
  detailedLabel: string | React.ReactNode;
  placement?: PopoverProps["placement"];
  max?: number;
  min?: number;
  step?: number;
};
export function NumberInputPopoverSetting(props: NumberInputPopoverSettingProps) {
  const { min, max, onChange, step, value, label, detailedLabel } = props;
  const placement: PopoverProps["placement"] = props.placement || "top";
  const onChangeGuarded = (val: number | null) => {
    if (val != null) {
      onChange(val);
    }
  };
  const numberInput = (
    <div>
      <div
        style={{
          marginBottom: 8,
        }}
      >
        {detailedLabel}:
      </div>
      <InputNumber
        controls={false}
        style={{
          width: 140,
        }}
        min={min}
        max={max}
        onChange={onChangeGuarded}
        value={value}
        step={step}
        size="small"
        variant="borderless"
      />
    </div>
  );
  return (
    <Popover content={numberInput} trigger="click" placement={placement}>
      <span
        style={{
          cursor: "pointer",
        }}
      >
        {label} {value != null ? value : "-"}
        <EditOutlined
          style={{
            fontSize: 11,
            opacity: 0.7,
            margin: "0 0px 5px 3px",
          }}
        />
      </span>
    </Popover>
  );
}
type UserBoundingBoxInputProps = {
  value: Vector6;
  name: string;
  color: Vector3;
  isVisible: boolean;
  isExportEnabled: boolean;
  onBoundingChange: (arg0: Vector6) => void;
  onDelete: () => void;
  onExport: () => void;
  onGoToBoundingBox: () => void;
  onVisibilityChange: (arg0: boolean) => void;
  onNameChange: (arg0: string) => void;
  onColorChange: (arg0: Vector3) => void;
  disabled: boolean;
  isLockedByOwner: boolean;
  isOwner: boolean;
  visibleSegmentationLayer: APISegmentationLayer | null | undefined;
};
type State = {
  isEditing: boolean;
  isValid: boolean;
  text: string;
  name: string;
};

<<<<<<< HEAD
class UserBoundingBoxInput extends React.PureComponent<UserBoundingBoxInputProps, State> {
=======
const FORMAT_TOOLTIP = "Format: minX, minY, minZ, width, height, depth";

export class UserBoundingBoxInput extends React.PureComponent<UserBoundingBoxInputProps, State> {
>>>>>>> 46b1e2de
  constructor(props: UserBoundingBoxInputProps) {
    super(props);
    this.state = {
      isEditing: false,
      isValid: true,
      text: this.computeText(props.value),
      name: props.name,
    };
  }

  componentDidUpdate(prevProps: UserBoundingBoxInputProps) {
    if (!this.state.isEditing && prevProps.value !== this.props.value) {
      this.setState({
        isValid: true,
        text: this.computeText(this.props.value),
      });
    }

    if (prevProps.name !== this.props.name) {
      this.setState({
        name: this.props.name,
      });
    }
  }

  computeText(vector: Vector6) {
    return vector.join(", ");
  }

  handleBlur = () => {
    this.setState({
      isEditing: false,
      isValid: true,
      text: this.computeText(this.props.value),
    });
  };

  handleFocus = () => {
    this.setState({
      isEditing: true,
      text: this.computeText(this.props.value),
      isValid: true,
    });
  };

  handleChange = (evt: React.ChangeEvent<HTMLInputElement>) => {
    const text = evt.target.value;
    // only numbers, commas and whitespace is allowed
    const isValidInput = /^[\d\s,]*$/g.test(text);
    const value = Utils.stringToNumberArray(text);
    const isValidLength = value.length === 6;
    const isValid = isValidInput && isValidLength;

    if (isValid) {
      this.props.onBoundingChange(Utils.numberArrayToVector6(value));
    }

    this.setState({
      text,
      isValid,
    });
  };

  handleColorChange = (color: Vector3) => {
    color = color.map((colorPart) => colorPart / 255) as any as Vector3;
    this.props.onColorChange(color);
  };

  handleNameChanged = (evt: React.SyntheticEvent) => {
    // @ts-expect-error ts-migrate(2339) FIXME: Property 'value' does not exist on type 'EventTarg... Remove this comment to see the full error message
    const currentEnteredName = evt.target.value;

    if (currentEnteredName !== this.props.name) {
      this.props.onNameChange(currentEnteredName);
    }
  };

  onRegisterSegmentsForBB(value: Vector6, name: string): void {
    const min: Vector3 = [value[0], value[1], value[2]];
    const max: Vector3 = [value[0] + value[3], value[1] + value[4], value[2] + value[5]];
    api.tracing.registerSegmentsForBoundingBox(min, max, name);
  }

  render() {
    const { name } = this.state;
    const {
      color,
      isVisible,
      onDelete,
      onExport,
      isExportEnabled,
      onGoToBoundingBox,
      disabled,
      isLockedByOwner,
      isOwner,
    } = this.props;
    const upscaledColor = color.map((colorPart) => colorPart * 255) as any as Vector3;
    const marginRightStyle = {
      marginRight: 8,
    };
    const marginLeftStyle = {
      marginLeft: 6,
    };
<<<<<<< HEAD
    const disabledIconStyle = { opacity: 0.5, cursor: "not-allowed" };
    const exportIconStyle = isExportEnabled ? marginRightStyle : disabledIconStyle;
    const exportButton = (
      <>
        <DownloadOutlined style={exportIconStyle} />
        Export data
      </>
    );
=======
    const disabledIconStyle = { ...iconStyle, opacity: 0.5, cursor: "not-allowed" };
    const exportIconStyle = isExportEnabled ? iconStyle : disabledIconStyle;
    const exportButtonTooltip = isExportEnabled
      ? "Export data from this bounding box."
      : messages["data.bounding_box_export_not_supported"];
    const exportColumn = isExportEnabled ? (
      <Col span={2}>
        <FastTooltip title={exportButtonTooltip} placement="top-end">
          <DownloadOutlined onClick={onExport} style={exportIconStyle} />
        </FastTooltip>
      </Col>
    ) : null;
>>>>>>> 46b1e2de
    const editingDisallowedExplanation = messages["tracing.read_only_mode_notification"](
      isLockedByOwner,
      isOwner,
    );

    const getContextMenu = () => {
      const items: MenuProps["items"] = [
        {
          key: "registerSegments",
          label: (
            <>
              Register all segments in this bounding box
              <Tooltip title="Moves/registers all segments within this bounding box into a new segment group">
                <InfoCircleOutlined style={marginLeftStyle} />
              </Tooltip>
            </>
          ),
          icon: <ScanOutlined />,
          onClick: disabled ? () => {} : () => this.onRegisterSegmentsForBB(this.props.value, name),
          disabled: this.props.visibleSegmentationLayer == null,
        },
        {
          key: "goToCenter",
          label: "Go to center",
          icon: <BorderInnerOutlined />,
          onClick: onGoToBoundingBox,
        },
        {
          key: "export",
          label: isExportEnabled ? (
            exportButton
          ) : (
            <Tooltip title={editingDisallowedExplanation}> {exportButton}</Tooltip>
          ),
          disabled: !isExportEnabled,
          onClick: onExport,
        },
        {
          key: "delete",
          label: <>{disabled ? editingDisallowedExplanation : "Delete"}</>,
          icon: <DeleteOutlined style={disabled ? disabledIconStyle : {}} />,
          onClick: disabled ? () => {} : onDelete,
          disabled: this.props.visibleSegmentationLayer == null,
        },
      ];

      return (
        <Dropdown menu={{ items }}>
          <EllipsisOutlined style={marginLeftStyle} />
        </Dropdown>
      );
    };

    return (
      <>
        <Row
          style={{
            marginTop: 10,
            marginBottom: 10,
          }}
        >
          <Col span={5}>
            <Switch
              size="small"
              onChange={this.props.onVisibilityChange}
              checked={isVisible}
              style={{
                margin: "auto 0px",
              }}
            />
          </Col>

          <Col span={SETTING_RIGHT_SPAN}>
            <FastTooltip title={disabled ? editingDisallowedExplanation : null}>
              <span>
                <Input
                  defaultValue={name}
                  placeholder="Bounding Box Name"
                  size="small"
                  value={name}
                  onChange={(evt: React.ChangeEvent<HTMLInputElement>) => {
                    this.setState({ name: evt.target.value });
                  }}
                  onPressEnter={this.handleNameChanged}
                  onBlur={this.handleNameChanged}
                  disabled={disabled}
                />
              </span>
            </FastTooltip>
          </Col>
<<<<<<< HEAD
          <Col span={2}>{getContextMenu()}</Col>
=======
          {exportColumn}
          <Col span={2}>
            <FastTooltip
              title={disabled ? editingDisallowedExplanation : "Delete this bounding box."}
            >
              <DeleteOutlined
                onClick={disabled ? () => {} : onDelete}
                style={disabled ? disabledIconStyle : iconStyle}
              />
            </FastTooltip>
          </Col>
>>>>>>> 46b1e2de
        </Row>
        <Row
          style={{
            marginBottom: 10,
          }}
          align="top"
        >
          <Col span={5}>
            <FastTooltip title="The top-left corner of the bounding box followed by the width, height, and depth.">
              <label className="settings-label"> Bounds: </label>
            </FastTooltip>
          </Col>
          <Col span={SETTING_RIGHT_SPAN}>
            <FastTooltip
              title={disabled ? editingDisallowedExplanation : FORMAT_TOOLTIP}
              placement="top-start"
            >
              <Input
                status={this.state.isValid ? "" : "error"}
                onChange={this.handleChange}
                onFocus={this.handleFocus}
                onBlur={this.handleBlur}
                value={this.state.text}
                placeholder="0, 0, 0, 512, 512, 512"
                size="small"
                disabled={disabled}
              />
            </FastTooltip>
          </Col>
          <Col span={2}>
<<<<<<< HEAD
            <Tooltip title={disabled ? messages["tracing.read_only_mode_notification"] : null}>
              <span>
                <ColorSetting
                  value={Utils.rgbToHex(upscaledColor)}
                  onChange={this.handleColorChange}
                  style={marginLeftStyle}
                  disabled={disabled}
                />
              </span>
            </Tooltip>
          </Col>
=======
            <FastTooltip title={disabled ? editingDisallowedExplanation : null}>
              <ColorSetting
                value={Utils.rgbToHex(upscaledColor)}
                onChange={this.handleColorChange}
                style={iconStyle}
                disabled={disabled}
              />
            </FastTooltip>
          </Col>
          <Col span={2}>
            <FastTooltip title="Go to the center of the bounding box.">
              <ScanOutlined onClick={onGoToBoundingBox} style={{ ...iconStyle, marginTop: 6 }} />
            </FastTooltip>
          </Col>
>>>>>>> 46b1e2de
        </Row>
      </>
    );
  }
}

const mapStateToProps = (state: OxalisState) => ({
  visibleSegmentationLayer: getVisibleSegmentationLayer(state),
});

const connector = connect(mapStateToProps)(UserBoundingBoxInput);
export default connector;

type ColorSettingPropTypes = {
  value: string;
  onChange: (value: Vector3) => void;
  disabled: boolean;
  style?: Record<string, any>;
};
export class ColorSetting extends React.PureComponent<ColorSettingPropTypes> {
  static defaultProps = {
    disabled: false,
  };

  onColorChange = (evt: React.ChangeEvent<HTMLInputElement>) => {
    this.props.onChange(Utils.hexToRgb(evt.target.value));
  };

  render() {
    const { value, disabled } = this.props;
    let { style } = this.props;
    style = style || {};
    return (
      <div
        className="color-display-wrapper"
        style={{
          backgroundColor: value,
          ...style,
        }}
      >
        <input
          type="color"
          style={{
            opacity: 0,
            display: "block",
            border: "none",
            cursor: disabled ? "not-allowed" : "pointer",
            width: "100%",
            height: "100%",
          }}
          onChange={this.onColorChange}
          value={value}
          disabled={disabled}
        />
      </div>
    );
  }
}
type DropdownSettingProps = {
  onChange: (value: number) => void;
  label: React.ReactNode | string;
  value: number | string;
  options: Array<Record<string, any>>;
  disabled?: boolean;
  disabledReason?: string | null;
};
export class DropdownSetting extends React.PureComponent<DropdownSettingProps> {
  render() {
    const { onChange, label, value } = this.props;
    return (
      <Row className="margin-bottom" align="top" gutter={ROW_GUTTER}>
        <Col span={SETTING_LEFT_SPAN}>
          <label className="setting-label">{label}</label>
        </Col>
        <Col span={SETTING_RIGHT_SPAN}>
          <FastTooltip title={this.props.disabledReason}>
            <Select
              onChange={onChange}
              // @ts-expect-error ts-migrate(2322) FIXME: Type 'string' is not assignable to type 'number | ... Remove this comment to see the full error message
              value={value.toString()}
              // @ts-expect-error ts-migrate(2322) FIXME: Type 'string' is not assignable to type 'number | ... Remove this comment to see the full error message
              defaultValue={value.toString()}
              size="small"
              popupMatchSelectWidth={false}
              options={this.props.options}
              disabled={this.props.disabled}
            />
          </FastTooltip>
        </Col>
      </Row>
    );
  }
}<|MERGE_RESOLUTION|>--- conflicted
+++ resolved
@@ -1,4 +1,3 @@
-<<<<<<< HEAD
 import {
   Row,
   Col,
@@ -22,24 +21,17 @@
   InfoCircleOutlined,
   ScanOutlined,
 } from "@ant-design/icons";
-=======
-import { Row, Col, Slider, InputNumber, Switch, Input, Select, Popover, PopoverProps } from "antd";
-import { DeleteOutlined, DownloadOutlined, EditOutlined, ScanOutlined } from "@ant-design/icons";
->>>>>>> 46b1e2de
 import * as React from "react";
 import _ from "lodash";
 import { type Vector3, type Vector6 } from "oxalis/constants";
 import * as Utils from "libs/utils";
 import messages from "messages";
-<<<<<<< HEAD
 import { getVisibleSegmentationLayer } from "oxalis/model/accessors/dataset_accessor";
 import { connect } from "react-redux";
 import { OxalisState } from "oxalis/store";
 import { APISegmentationLayer } from "types/api_flow_types";
 import { api } from "oxalis/singletons";
-=======
 import FastTooltip from "components/fast_tooltip";
->>>>>>> 46b1e2de
 
 const ROW_GUTTER = 1;
 
@@ -410,13 +402,9 @@
   name: string;
 };
 
-<<<<<<< HEAD
+const FORMAT_TOOLTIP = "Format: minX, minY, minZ, width, height, depth";
+
 class UserBoundingBoxInput extends React.PureComponent<UserBoundingBoxInputProps, State> {
-=======
-const FORMAT_TOOLTIP = "Format: minX, minY, minZ, width, height, depth";
-
-export class UserBoundingBoxInput extends React.PureComponent<UserBoundingBoxInputProps, State> {
->>>>>>> 46b1e2de
   constructor(props: UserBoundingBoxInputProps) {
     super(props);
     this.state = {
@@ -520,7 +508,6 @@
     const marginLeftStyle = {
       marginLeft: 6,
     };
-<<<<<<< HEAD
     const disabledIconStyle = { opacity: 0.5, cursor: "not-allowed" };
     const exportIconStyle = isExportEnabled ? marginRightStyle : disabledIconStyle;
     const exportButton = (
@@ -529,20 +516,6 @@
         Export data
       </>
     );
-=======
-    const disabledIconStyle = { ...iconStyle, opacity: 0.5, cursor: "not-allowed" };
-    const exportIconStyle = isExportEnabled ? iconStyle : disabledIconStyle;
-    const exportButtonTooltip = isExportEnabled
-      ? "Export data from this bounding box."
-      : messages["data.bounding_box_export_not_supported"];
-    const exportColumn = isExportEnabled ? (
-      <Col span={2}>
-        <FastTooltip title={exportButtonTooltip} placement="top-end">
-          <DownloadOutlined onClick={onExport} style={exportIconStyle} />
-        </FastTooltip>
-      </Col>
-    ) : null;
->>>>>>> 46b1e2de
     const editingDisallowedExplanation = messages["tracing.read_only_mode_notification"](
       isLockedByOwner,
       isOwner,
@@ -575,7 +548,7 @@
           label: isExportEnabled ? (
             exportButton
           ) : (
-            <Tooltip title={editingDisallowedExplanation}> {exportButton}</Tooltip>
+            <FastTooltip title={editingDisallowedExplanation}> {exportButton}</FastTooltip>
           ),
           disabled: !isExportEnabled,
           onClick: onExport,
@@ -633,21 +606,7 @@
               </span>
             </FastTooltip>
           </Col>
-<<<<<<< HEAD
           <Col span={2}>{getContextMenu()}</Col>
-=======
-          {exportColumn}
-          <Col span={2}>
-            <FastTooltip
-              title={disabled ? editingDisallowedExplanation : "Delete this bounding box."}
-            >
-              <DeleteOutlined
-                onClick={disabled ? () => {} : onDelete}
-                style={disabled ? disabledIconStyle : iconStyle}
-              />
-            </FastTooltip>
-          </Col>
->>>>>>> 46b1e2de
         </Row>
         <Row
           style={{
@@ -678,8 +637,7 @@
             </FastTooltip>
           </Col>
           <Col span={2}>
-<<<<<<< HEAD
-            <Tooltip title={disabled ? messages["tracing.read_only_mode_notification"] : null}>
+            <FastTooltip title={disabled ? editingDisallowedExplanation : null}>
               <span>
                 <ColorSetting
                   value={Utils.rgbToHex(upscaledColor)}
@@ -688,24 +646,8 @@
                   disabled={disabled}
                 />
               </span>
-            </Tooltip>
-          </Col>
-=======
-            <FastTooltip title={disabled ? editingDisallowedExplanation : null}>
-              <ColorSetting
-                value={Utils.rgbToHex(upscaledColor)}
-                onChange={this.handleColorChange}
-                style={iconStyle}
-                disabled={disabled}
-              />
             </FastTooltip>
           </Col>
-          <Col span={2}>
-            <FastTooltip title="Go to the center of the bounding box.">
-              <ScanOutlined onClick={onGoToBoundingBox} style={{ ...iconStyle, marginTop: 6 }} />
-            </FastTooltip>
-          </Col>
->>>>>>> 46b1e2de
         </Row>
       </>
     );
