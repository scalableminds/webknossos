/**
 * volumetracing_plane_controller.js
 * @flow
 */
/* globals JQueryInputEventObject:false */

import _ from "lodash";
<<<<<<< HEAD
import Store from "oxalis/store";
import Constants from "oxalis/constants";
import { updateUserSettingAction } from "oxalis/model/actions/settings_actions";
=======
import Utils from "libs/utils";
import constants, { OrthoViews } from "oxalis/constants";
import type { OrthoViewType, Point2 } from "oxalis/constants";
>>>>>>> 2e744c42
import VolumeTracingController from "oxalis/controller/annotations/volumetracing_controller";
import PlaneController from "oxalis/controller/viewmodes/plane_controller";
import type SceneController from "oxalis/controller/scene_controller";
import type Model, { BoundingBoxType } from "oxalis/model";
import type View from "oxalis/view";

class VolumeTracingPlaneController extends PlaneController {

  // See comment in Controller class on general controller architecture.
  //
  // Volume Tracing Plane Controller:
  // Extends Plane controller to add controls that are specific to Volume
  // Tracing.

  volumeTracingController: VolumeTracingController;

  constructor(model: Model, view: View, sceneController: SceneController, volumeTracingController: VolumeTracingController) {
    super(model, view, sceneController);
    this.volumeTracingController = volumeTracingController;

    this.listenTo(this.model.flycam, "positionChanged", () => this.render3dCell(this.model.volumeTracing.getActiveCellId()));
    this.listenTo(this.model.flycam, "zoomStepChanged", () => this.render3dCell(this.model.volumeTracing.getActiveCellId()));

<<<<<<< HEAD
    Store.subscribe(() => {
      this.render3dCell(this.model.volumeTracing.getActiveCellId());
    });
    this.listenTo(this.model.volumeTracing, "newActiveCell", function (id) {
=======
    this.listenTo(this.model.user, "change:isosurfaceDisplay", () => { this.render3dCell(this.model.volumeTracing.getActiveCellId()); });
    this.listenTo(this.model.user, "change:isosurfaceBBsize", () => { this.render3dCell(this.model.volumeTracing.getActiveCellId()); });
    this.listenTo(this.model.user, "change:isosurfaceResolution", () => { this.render3dCell(this.model.volumeTracing.getActiveCellId()); });
    this.listenTo(this.model.volumeTracing, "newActiveCell", (id) => {
>>>>>>> 2e744c42
      id = this.model.volumeTracing.getActiveCellId();
      if (id > 0) {
        this.render3dCell(id);
      }
    });
  }


  simulateTracing = async (): Promise<void> => {
    this.model.volumeTracing.setMode(constants.VOLUME_MODE_TRACE);

    const controls = this.getPlaneMouseControls(OrthoViews.PLANE_XY);
    let pos = (x, y) => ({ x, y });

    controls.leftMouseDown(pos(100, 100), OrthoViews.PLANE_XY, {});
    await Utils.sleep(100);
    controls.leftDownMove(null, pos(200, 100));
    await Utils.sleep(100);
    controls.leftDownMove(null, pos(200, 200));
    await Utils.sleep(100);
    controls.leftDownMove(null, pos(100, 200));
    await Utils.sleep(100);
    controls.leftDownMove(null, pos(100, 100));
    controls.leftMouseUp();
    await Utils.sleep(100);
    pos = this.model.flycam.getPosition();
    pos[2]++;
    this.model.flycam.setPosition(pos);
    await Utils.sleep(100);
    await this.simulateTracing();
  };


  getPlaneMouseControls(planeId: OrthoViewType): Object {
    return _.extend(super.getPlaneMouseControls(planeId), {

<<<<<<< HEAD
      leftDownMove: (delta, pos) => {
        const mouseInversionX = Store.getState().userConfiguration.inverseX ? 1 : -1;
        const mouseInversionY = Store.getState().userConfiguration.inverseY ? 1 : -1;

        if (this.model.volumeTracing.mode === Constants.VOLUME_MODE_MOVE) {
=======
      leftDownMove: (delta: Point2, pos: Point2) => {
        if (this.model.volumeTracing.mode === constants.VOLUME_MODE_MOVE) {
>>>>>>> 2e744c42
          this.move([
            (delta.x * mouseInversionX) / this.planeView.scaleFactor,
            (delta.y * mouseInversionY) / this.planeView.scaleFactor,
            0,
          ]);
        } else {
          this.model.volumeTracing.addToLayer(this.calculateGlobalPos(pos));
        }
      },

      leftMouseDown: (pos: Point2, plane: OrthoViewType, event: JQueryInputEventObject) => {
        if (event.shiftKey) {
          this.volumeTracingController.enterDeleteMode();
        }
        this.model.volumeTracing.startEditing(plane);
        this.adjustSegmentationOpacity();
      },

      leftMouseUp: () => {
        this.model.volumeTracing.finishLayer();
        this.volumeTracingController.restoreAfterDeleteMode();
      },

      rightDownMove: (delta: Point2, pos: Point2) => {
        if (this.model.volumeTracing.mode === constants.VOLUME_MODE_TRACE) {
          this.model.volumeTracing.addToLayer(this.calculateGlobalPos(pos));
        }
      },

      rightMouseDown: (pos: Point2, plane: OrthoViewType) => {
        this.volumeTracingController.enterDeleteMode();
        this.model.volumeTracing.startEditing(plane);
        this.adjustSegmentationOpacity();
      },

      rightMouseUp: () => {
        this.model.volumeTracing.finishLayer();
        this.volumeTracingController.restoreAfterDeleteMode();
      },

      leftClick: (pos: Point2) => {
        const cellId = this.model.getSegmentationBinary().cube.getDataValue(this.calculateGlobalPos(pos));

        this.volumeTracingController.handleCellSelection(cellId);
      },
    });
  }


<<<<<<< HEAD
  adjustSegmentationOpacity() {
    if (Store.getState().userConfiguration.segmentationOpacity < 10) {
      Store.dispatch(updateUserSettingAction("segmentationOpacity", 50));
=======
  adjustSegmentationOpacity(): void {
    if (this.model.user.get("segmentationOpacity") < 10) {
      this.model.user.set("segmentationOpacity", 50);
>>>>>>> 2e744c42
    }
  }


  getKeyboardControls(): Object {
    return _.extend(super.getKeyboardControls(), {
      c: () => this.model.volumeTracing.createCell(),
    });
  }


<<<<<<< HEAD
  render3dCell(id) {
    if (!Store.getState().userConfiguration.isosurfaceDisplay) {
=======
  render3dCell(id: number): void {
    if (!this.model.user.get("isosurfaceDisplay")) {
>>>>>>> 2e744c42
      this.sceneController.removeShapes();
      return;
    }
    const bb = this.model.flycam.getViewportBoundingBox();
    const res = Store.getState().userConfiguration.isosurfaceResolution;
    this.sceneController.showShapes(this.scaleIsosurfaceBB(bb), res, id);
  }

<<<<<<< HEAD
  scaleIsosurfaceBB(bb) {
    const factor = Store.getState().userConfiguration.isosurfaceBBsize;
=======
  scaleIsosurfaceBB(bb: BoundingBoxType): BoundingBoxType {
    const factor = this.model.user.get("isosurfaceBBsize");
>>>>>>> 2e744c42
    for (let i = 0; i <= 2; i++) {
      const width = bb.max[i] - bb.min[i];
      const diff = ((factor - 1) * width) / 2;
      bb.min[i] -= diff;
      bb.max[i] += diff;
    }
    return bb;
  }
}

export default VolumeTracingPlaneController;<|MERGE_RESOLUTION|>--- conflicted
+++ resolved
@@ -5,15 +5,11 @@
 /* globals JQueryInputEventObject:false */
 
 import _ from "lodash";
-<<<<<<< HEAD
 import Store from "oxalis/store";
-import Constants from "oxalis/constants";
 import { updateUserSettingAction } from "oxalis/model/actions/settings_actions";
-=======
 import Utils from "libs/utils";
 import constants, { OrthoViews } from "oxalis/constants";
 import type { OrthoViewType, Point2 } from "oxalis/constants";
->>>>>>> 2e744c42
 import VolumeTracingController from "oxalis/controller/annotations/volumetracing_controller";
 import PlaneController from "oxalis/controller/viewmodes/plane_controller";
 import type SceneController from "oxalis/controller/scene_controller";
@@ -37,17 +33,10 @@
     this.listenTo(this.model.flycam, "positionChanged", () => this.render3dCell(this.model.volumeTracing.getActiveCellId()));
     this.listenTo(this.model.flycam, "zoomStepChanged", () => this.render3dCell(this.model.volumeTracing.getActiveCellId()));
 
-<<<<<<< HEAD
     Store.subscribe(() => {
       this.render3dCell(this.model.volumeTracing.getActiveCellId());
     });
-    this.listenTo(this.model.volumeTracing, "newActiveCell", function (id) {
-=======
-    this.listenTo(this.model.user, "change:isosurfaceDisplay", () => { this.render3dCell(this.model.volumeTracing.getActiveCellId()); });
-    this.listenTo(this.model.user, "change:isosurfaceBBsize", () => { this.render3dCell(this.model.volumeTracing.getActiveCellId()); });
-    this.listenTo(this.model.user, "change:isosurfaceResolution", () => { this.render3dCell(this.model.volumeTracing.getActiveCellId()); });
     this.listenTo(this.model.volumeTracing, "newActiveCell", (id) => {
->>>>>>> 2e744c42
       id = this.model.volumeTracing.getActiveCellId();
       if (id > 0) {
         this.render3dCell(id);
@@ -84,16 +73,11 @@
   getPlaneMouseControls(planeId: OrthoViewType): Object {
     return _.extend(super.getPlaneMouseControls(planeId), {
 
-<<<<<<< HEAD
-      leftDownMove: (delta, pos) => {
+      leftDownMove: (delta: Point2, pos: Point2) => {
         const mouseInversionX = Store.getState().userConfiguration.inverseX ? 1 : -1;
         const mouseInversionY = Store.getState().userConfiguration.inverseY ? 1 : -1;
 
-        if (this.model.volumeTracing.mode === Constants.VOLUME_MODE_MOVE) {
-=======
-      leftDownMove: (delta: Point2, pos: Point2) => {
         if (this.model.volumeTracing.mode === constants.VOLUME_MODE_MOVE) {
->>>>>>> 2e744c42
           this.move([
             (delta.x * mouseInversionX) / this.planeView.scaleFactor,
             (delta.y * mouseInversionY) / this.planeView.scaleFactor,
@@ -143,15 +127,9 @@
   }
 
 
-<<<<<<< HEAD
-  adjustSegmentationOpacity() {
+  adjustSegmentationOpacity(): void {
     if (Store.getState().userConfiguration.segmentationOpacity < 10) {
       Store.dispatch(updateUserSettingAction("segmentationOpacity", 50));
-=======
-  adjustSegmentationOpacity(): void {
-    if (this.model.user.get("segmentationOpacity") < 10) {
-      this.model.user.set("segmentationOpacity", 50);
->>>>>>> 2e744c42
     }
   }
 
@@ -163,13 +141,8 @@
   }
 
 
-<<<<<<< HEAD
-  render3dCell(id) {
+  render3dCell(id: number): void {
     if (!Store.getState().userConfiguration.isosurfaceDisplay) {
-=======
-  render3dCell(id: number): void {
-    if (!this.model.user.get("isosurfaceDisplay")) {
->>>>>>> 2e744c42
       this.sceneController.removeShapes();
       return;
     }
@@ -178,13 +151,8 @@
     this.sceneController.showShapes(this.scaleIsosurfaceBB(bb), res, id);
   }
 
-<<<<<<< HEAD
-  scaleIsosurfaceBB(bb) {
+  scaleIsosurfaceBB(bb: BoundingBoxType): BoundingBoxType {
     const factor = Store.getState().userConfiguration.isosurfaceBBsize;
-=======
-  scaleIsosurfaceBB(bb: BoundingBoxType): BoundingBoxType {
-    const factor = this.model.user.get("isosurfaceBBsize");
->>>>>>> 2e744c42
     for (let i = 0; i <= 2; i++) {
       const width = bb.max[i] - bb.min[i];
       const diff = ((factor - 1) * width) / 2;
