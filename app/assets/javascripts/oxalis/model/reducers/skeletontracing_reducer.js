/**
 * skeletontracing_reducer.js
 * @flow
 */

import _ from "lodash";
import update from "immutability-helper";
import Utils from "libs/utils";
import ColorGenerator from "libs/color_generator";
import {
  createBranchPoint,
  deleteBranchPoint,
  createNode,
  createTree,
  deleteTree,
  deleteNode,
  shuffleTreeColor,
  createComment,
  deleteComment,
  mergeTrees,
  toggleAllTreesReducer,
} from "oxalis/model/reducers/skeletontracing_reducer_helpers";
import { convertBoundingBox } from "oxalis/model/reducers/reducer_helpers";
import {
  getSkeletonTracing,
  findTreeByNodeId,
  getTree,
  getNodeAndTree,
} from "oxalis/model/accessors/skeletontracing_accessor";
import Constants from "oxalis/constants";
import type { OxalisState, SkeletonTracingType } from "oxalis/store";
import type { ActionType } from "oxalis/model/actions/actions";
import Maybe from "data.maybe";
import ErrorHandling from "libs/error_handling";

function SkeletonTracingReducer(state: OxalisState, action: ActionType): OxalisState {
  switch (action.type) {
    case "INITIALIZE_SKELETONTRACING": {
      const restrictions = Object.assign(
        {},
        action.tracing.restrictions,
        action.tracing.content.settings,
      );
      const { contentData } = action.tracing.content;

      const trees = _.keyBy(
        contentData.trees.map(tree =>
          update(tree, {
            treeId: { $set: tree.id },
            nodes: { $set: _.keyBy(tree.nodes, "id") },
            color: { $set: tree.color || ColorGenerator.distinctColorForId(tree.id) },
            isVisible: { $set: true },
          }),
        ),
        "id",
      );

      const activeNodeIdMaybe = Maybe.fromNullable(contentData.activeNode);
      let cachedMaxNodeId = _.max(_.flatMap(trees, __ => _.map(__.nodes, node => node.id)));
      cachedMaxNodeId = cachedMaxNodeId != null ? cachedMaxNodeId : Constants.MIN_NODE_ID - 1;

      let activeNodeId = Utils.toNullable(activeNodeIdMaybe);
      const activeTreeIdMaybe = activeNodeIdMaybe
        .chain(nodeId => {
          // use activeNodeId to find active tree
          const treeIdMaybe = findTreeByNodeId(trees, nodeId).map(tree => tree.treeId);
          if (treeIdMaybe.isNothing) {
            // There is an activeNodeId without a corresponding tree.
            // Log this, since this shouldn't happen, but clear the activeNodeId
            // so that wk is usable.
            ErrorHandling.assert(
              false,
              `This tracing was initialized with an active node ID, which does not
              belong to any tracing (nodeId: ${nodeId}). WebKnossos will fall back to
              the last tree instead.`,
              null,
              true,
            );
            activeNodeId = null;
          }
          return treeIdMaybe;
        })
        .orElse(() => {
          // use last tree for active tree
          const lastTree = Maybe.fromNullable(_.maxBy(_.values(trees), tree => tree.id));
          return lastTree.map(t => t.treeId);
        });
      const activeTreeId = Utils.toNullable(activeTreeIdMaybe);

      const skeletonTracing: SkeletonTracingType = {
        type: "skeleton",
        activeNodeId,
        cachedMaxNodeId,
        activeTreeId,
        restrictions,
        trees,
        name: action.tracing.name,
        tracingType: action.tracing.typ,
        tracingId: action.tracing.id,
        version: action.tracing.version,
        boundingBox: convertBoundingBox(action.tracing.content.boundingBox),
      };

      return update(state, { tracing: { $set: skeletonTracing } });
    }
    default:
    // pass
  }

  return getSkeletonTracing(state.tracing)
    .map(skeletonTracing => {
      switch (action.type) {
        case "CREATE_NODE": {
          const { position, rotation, viewport, resolution, treeId, timestamp } = action;

          return getTree(skeletonTracing, treeId)
            .chain(tree =>
              createNode(
                state,
                skeletonTracing,
                tree,
                position,
                rotation,
                viewport,
                resolution,
                timestamp,
              ).map(([node, edges]) =>
                update(state, {
                  tracing: {
                    trees: {
                      [tree.treeId]: {
                        nodes: { [node.id]: { $set: node } },
                        edges: { $set: edges },
                      },
                    },
                    activeNodeId: { $set: node.id },
                    cachedMaxNodeId: { $set: node.id },
                    activeTreeId: { $set: tree.treeId },
                  },
                }),
              ),
            )
            .getOrElse(state);
        }

        case "DELETE_NODE": {
          const { timestamp, nodeId, treeId } = action;
          return getNodeAndTree(skeletonTracing, nodeId, treeId)
            .chain(([tree, node]) => deleteNode(state, tree, node, timestamp))
            .map(([trees, newActiveTreeId, newActiveNodeId, newMaxNodeId]) =>
              update(state, {
                tracing: {
                  trees: { $set: trees },
                  activeNodeId: { $set: newActiveNodeId },
                  activeTreeId: { $set: newActiveTreeId },
                  cachedMaxNodeId: { $set: newMaxNodeId },
                },
              }),
            )
            .getOrElse(state);
        }

        case "SET_ACTIVE_NODE": {
          const { nodeId } = action;
          return findTreeByNodeId(skeletonTracing.trees, nodeId)
            .map(tree =>
              update(state, {
                tracing: {
                  activeNodeId: { $set: nodeId },
                  activeTreeId: { $set: tree.treeId },
                },
              }),
            )
            .getOrElse(state);
        }

        case "SET_NODE_RADIUS": {
          const { radius, nodeId, treeId } = action;
          return getNodeAndTree(skeletonTracing, nodeId, treeId)
            .map(([tree, node]) =>
              update(state, {
                tracing: {
                  trees: {
                    [tree.treeId]: { nodes: { [node.id]: { radius: { $set: radius } } } },
                  },
                },
              }),
            )
            .getOrElse(state);
        }

        case "CREATE_BRANCHPOINT": {
          const { timestamp, nodeId, treeId } = action;
          return getNodeAndTree(skeletonTracing, nodeId, treeId)
            .chain(([tree, node]) =>
              createBranchPoint(skeletonTracing, tree, node, timestamp).map(branchPoint =>
                update(state, {
                  tracing: {
                    trees: { [tree.treeId]: { branchPoints: { $push: [branchPoint] } } },
                  },
                }),
              ),
            )
            .getOrElse(state);
        }

        case "DELETE_BRANCHPOINT": {
          return deleteBranchPoint(skeletonTracing)
            .map(([branchPoints, treeId, newActiveNodeId]) =>
              update(state, {
                tracing: {
                  trees: { [treeId]: { branchPoints: { $set: branchPoints } } },
                  activeNodeId: { $set: newActiveNodeId },
                  activeTreeId: { $set: treeId },
                },
              }),
            )
            .getOrElse(state);
        }

        case "CREATE_TREE": {
          const { timestamp } = action;
          return createTree(state, timestamp)
            .map(tree =>
              update(state, {
                tracing: {
                  trees: { [tree.treeId]: { $set: tree } },
                  activeNodeId: { $set: null },
                  activeTreeId: { $set: tree.treeId },
                },
              }),
            )
            .getOrElse(state);
        }

        case "DELETE_TREE": {
          const { timestamp, treeId } = action;
          return getTree(skeletonTracing, treeId)
            .chain(tree => deleteTree(state, tree, timestamp))
            .map(([trees, newActiveTreeId, newActiveNodeId, newMaxNodeId]) =>
              update(state, {
                tracing: {
                  trees: { $set: trees },
                  activeTreeId: { $set: newActiveTreeId },
                  activeNodeId: { $set: newActiveNodeId },
                  cachedMaxNodeId: { $set: newMaxNodeId },
                },
              }),
            )
            .getOrElse(state);
        }

        case "SET_ACTIVE_TREE": {
          const { trees } = skeletonTracing;

          return getTree(skeletonTracing, action.treeId)
            .map(tree => {
              const newActiveNodeId = _.max(_.map(trees[tree.treeId].nodes, "id")) || null;

              return update(state, {
                tracing: {
                  activeNodeId: { $set: newActiveNodeId },
                  activeTreeId: { $set: tree.treeId },
                },
              });
            })
            .getOrElse(state);
        }

        case "MERGE_TREES": {
          const { sourceNodeId, targetNodeId } = action;
          return mergeTrees(skeletonTracing, sourceNodeId, targetNodeId)
            .map(([trees, newActiveTreeId, newActiveNodeId]) =>
              update(state, {
                tracing: {
                  trees: { $set: trees },
                  activeNodeId: { $set: newActiveNodeId },
                  activeTreeId: { $set: newActiveTreeId },
                },
              }),
            )
            .getOrElse(state);
        }

        case "SET_TREE_NAME": {
          return getTree(skeletonTracing, action.treeId)
            .map(tree => {
              const defaultName = `Tree${Utils.zeroPad(tree.treeId, 3)}`;
              const newName = action.name || defaultName;
              return update(state, {
                tracing: { trees: { [tree.treeId]: { name: { $set: newName } } } },
              });
            })
            .getOrElse(state);
        }

        case "SELECT_NEXT_TREE": {
          const { activeTreeId, trees } = skeletonTracing;
          if (_.values(trees).length === 0) return state;

          const increaseDecrease = action.forward ? 1 : -1;

          const orderAttribute = state.userConfiguration.sortTreesByName ? "name" : "timestamp";
          const treeIds = _.orderBy(_.values(trees), [orderAttribute]).map(t => t.treeId);

          // default to the first tree
          const activeTreeIdIndex = activeTreeId != null ? treeIds.indexOf(activeTreeId) : 0;

          // treeIds.length is taken into account in this calculation, because -1 % n == -1
          const newActiveTreeIdIndex =
            (activeTreeIdIndex + increaseDecrease + treeIds.length) % treeIds.length;

          const newActiveTreeId = treeIds[newActiveTreeIdIndex];
          const newActiveNodeId = _.max(_.map(trees[newActiveTreeId].nodes, "id")) || null;

          return update(state, {
            tracing: {
              activeTreeId: { $set: newActiveTreeId },
              activeNodeId: { $set: newActiveNodeId },
            },
          });
        }

        case "SHUFFLE_TREE_COLOR": {
          return getTree(skeletonTracing, action.treeId)
            .chain(tree => shuffleTreeColor(skeletonTracing, tree))
            .map(([tree, treeId]) =>
              update(state, { tracing: { trees: { [treeId]: { $set: tree } } } }),
            )
            .getOrElse(state);
        }

        case "CREATE_COMMENT": {
          const { commentText, nodeId, treeId } = action;
          return getNodeAndTree(skeletonTracing, nodeId, treeId)
            .chain(([tree, node]) =>
              createComment(skeletonTracing, tree, node, commentText).map(comments =>
                update(state, {
                  tracing: {
                    trees: { [tree.treeId]: { comments: { $set: comments } } },
                  },
                }),
              ),
            )
            .getOrElse(state);
        }

        case "DELETE_COMMENT": {
          return getNodeAndTree(skeletonTracing, action.nodeId, action.treeId)
            .chain(([tree, node]) =>
              deleteComment(skeletonTracing, tree, node).map(comments =>
                update(state, {
                  tracing: {
                    trees: { [tree.treeId]: { comments: { $set: comments } } },
                  },
                }),
              ),
            )
            .getOrElse(state);
        }

<<<<<<< HEAD
        case "SET_TRACING": {
          return update(
            update(state, {
              tracing: {
                $set: action.tracing,
              },
            }),
            {
              tracing: {
                version: { $set: skeletonTracing.version },
              },
            },
          );
=======
        case "TOGGLE_TREE": {
          const { treeId } = action;
          return getTree(skeletonTracing, treeId)
            .map(tree =>
              update(state, {
                tracing: {
                  trees: {
                    [tree.treeId]: {
                      isVisible: {
                        $apply: bool => !bool,
                      },
                    },
                  },
                },
              }),
            )
            .getOrElse(state);
        }

        case "TOGGLE_ALL_TREES": {
          return toggleAllTreesReducer(state, skeletonTracing);
        }

        case "TOGGLE_INACTIVE_TREES": {
          return getTree(skeletonTracing)
            .map(activeTree =>
              update(toggleAllTreesReducer(state, skeletonTracing), {
                tracing: {
                  trees: {
                    [activeTree.treeId]: {
                      isVisible: { $set: true },
                    },
                  },
                },
              }),
            )
            .getOrElse(state);
>>>>>>> 564375fb
        }

        default:
          return state;
      }
    })
    .getOrElse(state);
}

export default SkeletonTracingReducer;<|MERGE_RESOLUTION|>--- conflicted
+++ resolved
@@ -359,7 +359,6 @@
             .getOrElse(state);
         }
 
-<<<<<<< HEAD
         case "SET_TRACING": {
           return update(
             update(state, {
@@ -373,7 +372,8 @@
               },
             },
           );
-=======
+        }
+
         case "TOGGLE_TREE": {
           const { treeId } = action;
           return getTree(skeletonTracing, treeId)
@@ -411,7 +411,6 @@
               }),
             )
             .getOrElse(state);
->>>>>>> 564375fb
         }
 
         default:
