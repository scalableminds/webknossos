--- conflicted
+++ resolved
@@ -47,34 +47,21 @@
 }
 
 object DataStore {
-
-<<<<<<< HEAD
-  def createDirectory(dataInfo: DataStoreBlock) =
-    "%s/%s/%d/x%04d/y%04d/z%04d/".format(
+  def createFilename(dataInfo: DataStoreBlock) =
+    "%s/%s/%s".format(
       dataInfo.dataLayer.baseDir,
-      dataInfo.dataLayerSection.baseDir,
-      dataInfo.resolution,
-      dataInfo.block.x, dataInfo.block.y, dataInfo.block.z)
-
-  def createFilename(dataInfo: DataStoreBlock) =
-    "%s/%s_mag%d_x%04d_y%04d_z%04d.raw".format(
-      createDirectory(dataInfo),
-      dataInfo.dataSource.name,
-      dataInfo.resolution,
-      dataInfo.block.x, dataInfo.block.y, dataInfo.block.z)
-=======
-  def createFilename(dataInfo: LoadBlock) =
-    "%s/%s/%s".format(
-      dataInfo.dataSource.baseDir,
       dataInfo.dataLayerSection.baseDir,
       knossosFilePath(dataInfo.dataSource.id, dataInfo.resolution, dataInfo.block.x, dataInfo.block.y, dataInfo.block.z))
 
-  def knossosFilePath(id: String, resolution: Int, x: Int, y: Int, z: Int) =
-    "%d/x%04d/y%04d/z%04d/%s_mag%d_x%04d_y%04d_z%04d.raw".format(
-      resolution,
-      x, y, z,
+  def knossosFilename(id: String, resolution: Int, x: Int, y: Int, z: Int) =
+    "%s_mag%d_x%04d_y%04d_z%04d.raw".format(
       id,
       resolution,
       x, y, z)
->>>>>>> 5d3394fd
+
+  def knossosFilePath(id: String, resolution: Int, x: Int, y: Int, z: Int) =
+    "%d/x%04d/y%04d/z%04d/%s".format(
+      resolution,
+      x, y, z,
+      knossosFilename(id, resolution, x, y, z))
 }