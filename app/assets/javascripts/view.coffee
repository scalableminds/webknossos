--- conflicted
+++ resolved
@@ -40,11 +40,7 @@
     @cameraxz = new THREE.PerspectiveCamera(90, WIDTH / HEIGHT, 0.1, 10000)
     @scenexz = new THREE.Scene()
 
-<<<<<<< HEAD
-    @rendererPrev = new THREE.WebGLRenderer({ clearColor: 0xffffff, antialias: false })
-=======
-    @rendererPrev = new THREE.WebGLRenderer({ clearColor: 0xffffff, clearAlpha: 1, antialias: true })
->>>>>>> b13b0d70
+    @rendererPrev = new THREE.WebGLRenderer({ clearColor: 0xffffff, clearAlpha: 1, antialias: false })
     @cameraPrev = new THREE.OrthographicCamera(-2100, 2100, 2100, -2100, -100000, 100000)
     @scenePrev = new THREE.Scene()
 
