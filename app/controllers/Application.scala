package controllers

import oxalis.security.Secured
import play.api.mvc.Action
import play.api._
import play.api.libs.concurrent.Akka
import akka.actor.Props
import braingames.mail.Mailer
<<<<<<< HEAD
import views.html
import models.binary.DataSetDAO
import scala.concurrent.Future
import models.user.UsedAnnotation
import models.basics.Implicits._
import play.api.libs.concurrent.Execution.Implicits._
=======
import braingames.mvc.Controller
>>>>>>> 75f45b18

object Application extends Controller with Secured {
  override val DefaultAccessRole = None
  lazy val app = play.api.Play.current

  lazy val Mailer =
    Akka.system(app).actorFor("/user/mailActor")

  lazy val annotationStore =
    Akka.system(app).actorFor("/user/annotationStore")

  // -- Javascript routing

  def javascriptRoutes = Action {
    implicit request =>
      Ok(
        Routes.javascriptRouter("jsRoutes")(//fill in stuff which should be able to be called from js
          controllers.admin.routes.javascript.NMLIO.upload)).as("text/javascript")
  }

  def index() = UserAwareAction {
    implicit request =>
      request.userOpt match {
        case Some(user) =>
          UsedAnnotation
            .oneBy(user)
            .map(annotationId =>
            Redirect(routes.AnnotationController.trace(annotationId.annotationType, annotationId.identifier)))
            .getOrElse {
            Redirect(routes.UserController.dashboard)
          }
        case _ =>
          Redirect(routes.DataSetController.list)
      }
  }

  def impressum = Authenticated{ implicit request =>
    Ok(views.html.impressum())
  }
}<|MERGE_RESOLUTION|>--- conflicted
+++ resolved
@@ -6,16 +6,13 @@
 import play.api.libs.concurrent.Akka
 import akka.actor.Props
 import braingames.mail.Mailer
-<<<<<<< HEAD
 import views.html
 import models.binary.DataSetDAO
 import scala.concurrent.Future
 import models.user.UsedAnnotation
 import models.basics.Implicits._
 import play.api.libs.concurrent.Execution.Implicits._
-=======
 import braingames.mvc.Controller
->>>>>>> 75f45b18
 
 object Application extends Controller with Secured {
   override val DefaultAccessRole = None
@@ -52,7 +49,7 @@
       }
   }
 
-  def impressum = Authenticated{ implicit request =>
+  def impressum = UserAwareAction{ implicit request =>
     Ok(views.html.impressum())
   }
 }