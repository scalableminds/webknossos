--- conflicted
+++ resolved
@@ -122,23 +122,6 @@
       "tasks" -> tasks.map(Json.toJson(_))
     )
 
-<<<<<<< HEAD
-=======
-  private def artifactEntryPublicWrites(artifact: ArtifactEntry): (String, JsObject) =
-    (artifact.name,
-      artifact.metadata ++
-        Json.obj(
-          "artifactId" -> artifact.artifactId.id,
-          "taskId" -> artifact.taskId.id,
-          "name" -> artifact.name,
-          "path" -> artifact.path,
-          "fileSize" -> artifact.fileSize,
-          "inodeCount" -> artifact.inodeCount,
-          "version" -> artifact.version,
-          "taskName" -> artifact.taskName
-        ))
-
->>>>>>> fbe9f4c9
   def artifactsPublicWrites(artifacts: List[ArtifactEntry]): JsObject = {
     val artifactsByTask = artifacts.groupBy(_.taskName)
     JsObject(artifactsByTask.map(artifactKV => {
