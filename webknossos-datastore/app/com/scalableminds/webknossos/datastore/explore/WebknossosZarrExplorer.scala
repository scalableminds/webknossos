--- conflicted
+++ resolved
@@ -8,17 +8,7 @@
 import com.scalableminds.webknossos.datastore.datavault.VaultPath
 import com.scalableminds.webknossos.datastore.helpers.UPath
 import com.scalableminds.webknossos.datastore.models.VoxelSize
-<<<<<<< HEAD
-import com.scalableminds.webknossos.datastore.models.datasource.{
-  DataFormat,
-  StaticColorLayer,
-  StaticLayer,
-  StaticSegmentationLayer,
-  UsableDataSource
-}
-=======
-import com.scalableminds.webknossos.datastore.models.datasource.{StaticLayer, UsableDataSource}
->>>>>>> cdcc8a1e
+import com.scalableminds.webknossos.datastore.models.datasource.{DataFormat, StaticLayer, UsableDataSource}
 
 import scala.concurrent.ExecutionContext
 
@@ -31,27 +21,11 @@
     for {
       dataSourcePropertiesPath <- Fox.successful(remotePath / UsableDataSource.FILENAME_DATASOURCE_PROPERTIES_JSON)
       dataSource <- dataSourcePropertiesPath.parseAsJson[UsableDataSource]
-<<<<<<< HEAD
-      zarrLayers <- Fox.serialCombined(dataSource.dataLayers) {
-        case l: StaticSegmentationLayer =>
-          for {
-            headerFilename <- headerFilename(l).toFox
-            mags <- adaptMags(l.mags, remotePath, l.name, headerFilename, credentialId)
-          } yield l.copy(mags = mags)
-        case l: StaticColorLayer =>
-          for {
-            headerFilename <- headerFilename(l).toFox
-            mags <- adaptMags(l.mags, remotePath, l.name, headerFilename, credentialId)
-          } yield l.copy(mags = mags)
-        case layer =>
-          Fox.failure(
-            s"Encountered unsupported layer class ${layer.getClass} when exploring remote webknossos dataset.")
-=======
       zarrLayers <- Fox.serialCombined(dataSource.dataLayers) { layer =>
         for {
-          mags <- adaptMags(layer.mags, remotePath / layer.name, Zarr3ArrayHeader.FILENAME_ZARR_JSON, credentialId)
+          headerFilename <- headerFilename(layer).toFox
+          mags <- adaptMags(layer.mags, remotePath, layer.name, headerFilename, credentialId)
         } yield layer.mapped(newMags = Some(mags))
->>>>>>> cdcc8a1e
       }
       zarrLayersWithScale <- Fox.serialCombined(zarrLayers)(l => Fox.successful((l, dataSource.scale)))
     } yield zarrLayersWithScale
