--- conflicted
+++ resolved
@@ -23,11 +23,7 @@
 
 ### Fixed
 - Fixed a regression in the task search which could lead to a frontend crash. [#5267](https://github.com/scalableminds/webknossos/pull/5267)
-<<<<<<< HEAD
 - Fixed a rendering bug in oblique mode. [#5289](https://github.com/scalableminds/webknossos/pull/5289)
-=======
-- Fixed a rendering bug in oblique mode. [#5267](https://github.com/scalableminds/webknossos/pull/5289)
->>>>>>> 54e4a6f1
 
 ### Removed
 -
