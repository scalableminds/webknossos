--- conflicted
+++ resolved
@@ -2,15 +2,15 @@
 import React, { Component } from "react";
 import _ from "lodash";
 import type Model from "oxalis/model";
-import type { OxalisState, SkeletonTracingType } from "oxalis/store";
+import type { OxalisState, SkeletonTracingType, SaveStateType } from "oxalis/store";
 import { connect } from "react-redux";
+import type { Dispatch } from "redux";
 import app from "app";
 import Utils from "libs/utils";
 import Request from "libs/request";
 import Constants from "oxalis/constants";
 import MergeModalView from "oxalis/view/action-bar/merge_modal_view";
 import ShareModalView from "oxalis/view/action-bar/share_modal_view";
-import Store from "oxalis/store";
 import { saveNowAction } from "oxalis/model/actions/save_actions";
 import { Button } from "antd";
 
@@ -19,7 +19,9 @@
 class DatasetActionsView extends Component {
   props: {
     skeletonTracing: SkeletonTracingType,
+    save: SaveStateType,
     oldModel: Model,
+    dispatch: Dispatch<*>,
   };
 
   state: {
@@ -42,35 +44,16 @@
   savedPollingInterval: number = 0;
   _forceUpdate = () => { this.forceUpdate(); };
 
-<<<<<<< HEAD
   handleSave = async () => {
     if (this.props.oldModel.volumeTracing != null) {
-      store.dispatch(saveNowAction());
-=======
-  updateSavedState() {
-    const { save: saveState } = Store.getState();
-    const stateSaved =
-      this.model.volumeTracing != null ?
-      this.model.annotationModel.stateLogger.stateSaved() :
-      !saveState.isBusy && !saveState.queue.length > 0;
-    if (!stateSaved) {
-      this.ui.saveButton.text("Save");
-    } else {
-      this.ui.saveButton.text("Saved   ✓");
-    }
-  }
-
-  async saveAndWait() {
-    if (this.model.volumeTracing != null) {
-      this.saveTracing();
->>>>>>> 174cad9c
+      this.props.dispatch(saveNowAction());
       return;
     }
-    Store.dispatch(saveNowAction());
-    let saveState = Store.getState().save;
+    this.props.dispatch(saveNowAction());
+    let saveState = this.props.save;
     while (saveState.isBusy || saveState.queue.length > 0) {
-      await Utils.sleep(2000);
-      saveState = Store.getState().save;
+      await Utils.sleep(500);
+      saveState = this.props.save;
     }
   };
 
@@ -80,12 +63,7 @@
     if (confirm("Are you sure you want to permanently finish this tracing?")) {
       app.router.loadURL(url);
     }
-<<<<<<< HEAD
   };
-=======
-    Store.dispatch(saveNowAction());
-  }
->>>>>>> 174cad9c
 
   handleShareOpen = () => {
     this.setState({ shareModalOpen: true });
@@ -132,7 +110,7 @@
   };
 
   getSaveButtonIcon() {
-    const { save: saveState } = store.getState();
+    const { save: saveState } = this.props;
     const stateSaved =
       this.props.oldModel.volumeTracing != null ?
       this.props.oldModel.annotationModel.stateLogger.stateSaved() :
@@ -144,7 +122,6 @@
     }
   }
 
-<<<<<<< HEAD
   render() {
     const isSkeletonMode = _.includes(Constants.MODES_SKELETON, this.props.oldModel.get("mode"));
     const hasAdvancedOptions = this.props.oldModel.settings.advancedOptionsAllowed;
@@ -161,25 +138,6 @@
         >Save</Button>);
     } else {
       elements.push(<Button type="primary" disabled>Read only</Button>);
-=======
-
-  async getNextTask() {
-    const { tracingType, id } = Store.getState().skeletonTracing;
-    const finishUrl = `/annotations/${tracingType}/${id}/finish`;
-    const requestTaskUrl = "/user/tasks/request";
-
-    await this.saveAndWait();
-    await Request.triggerRequest(finishUrl);
-    try {
-      const annotation = await Request.receiveJSON(requestTaskUrl);
-      const differentTaskType = annotation.task.type.id !== Utils.__guard__(this.model.tracing.task, x => x.type.id);
-      const differentTaskTypeParam = differentTaskType ? "?differentTaskType" : "";
-      const newTaskUrl = `/annotations/${annotation.typ}/${annotation.id}${differentTaskTypeParam}`;
-      app.router.loadURL(newTaskUrl);
-    } catch (err) {
-      await Utils.sleep(2000);
-      app.router.loadURL("/dashboard");
->>>>>>> 174cad9c
     }
 
     if (hasAdvancedOptions) {
@@ -229,9 +187,11 @@
     );
   }
 }
+
 function mapStateToProps(state: OxalisState) {
   return {
     skeletonTracing: state.skeletonTracing,
+    save: state.save,
   };
 }
 
