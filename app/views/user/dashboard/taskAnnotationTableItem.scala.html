@()

<tr class="<%if(annotations.state.isFinished){print('finished')}else{print('unfinished')}%>">
  <td> <%= tasks.formattedHash %> </td>
  <td> <%= (tasks.type.summary || "<deleted>") + " - " + annotations.typ %></td>
  <td> <%= tasks.projectName %> </td>
  <td> <%= tasks.type.description || "" %></td>
  <td>
    <span class="label"> <%= tasks.type.settings.allowedModes %></span>
  </td>
<<<<<<< HEAD
  <td class="nowrap"> 
=======
  <td class="nowrap">
>>>>>>> 41c2200e
    <% if (annotations.state.isFinished) { %>
      <i class="icon-ok"></i><span> Finished</span><br />
        <% if (annotations.review.comments && annotations.review.comments.length > 0) { %>
          <br />
          <a href="#" rel="popover" data-placement="bottom" data-title="Comment from Reviewer" data-html="true"
             data-content="<%= annotations.review.comments[0].replace(/\n/g, '<br /><br />')%>)">
              <i class="icon-eye-open"></i> Review successful<span class="caret-down"></span>
          </a>
        <% } %>
    <% } else if (annotations.state.isInReview || annotations.state.isReadyForReview) { %>
      <i class="icon-eye-open"></i><span> In Review</span>
    <% } else { %>
      <a href="<%= jsRoutes.controllers.AnnotationController.trace(annotations.typ, annotations.id).url %>"><i class="icon-random"></i> trace</a><br/>
      <a href="<%= jsRoutes.controllers.AnnotationController.finish(annotations.typ, annotations.id).url %>" class="trace-finish" data-ajax="replace-row,confirm=@Messages("annotation.finish.confirm")" ><i class="icon-ok-circle"></i> finish</a>
<<<<<<< HEAD
      
=======

>>>>>>> 41c2200e
      <% if (annotations.review.comments && annotations.review.comments.length > 0) { %>
        <br />
        <a href="#" rel="popover" data-placement="bottom" data-title="Comment from Reviewer" data-html="true"
           data-content="<%= annotations.review.comments[0].replace(/\n/g, '<br /><br />')%>)">
            <i class="icon-eye-open"></i> Review failed<span class="caret-down"></span>
        </a>
      <% } %>
    <% } %>
  </td>
</tr><|MERGE_RESOLUTION|>--- conflicted
+++ resolved
@@ -8,11 +8,7 @@
   <td>
     <span class="label"> <%= tasks.type.settings.allowedModes %></span>
   </td>
-<<<<<<< HEAD
-  <td class="nowrap"> 
-=======
   <td class="nowrap">
->>>>>>> 41c2200e
     <% if (annotations.state.isFinished) { %>
       <i class="icon-ok"></i><span> Finished</span><br />
         <% if (annotations.review.comments && annotations.review.comments.length > 0) { %>
@@ -27,11 +23,7 @@
     <% } else { %>
       <a href="<%= jsRoutes.controllers.AnnotationController.trace(annotations.typ, annotations.id).url %>"><i class="icon-random"></i> trace</a><br/>
       <a href="<%= jsRoutes.controllers.AnnotationController.finish(annotations.typ, annotations.id).url %>" class="trace-finish" data-ajax="replace-row,confirm=@Messages("annotation.finish.confirm")" ><i class="icon-ok-circle"></i> finish</a>
-<<<<<<< HEAD
-      
-=======
 
->>>>>>> 41c2200e
       <% if (annotations.review.comments && annotations.review.comments.length > 0) { %>
         <br />
         <a href="#" rel="popover" data-placement="bottom" data-title="Comment from Reviewer" data-html="true"
