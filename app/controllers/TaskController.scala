--- conflicted
+++ resolved
@@ -216,13 +216,8 @@
 
   def list = Authenticated.async{ implicit request =>
     for {
-<<<<<<< HEAD
-      tasks <- TaskService.findAllAdministratable(request.user)
+      tasks <- TaskService.findAllAdministratable(request.user, limit = 10000)
       js <- Future.traverse(tasks)(t => Task.transformToJson(t, request.userOpt))
-=======
-      tasks <- TaskService.findAllAdministratable(request.user, limit = 10000)
-      js <- Future.traverse(tasks)(Task.transformToJson)
->>>>>>> 59b9cce4
     } yield {
       Ok(Json.toJson(js))
     }
