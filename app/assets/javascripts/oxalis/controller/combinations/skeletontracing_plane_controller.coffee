app             = require("app")
THREE           = require("three")
TWEEN           = require("tween.js")
_               = require("lodash")
PlaneController = require("../viewmodes/plane_controller")
constants       = require("../../constants")
dimensions      = require("../../model/dimensions")

class SkeletonTracingPlaneController extends PlaneController

  # See comment in Controller class on general controller architecture.
  #
  # Skeleton Tracing Plane Controller:
  # Extends Plane controller to add controls that are specific to Skeleton
  # Tracing.


  constructor : (@model, stats, @view, @sceneController, @skeletonTracingController) ->

    super(@model, stats, @view, @sceneController)


  start : ->

    super()
    $('.skeleton-plane-controls').show()


  stop : ->

    super()
    $('.skeleton-plane-controls').hide()


  getPlaneMouseControls : (planeId) ->

    return _.extend super(planeId),

      leftClick : (pos, plane, event) =>

        @onClick(pos, event.shiftKey, event.altKey, plane)


      rightClick : (pos, plane, event) =>

        @setWaypoint(@calculateGlobalPos( pos ), event.ctrlKey)


  getTDViewMouseControls : ->

    return _.extend super(),

      leftClick : (position, plane, event) =>
        @onClick(position, event.shiftKey, event.altKey, constants.TDView)


  getKeyboardControls : ->

    return _.extend super(),

      "1" : => @skeletonTracingController.toggleSkeletonVisibility()
      "2" : => @sceneController.skeleton.toggleInactiveTreeVisibility()

      #Delete active node
      "delete" : => @model.skeletonTracing.deleteActiveNode()
      "c" : => @model.skeletonTracing.createNewTree()

      #Branches
      "b" : => @model.skeletonTracing.pushBranch()
      "j" : => @popBranch()

      "s" : =>
        @skeletonTracingController.centerActiveNode()
        @cameraController.centerTDView()


  popBranch : =>

    _.defer => @model.skeletonTracing.popBranch().done((id) =>
      @skeletonTracingController.setActiveNode(id, false, true)
    )


  scrollPlanes : (delta, type) =>

    super(delta, type)

    if type == "shift"
      @skeletonTracingController.setRadius(delta)


  onClick : (position, shiftPressed, altPressed, plane) =>

    unless shiftPressed # do nothing
      return

    scaleFactor = @planeView.scaleFactor
    camera      = @planeView.getCameras()[plane]
    # vector with direction from camera position to click position
    vector = new THREE.Vector3((position.x / (384 * scaleFactor) ) * 2 - 1, - (position.y / (384 * scaleFactor)) * 2 + 1, 0.5)

    # create a ray with the direction of this vector, set ray threshold depending on the zoom of the 3D-view
    projector = new THREE.Projector()
    raycaster = projector.pickingRay(vector, camera)
    raycaster.ray.threshold = @model.flycam.getRayThreshold(plane)

    raycaster.ray.__scalingFactors = app.scaleInfo.nmPerVoxel

    # identify clicked object
    intersects = raycaster.intersectObjects(@sceneController.skeleton.getAllNodes())

    for intersect in intersects

      index = intersect.index
      geometry = intersect.object.geometry

      # Raycaster also intersects with vertices that have an
      # index larger than numItems
      if geometry.nodeIDs.getLength() <= index
        continue

      nodeID = geometry.nodeIDs.getAllElements()[index]

      posArray = geometry.attributes.position.array
      intersectsCoord = [posArray[3 * index], posArray[3 * index + 1], posArray[3 * index + 2]]
      globalPos = @model.flycam.getPosition()

      # make sure you can't click nodes, that are clipped away (one can't see)
      ind = dimensions.getIndices(plane)
      if intersect.object.visible and
        (plane == constants.TDView or
          (Math.abs(globalPos[ind[2]] - intersectsCoord[ind[2]]) < @cameraController.getClippingDistance(ind[2])+1))

        # set the active Node to the one that has the ID stored in the vertex
        # center the node if click was in 3d-view
        centered = plane == constants.TDView
        @skeletonTracingController.setActiveNode(nodeID, shiftPressed and altPressed, centered)
        break


  setWaypoint : (position, ctrlPressed) =>

    activeNode = @model.skeletonTracing.getActiveNode()
    # set the new trace direction
    if activeNode
      @model.flycam.setDirection([
        position[0] - activeNode.pos[0],
        position[1] - activeNode.pos[1],
        position[2] - activeNode.pos[2]
      ])

    rotation = @model.flycam.getRotation(@activeViewport)
    @addNode(position, rotation, not ctrlPressed)

    # Strg + Rightclick to set new not active branchpoint
    if ctrlPressed and
      @model.user.get("newNodeNewTree") == false and
        @model.skeletonTracing.getActiveNodeType() == constants.TYPE_USUAL

      @model.skeletonTracing.pushBranch()
      @skeletonTracingController.setActiveNode(activeNode.id)


  addNode : (position, rotation, centered) =>

    if @model.user.get("newNodeNewTree") == true
      @model.skeletonTracing.createNewTree()
<<<<<<< HEAD

    if not @model.skeletonTracing.getActiveNode()?
      centered = true

    datasetConfig = @model.get("datasetConfiguration")

    @model.skeletonTracing.addNode(
      position,
      constants.TYPE_USUAL,
      @activeViewport,
      @model.flycam.getIntegerZoomStep(),
      if datasetConfig.get("fourBit") then 4 else 8,
      datasetConfig.get("interpolation")
    )

    if centered
      @centerPositionAnimated(@model.skeletonTracing.getActiveNodePos())


  centerPositionAnimated : (position) ->

    # Let the user still manipulate the "third dimension" during animation
    dimensionToSkip = dimensions.thirdDimensionForPlane(@activeViewport)

    curGlobalPos = @flycam.getPosition()

    (new TWEEN.Tween({
        globalPosX: curGlobalPos[0]
        globalPosY: curGlobalPos[1]
        globalPosZ: curGlobalPos[2]
        flycam: @flycam
        dimensionToSkip: dimensionToSkip
    }))
    .to({
        globalPosX: position[0]
        globalPosY: position[1]
        globalPosZ: position[2]
      }, 200)
    .onUpdate( ->
        position = [@globalPosX, @globalPosY, @globalPosZ]
        position[@dimensionToSkip] = null
        @flycam.setPosition(position)
      )
    .start()


module.exports = SkeletonTracingPlaneController
=======
      # make sure the tree was rendered two times before adding nodes,
      # otherwise our buffer optimizations won't work
      @model.skeletonTracing.one("finishedRender", =>
        @model.skeletonTracing.one("finishedRender", =>
          @model.skeletonTracing.addNode(position, rotation, constants.TYPE_USUAL,
            @activeViewport, @model.flycam.getIntegerZoomStep()))
        @planeView.draw())
      @planeView.draw()
    else
      @model.skeletonTracing.addNode(position, rotation, constants.TYPE_USUAL,
        @activeViewport, @model.flycam.getIntegerZoomStep(), centered)
>>>>>>> fc541039
<|MERGE_RESOLUTION|>--- conflicted
+++ resolved
@@ -15,9 +15,9 @@
   # Tracing.
 
 
-  constructor : (@model, stats, @view, @sceneController, @skeletonTracingController) ->
-
-    super(@model, stats, @view, @sceneController)
+  constructor : (@model, @view, @sceneController, @skeletonTracingController) ->
+
+    super(@model, @view, @sceneController)
 
 
   start : ->
@@ -165,7 +165,6 @@
 
     if @model.user.get("newNodeNewTree") == true
       @model.skeletonTracing.createNewTree()
-<<<<<<< HEAD
 
     if not @model.skeletonTracing.getActiveNode()?
       centered = true
@@ -174,6 +173,7 @@
 
     @model.skeletonTracing.addNode(
       position,
+      rotation,
       constants.TYPE_USUAL,
       @activeViewport,
       @model.flycam.getIntegerZoomStep(),
@@ -212,17 +212,4 @@
     .start()
 
 
-module.exports = SkeletonTracingPlaneController
-=======
-      # make sure the tree was rendered two times before adding nodes,
-      # otherwise our buffer optimizations won't work
-      @model.skeletonTracing.one("finishedRender", =>
-        @model.skeletonTracing.one("finishedRender", =>
-          @model.skeletonTracing.addNode(position, rotation, constants.TYPE_USUAL,
-            @activeViewport, @model.flycam.getIntegerZoomStep()))
-        @planeView.draw())
-      @planeView.draw()
-    else
-      @model.skeletonTracing.addNode(position, rotation, constants.TYPE_USUAL,
-        @activeViewport, @model.flycam.getIntegerZoomStep(), centered)
->>>>>>> fc541039
+module.exports = SkeletonTracingPlaneController