package controllers.admin

import braingames.mvc.Controller
import play.mvc.Security.Authenticated
import brainflight.security.Secured
import models.security._
import views._
import play.api.data.Form
import play.api.data.Forms._
import brainflight.security.AuthenticatedRequest
import models.task.TaskType
import models.binary.DataSet
import models.task.Task
import models.user.Experience
import models.task.Training
import models.tracing.Tracing
import nml._
import models.tracing.TracingType
import play.api.i18n.Messages

object TrainingsTaskAdministration extends Controller with Secured {
  
  override val DefaultAccessRole = Role.User
  override val DefaultAccessPermission = Some(Permission("admin.review", List("access")))

  val trainingsTaskForm = Form(
    mapping(
      "task" -> text.verifying("task.notFound", task => Task.findOneById(task).isDefined),
      "training" -> mapping(
        "domain" -> nonEmptyText(1, 50),
        "gain" -> number,
        "loss" -> number)(Training.fromForm)(Training.toForm))(Task.fromTrainingForm)(Task.toTrainingForm)).fill(Task.withEmptyTraining)

  val trainingsTracingForm = Form(
    mapping(
      "tracing" -> text.verifying("tracing.notFound", exp => Tracing.findOneById(exp).isDefined),
      "taskType" -> text.verifying("taskType.notFound", task => TaskType.findOneById(task).isDefined),
      "experience" -> mapping(
        "domain" -> text,
        "value" -> number)(Experience.apply)(Experience.unapply),
      "priority" -> number,
      "training" -> mapping(
        "domain" -> nonEmptyText(1, 50),
        "gain" -> number,
        "loss" -> number)(Training.fromForm)(Training.toForm))(Task.fromTrainingsTracingForm)(Task.toTrainingsTracingForm)).fill(Task.withEmptyTraining)

  def list = Authenticated { implicit request =>
    Ok(html.admin.task.trainingsTaskList(Task.findAllTrainings))
  }

  def trainingsTaskCreateHTML(taskForm: Form[Task], tracingForm: Form[Task])(implicit request: AuthenticatedRequest[_]) = {
    html.admin.task.trainingsTaskCreate(
      Task.findAllNonTrainings,
      Tracing.findAllExploratory(request.user),
      TaskType.findAll,
      Experience.findAllDomains,
      taskForm,
      tracingForm)
  }

  def create(taskId: String) = Authenticated { implicit request =>
    val form = Task.findOneById(taskId) map { task =>
      trainingsTaskForm.fill(task)
    } getOrElse trainingsTaskForm
    Ok(trainingsTaskCreateHTML(trainingsTaskForm, trainingsTracingForm))
  }

  def createFromTracing = Authenticated(parser = parse.multipartFormData) { implicit request =>
    trainingsTracingForm.bindFromRequest.fold(
      formWithErrors => BadRequest(trainingsTaskCreateHTML(trainingsTaskForm, formWithErrors)),
      { task =>
        for {
          training <- task.training ?~ Messages("task.training.notFound")
          sample <- Tracing.findOneById(training.sample) ?~ Messages("trask.training.sample.notFound")
        } yield {
          sample.update(_.copy(tracingType = TracingType.Sample))
          Task.insertOne(task)
          Ok(html.admin.task.trainingsTaskList(Task.findAllTrainings))
        }
      })
  }

  def createFromForm = Authenticated(parser = parse.multipartFormData) { implicit request =>
    trainingsTaskForm.bindFromRequest.fold(
      formWithErrors => BadRequest(trainingsTaskCreateHTML(formWithErrors, trainingsTracingForm)),
      { task =>
<<<<<<< HEAD
        implicit val ctx = NMLContext(request.user)
        for {
          nmlFile <- request.body.file("nmlFile")  ?~ Messages("nml.file.notFound")
          tracing <- new NMLParser(nmlFile.ref.file).parse.headOption ?~ Messages("nml.file.invalid")
=======
        (for {
          nmlFile <- request.body.file("nmlFile")
          nml <- new NMLParser(nmlFile.ref.file).parse.headOption
>>>>>>> 0034df51
        } yield {
          val tracing = Tracing.createFromNMLFor(request.user, nml, TracingType.Sample)
          Task.save(task.copy(
            training = task.training.map(_.copy(sample = tracing._id))))
          Ok(html.admin.task.trainingsTaskList(Task.findAllTrainings))
        }
      })
  }

  def delete(taskId: String) = Authenticated { implicit request =>
    for{
      task <- Task.findOneById(taskId) ?~ Messages("task.training.notFound")
    } yield {
      Task.remove(task)
      JsonOk(Messages("task.training.deleted"))
    }
  }
}<|MERGE_RESOLUTION|>--- conflicted
+++ resolved
@@ -84,16 +84,9 @@
     trainingsTaskForm.bindFromRequest.fold(
       formWithErrors => BadRequest(trainingsTaskCreateHTML(formWithErrors, trainingsTracingForm)),
       { task =>
-<<<<<<< HEAD
-        implicit val ctx = NMLContext(request.user)
         for {
-          nmlFile <- request.body.file("nmlFile")  ?~ Messages("nml.file.notFound")
-          tracing <- new NMLParser(nmlFile.ref.file).parse.headOption ?~ Messages("nml.file.invalid")
-=======
-        (for {
-          nmlFile <- request.body.file("nmlFile")
-          nml <- new NMLParser(nmlFile.ref.file).parse.headOption
->>>>>>> 0034df51
+          nmlFile <- request.body.file("nmlFile") ?~ Messages("nml.file.notFound")
+          nml <- new NMLParser(nmlFile.ref.file).parse.headOption ?~ Messages("nml.file.invalid")
         } yield {
           val tracing = Tracing.createFromNMLFor(request.user, nml, TracingType.Sample)
           Task.save(task.copy(
