/**
 * skeletontracing_plane_controller.js
 * @flow
 */

import * as THREE from "three";
import _ from "lodash";
import Store from "oxalis/store";
import {
  PlaneControllerClass,
  mapStateToProps,
} from "oxalis/controller/viewmodes/plane_controller";
import SceneController from "oxalis/controller/scene_controller";
import { OrthoViews } from "oxalis/constants";
import {
  setActiveNodeAction,
  deleteNodeWithConfirmAction,
  deleteEdgeAction,
  createTreeAction,
  createNodeAction,
  createBranchPointAction,
  requestDeleteBranchPointAction,
  mergeTreesAction,
  toggleAllTreesAction,
  toggleInactiveTreesAction,
} from "oxalis/model/actions/skeletontracing_actions";
import { setDirectionAction } from "oxalis/model/actions/flycam_actions";
import {
  getPosition,
  getRotationOrtho,
  getRequestLogZoomStep,
} from "oxalis/model/accessors/flycam_accessor";
import { getActiveNode } from "oxalis/model/accessors/skeletontracing_accessor";
import type { Point2, Vector3, OrthoViewType, OrthoViewMapType } from "oxalis/constants";
import type { ModifierKeys } from "libs/input";
import api from "oxalis/api/internal_api";
import { connect } from "react-redux";

const OrthoViewToNumber: OrthoViewMapType<number> = {
  [OrthoViews.PLANE_XY]: 0,
  [OrthoViews.PLANE_YZ]: 1,
  [OrthoViews.PLANE_XZ]: 2,
  [OrthoViews.TDView]: 3,
};

class SkeletonTracingPlaneController extends PlaneControllerClass {
  // See comment in Controller class on general controller architecture.
  //
  // Skeleton Tracing Plane Controller:
  // Extends Plane controller to add controls that are specific to Skeleton
  // Tracing.

  simulateTracing(nodesPerTree: number = -1, nodesAlreadySet: number = 0): void {
    // For debugging purposes.
    if (nodesPerTree === nodesAlreadySet) {
      Store.dispatch(createTreeAction());
      nodesAlreadySet = 0;
    }

    const [x, y, z] = getPosition(Store.getState().flycam);
    this.setWaypoint([x + 1, y + 1, z], false);
    _.defer(() => this.simulateTracing(nodesPerTree, nodesAlreadySet + 1));
  }

  getPlaneMouseControls(planeId: OrthoViewType): Object {
    return _.extend(super.getPlaneMouseControls(planeId), {
<<<<<<< HEAD
      leftClick: (pos: Point2, plane: OrthoViewType, event: MouseEvent) =>
        this.onClick(pos, event.shiftKey, event.altKey, event.ctrlKey, plane),
      rightClick: (pos: Point2, plane: OrthoViewType, event: MouseEvent) =>
=======
      leftClick: (
        pos: Point2,
        plane: OrthoViewType,
        event: JQueryInputEventObject,
        isTouch: boolean,
      ) => this.onClick(pos, event.shiftKey, event.altKey, event.ctrlKey, plane, isTouch),
      rightClick: (pos: Point2, plane: OrthoViewType, event: JQueryInputEventObject) =>
>>>>>>> e348da2e
        this.setWaypoint(this.calculateGlobalPos(pos), event.ctrlKey),
    });
  }

  getTDViewMouseControls(): Object {
    return _.extend(super.getTDViewMouseControls(), {
<<<<<<< HEAD
      leftClick: (pos: Point2, plane: OrthoViewType, event: MouseEvent) =>
        this.onClick(pos, event.shiftKey, event.altKey, event.ctrlKey, OrthoViews.TDView),
=======
      leftClick: (
        pos: Point2,
        plane: OrthoViewType,
        event: JQueryInputEventObject,
        isTouch: boolean,
      ) =>
        this.onClick(pos, event.shiftKey, event.altKey, event.ctrlKey, OrthoViews.TDView, isTouch),
>>>>>>> e348da2e
    });
  }

  getKeyboardControls(): Object {
    return _.extend(super.getKeyboardControls(), {
      "1": () => Store.dispatch(toggleAllTreesAction()),
      "2": () => Store.dispatch(toggleInactiveTreesAction()),

      // Delete active node
      delete: () => Store.dispatch(deleteNodeWithConfirmAction()),
      c: () => Store.dispatch(createTreeAction()),

      // Branches
      b: () => Store.dispatch(createBranchPointAction()),
      j: () => Store.dispatch(requestDeleteBranchPointAction()),

      s: () => {
        api.tracing.centerNode();
        api.tracing.centerTDView();
      },
    });
  }

  scrollPlanes(delta: number, type: ?ModifierKeys): void {
    super.scrollPlanes(delta, type);

    if (type === "shift") {
      // Different browsers send different deltas, this way the behavior is comparable
      api.tracing.setNodeRadius(delta > 0 ? 5 : -5);
    }
  }

  onClick = (
    position: Point2,
    shiftPressed: boolean,
    altPressed: boolean,
    ctrlPressed: boolean,
    plane: OrthoViewType,
    isTouch: boolean,
  ): void => {
    if (!shiftPressed && !isTouch) {
      // do nothing
      return;
    }

    // render the clicked viewport with picking enabled
    // we need a dedicated pickingScene, since we only want to render all nodes and no planes / bounding box / edges etc.
    const pickingNode = SceneController.skeleton.startPicking(isTouch);
    const pickingScene = new THREE.Scene();
    pickingScene.add(pickingNode);

    const buffer = this.planeView.renderOrthoViewToTexture(plane, pickingScene);
    // Beware of the fact that new browsers yield float numbers for the mouse position
    const [x, y] = [Math.round(position.x), Math.round(position.y)];
    // compute the index of the pixel under the cursor,
    // while inverting along the y-axis, because OpenGL has its origin bottom-left :/
    const index = (x + (this.planeView.curWidth - y) * this.planeView.curWidth) * 4;
    // the nodeId can be reconstructed by interpreting the RGB values of the pixel as a base-255 number
    const nodeId = buffer.subarray(index, index + 3).reduce((a, b) => a * 255 + b, 0);
    SceneController.skeleton.stopPicking();

    // prevent flickering sometimes caused by picking
    this.planeView.renderFunction(true);

    // otherwise we have hit the background and do nothing
    if (nodeId > 0) {
      if (altPressed) {
        getActiveNode(Store.getState().tracing).map(activeNode =>
          Store.dispatch(mergeTreesAction(activeNode.id, nodeId)),
        );
      } else if (ctrlPressed) {
        getActiveNode(Store.getState().tracing).map(activeNode =>
          Store.dispatch(deleteEdgeAction(activeNode.id, nodeId)),
        );
      } else {
        Store.dispatch(setActiveNodeAction(nodeId));
      }
    }
  };

  setWaypoint(position: Vector3, ctrlPressed: boolean): void {
    const activeViewport = Store.getState().viewModeData.plane.activeViewport;
    if (activeViewport === OrthoViews.TDView) {
      return;
    }
    const activeNodeMaybe = getActiveNode(Store.getState().tracing);

    // set the new trace direction
    activeNodeMaybe.map(activeNode =>
      Store.dispatch(
        setDirectionAction([
          position[0] - activeNode.position[0],
          position[1] - activeNode.position[1],
          position[2] - activeNode.position[2],
        ]),
      ),
    );

    const rotation = getRotationOrtho(activeViewport);
    this.addNode(position, rotation, !ctrlPressed);

    // Strg + Rightclick to set new not active branchpoint
    const newNodeNewTree = Store.getState().userConfiguration.newNodeNewTree;
    if (ctrlPressed && !newNodeNewTree) {
      Store.dispatch(createBranchPointAction());
      activeNodeMaybe.map(activeNode => Store.dispatch(setActiveNodeAction(activeNode.id)));
    }
  }

  addNode = (position: Vector3, rotation: Vector3, centered: boolean): void => {
    const state = Store.getState();
    const { newNodeNewTree } = state.userConfiguration;
    const activeNodeMaybe = getActiveNode(state.tracing);

    if (state.tracing.restrictions.somaClickingAllowed && newNodeNewTree) {
      Store.dispatch(createTreeAction());
    }

    if (activeNodeMaybe.isNothing) {
      // when placing very first node of a tracing
      centered = true;
    }

    Store.dispatch(
      createNodeAction(
        position,
        rotation,
        OrthoViewToNumber[Store.getState().viewModeData.plane.activeViewport],
        getRequestLogZoomStep(state),
      ),
    );

    if (centered) {
      // we created a new node, so get a new reference
      getActiveNode(Store.getState().tracing).map(newActiveNode =>
        // Center the position of the active node without modifying the "third" dimension (see centerPositionAnimated)
        // This is important because otherwise the user cannot continue to trace until the animation is over
        api.tracing.centerPositionAnimated(newActiveNode.position, true),
      );
    }
  };
}

export default connect(mapStateToProps)(SkeletonTracingPlaneController);<|MERGE_RESOLUTION|>--- conflicted
+++ resolved
@@ -64,37 +64,17 @@
 
   getPlaneMouseControls(planeId: OrthoViewType): Object {
     return _.extend(super.getPlaneMouseControls(planeId), {
-<<<<<<< HEAD
-      leftClick: (pos: Point2, plane: OrthoViewType, event: MouseEvent) =>
-        this.onClick(pos, event.shiftKey, event.altKey, event.ctrlKey, plane),
+      leftClick: (pos: Point2, plane: OrthoViewType, event: MouseEvent, isTouch: boolean) =>
+        this.onClick(pos, event.shiftKey, event.altKey, event.ctrlKey, plane, isTouch),
       rightClick: (pos: Point2, plane: OrthoViewType, event: MouseEvent) =>
-=======
-      leftClick: (
-        pos: Point2,
-        plane: OrthoViewType,
-        event: JQueryInputEventObject,
-        isTouch: boolean,
-      ) => this.onClick(pos, event.shiftKey, event.altKey, event.ctrlKey, plane, isTouch),
-      rightClick: (pos: Point2, plane: OrthoViewType, event: JQueryInputEventObject) =>
->>>>>>> e348da2e
         this.setWaypoint(this.calculateGlobalPos(pos), event.ctrlKey),
     });
   }
 
   getTDViewMouseControls(): Object {
     return _.extend(super.getTDViewMouseControls(), {
-<<<<<<< HEAD
-      leftClick: (pos: Point2, plane: OrthoViewType, event: MouseEvent) =>
-        this.onClick(pos, event.shiftKey, event.altKey, event.ctrlKey, OrthoViews.TDView),
-=======
-      leftClick: (
-        pos: Point2,
-        plane: OrthoViewType,
-        event: JQueryInputEventObject,
-        isTouch: boolean,
-      ) =>
+      leftClick: (pos: Point2, plane: OrthoViewType, event: MouseEvent, isTouch: boolean) =>
         this.onClick(pos, event.shiftKey, event.altKey, event.ctrlKey, OrthoViews.TDView, isTouch),
->>>>>>> e348da2e
     });
   }
 
