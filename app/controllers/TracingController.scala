--- conflicted
+++ resolved
@@ -47,13 +47,8 @@
   }
 
   def findAnnotation(annotationId: AnnotationIdentifier)(implicit request: UserAwareRequest[_]): Fox[AnnotationLike] = {
-<<<<<<< HEAD
-    implicit val timeout = Timeout(5 seconds)
+    implicit val timeout = Timeout(10 seconds)
     val f = annotationStore ? RequestAnnotation(annotationId, request.userOpt, authedRequestToDBAccess)
-=======
-    implicit val timeout = Timeout(10.seconds)
-    val f = Application.annotationStore ? RequestAnnotation(annotationId, request.userOpt, authedRequestToDBAccess)
->>>>>>> 96564566
 
     f.mapTo[Box[AnnotationLike]]
   }
