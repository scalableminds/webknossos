--- conflicted
+++ resolved
@@ -35,7 +35,7 @@
 
 import scala.concurrent.ExecutionContext
 
-case class MergedFromIdsRequest(annotationIds: Seq[String], ownerIds: Seq[String])
+case class MergedFromIdsRequest(annotationIds: Seq[ObjectId], ownerIds: Seq[ObjectId])
 
 object MergedFromIdsRequest {
   implicit val jsonFormat: OFormat[MergedFromIdsRequest] = Json.format[MergedFromIdsRequest]
@@ -114,15 +114,10 @@
       }
     }
 
-<<<<<<< HEAD
   def duplicate(annotationId: ObjectId,
                 newAnnotationId: ObjectId,
-=======
-  def duplicate(annotationId: String,
-                newAnnotationId: String,
-                ownerId: String,
-                requestingUserId: String,
->>>>>>> 2dd6ffbc
+                ownerId: ObjectId,
+                requestingUserId: ObjectId,
                 version: Option[Long],
                 isFromTask: Boolean,
                 datasetBoundingBox: Option[String]): Action[AnyContent] =
@@ -161,12 +156,10 @@
       }
     }
 
-<<<<<<< HEAD
-  def mergedFromIds(toTemporaryStore: Boolean, newAnnotationId: ObjectId): Action[List[ObjectId]] =
-    Action.async(validateJson[List[ObjectId]]) { implicit request =>
-=======
-  private def findAndAdaptVolumesForAnnotation(annotation: AnnotationProto, requestingUserId: String, ownerId: String)(
-      implicit tc: TokenContext): Fox[Seq[VolumeTracing]] = {
+  private def findAndAdaptVolumesForAnnotation(
+      annotation: AnnotationProto,
+      requestingUserId: ObjectId,
+      ownerId: ObjectId)(implicit tc: TokenContext): Fox[Seq[VolumeTracing]] = {
     val volumeLayersOfAnnotation = annotation.annotationLayers.filter(_.typ == AnnotationLayerTypeProto.Volume)
     for {
       volumeTracings <- annotationService
@@ -183,8 +176,8 @@
 
   private def findAndAdaptSkeletonsForAnnotation(
       annotation: AnnotationProto,
-      requestingUserId: String,
-      ownerId: String)(implicit tc: TokenContext): Fox[Seq[SkeletonTracing]] = {
+      requestingUserId: ObjectId,
+      ownerId: ObjectId)(implicit tc: TokenContext): Fox[Seq[SkeletonTracing]] = {
     val skeletonLayersOfAnnotation = annotation.annotationLayers.filter(_.typ == AnnotationLayerTypeProto.Skeleton)
     for {
       skeletonTracings <- annotationService
@@ -200,10 +193,9 @@
   }
 
   def mergedFromIds(toTemporaryStore: Boolean,
-                    newAnnotationId: String,
-                    requestingUserId: String): Action[MergedFromIdsRequest] =
+                    newAnnotationId: ObjectId,
+                    requestingUserId: ObjectId): Action[MergedFromIdsRequest] =
     Action.async(validateJson[MergedFromIdsRequest]) { implicit request =>
->>>>>>> 2dd6ffbc
       log() {
         accessTokenService.validateAccessFromTokenContext(UserAccessRequest.webknossos) {
           for {
