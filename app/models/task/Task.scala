package models.task

import models.basics._
import java.util.Date
import braingames.geometry.Point3D

import scala.concurrent.Future
import play.api.libs.concurrent.Execution.Implicits._
import play.api.Logger
import models.user.{User, Experience}
import models.annotation._
import play.api.libs.json.{Json, JsObject}
import braingames.format.Formatter
import scala.concurrent.duration._
import braingames.util.{Fox, FoxImplicits}
import braingames.reactivemongo.{DefaultAccessDefinitions, GlobalAccessContext, DBAccessContext}
import reactivemongo.bson.BSONObjectID
import play.modules.reactivemongo.json.BSONFormats._
import org.joda.time.DateTime
import org.joda.time.format.DateTimeFormat
import java.text.SimpleDateFormat
import play.api.libs.json.JsObject
import scala.async.Async._
import akka.actor.Props
import akka.routing.RoundRobinRouter
import reactivemongo.api.indexes.{IndexType, Index}
import reactivemongo.core.commands.LastError
import braingames.reactivemongo.AccessRestrictions.{AllowIf, DenyEveryone}

case class Task(
                 _taskType: BSONObjectID,
                 team: String,
                 neededExperience: Experience = Experience.empty,
                 priority: Int = 100,
                 instances: Int = 1,
                 assignedInstances: Int = 0,
                 tracingTime: Option[Long] = None,
                 created: DateTime = DateTime.now(),
                 _project: Option[String] = None,
                 _id: BSONObjectID = BSONObjectID.generate
               ) extends FoxImplicits {

  lazy val id = _id.stringify

  def taskType(implicit ctx: DBAccessContext) = TaskTypeDAO.findOneById(_taskType)(GlobalAccessContext).toFox

  def project(implicit ctx: DBAccessContext) =
    _project.toFox.flatMap(name => ProjectDAO.findOneByName(name))

  def isFullyAssigned =
    instances <= assignedInstances

  def annotations(implicit ctx: DBAccessContext) =
    AnnotationService.annotationsFor(this)

  def settings(implicit ctx: DBAccessContext) =
    taskType.map(_.settings) getOrElse AnnotationSettings.skeletonDefault

  def annotationBase(implicit ctx: DBAccessContext) =
    AnnotationService.baseFor(this)

  def unassigneOnce = this.copy(assignedInstances = assignedInstances - 1)

  def status(implicit ctx: DBAccessContext) = async{
    val inProgress = await(annotations).filter(!_.state.isFinished).size
    CompletionStatus(
      open = instances - assignedInstances,
      inProgress = inProgress,
      completed = assignedInstances - inProgress)
  }

  def hasEnoughExperience(user: User) = {
    if (this.neededExperience.isEmpty) {
      true
    } else {
      user.experiences
      .get(this.neededExperience.domain)
      .map(_ >= this.neededExperience.value)
      .getOrElse(false)
    }
  }
}

object Task extends FoxImplicits {
  implicit val taskFormat = Json.format[Task]

  def transformToJson(task: Task)(implicit ctx: DBAccessContext): Future[JsObject] = {
    for {
      dataSetName <- task.annotationBase.flatMap(_.dataSetName) getOrElse ""
      editPosition <- task.annotationBase.flatMap(_.content.map(_.editPosition)) getOrElse Point3D(1, 1, 1)
      status <- task.status
      taskType <- task.taskType.futureBox
      projectName = task._project.getOrElse("")
    } yield {
      Json.obj(
        "id" -> task.id,
        "team" -> task.team,
        "formattedHash" -> Formatter.formatHash(task.id),
        "projectName" -> projectName,
        "type" -> taskType.toOption,
        "dataSet" -> dataSetName,
        "editPosition" -> editPosition,
        "neededExperience" -> task.neededExperience,
        "priority" -> task.priority,
        "created" -> DateTimeFormat.forPattern("yyyy-MM-dd HH:mm").print(task.created),
        "status" -> status
      )
    }
  }
}

object TaskDAO extends SecuredBaseDAO[Task] with FoxImplicits {

  val collectionName = "tasks"

  val formatter = Task.taskFormat

  underlying.indexesManager.ensure(Index(Seq("_project" -> IndexType.Ascending)))
  underlying.indexesManager.ensure(Index(Seq("_taskType" -> IndexType.Ascending)))

  override val AccessDefinitions = new DefaultAccessDefinitions{

    override def findQueryFilter(implicit ctx: DBAccessContext) = {
      ctx.data match{
        case Some(user: User) =>
          AllowIf(Json.obj("team" -> Json.obj("$in" -> user.teamNames)))
        case _ =>
          DenyEveryone()
      }
    }

    override def removeQueryFilter(implicit ctx: DBAccessContext) = {
      ctx.data match{
        case Some(user: User) =>
          AllowIf(Json.obj("team" -> Json.obj("$in" -> user.adminTeamNames)))
        case _ =>
          DenyEveryone()
      }
    }
  }

  @deprecated(message = "This method shouldn't be used. Use TaskService.remove instead", "2.0")
  override def removeById(bson: BSONObjectID)(implicit ctx: DBAccessContext) = {
    super.removeById(bson)
  }

  def removeAllWithProject(project: Project)(implicit ctx: DBAccessContext) = {
    project.tasks.map(_.map(task => {
      removeById(task._id)
    }))
  }

  def findAllByTaskType(taskType: TaskType)(implicit ctx: DBAccessContext) = withExceptionCatcher{
    find("_taskType", taskType._id).collect[List]()
  }

  def findAllByProject(project: String)(implicit ctx: DBAccessContext) = withExceptionCatcher{
    find("_project", project).collect[List]()
  }

<<<<<<< HEAD
  def findAllAssignable(implicit ctx: DBAccessContext) =
    findAll.map(_.filter(!_.isFullyAssigned))
=======
  def findAllTrainings(implicit ctx: DBAccessContext) =
    findAllOfOneType(isTraining = true)

  def findAllNonTrainings(implicit ctx: DBAccessContext) =
    findAllOfOneType(isTraining = false)

  def findAllAdministratableNonTrainings(user: User)(implicit ctx: DBAccessContext) = withExceptionCatcher{
    find(Json.obj(
      "training" -> Json.obj("$exists" -> false),
      "team" -> Json.obj("$in" -> user.adminTeamNames))).cursor[Task].collect[List]()
  }

  def findAllAssignableNonTrainings(implicit ctx: DBAccessContext) =
    findAllNonTrainings.map(_.filter(!_.isFullyAssigned))
>>>>>>> 1d46f3c0

  def logTime(time: Long, _task: BSONObjectID)(implicit ctx: DBAccessContext) =
    update(Json.obj("_id" -> _task), Json.obj("$inc" -> Json.obj("tracingTime" -> time)))

  def changeAssignedInstances(_task: BSONObjectID, by: Int)(implicit ctx: DBAccessContext) =
    update(Json.obj("_id" -> _task), Json.obj("$inc" -> Json.obj("assignedInstances" -> by)))

  def assignOnce(_task: BSONObjectID)(implicit ctx: DBAccessContext) =
    changeAssignedInstances(_task, 1)

  def unassignOnce(_task: BSONObjectID)(implicit ctx: DBAccessContext) =
    changeAssignedInstances(_task, -1)

  def update(_task: BSONObjectID, _taskType: BSONObjectID,
             neededExperience: Experience,
             priority: Int,
             instances: Int,
             team: String,
             _project: Option[String]
            )(implicit ctx: DBAccessContext): Fox[LastError] =
    update(
      Json.obj("_id" -> _task),
      Json.obj("$set" ->
        Json.obj(
          "neededExperience" -> neededExperience,
          "priority" -> priority,
          "instances" -> instances,
          "team" -> team,
          "_project" -> _project)))
}<|MERGE_RESOLUTION|>--- conflicted
+++ resolved
@@ -144,6 +144,11 @@
     super.removeById(bson)
   }
 
+  def findAllAdministratable(user: User)(implicit ctx: DBAccessContext) = withExceptionCatcher{
+    find(Json.obj(
+      "team" -> Json.obj("$in" -> user.adminTeamNames))).cursor[Task].collect[List]()
+  }
+
   def removeAllWithProject(project: Project)(implicit ctx: DBAccessContext) = {
     project.tasks.map(_.map(task => {
       removeById(task._id)
@@ -158,25 +163,8 @@
     find("_project", project).collect[List]()
   }
 
-<<<<<<< HEAD
   def findAllAssignable(implicit ctx: DBAccessContext) =
     findAll.map(_.filter(!_.isFullyAssigned))
-=======
-  def findAllTrainings(implicit ctx: DBAccessContext) =
-    findAllOfOneType(isTraining = true)
-
-  def findAllNonTrainings(implicit ctx: DBAccessContext) =
-    findAllOfOneType(isTraining = false)
-
-  def findAllAdministratableNonTrainings(user: User)(implicit ctx: DBAccessContext) = withExceptionCatcher{
-    find(Json.obj(
-      "training" -> Json.obj("$exists" -> false),
-      "team" -> Json.obj("$in" -> user.adminTeamNames))).cursor[Task].collect[List]()
-  }
-
-  def findAllAssignableNonTrainings(implicit ctx: DBAccessContext) =
-    findAllNonTrainings.map(_.filter(!_.isFullyAssigned))
->>>>>>> 1d46f3c0
 
   def logTime(time: Long, _task: BSONObjectID)(implicit ctx: DBAccessContext) =
     update(Json.obj("_id" -> _task), Json.obj("$inc" -> Json.obj("tracingTime" -> time)))
