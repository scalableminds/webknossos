--- conflicted
+++ resolved
@@ -1,27 +1,27 @@
 import {
-  getAnnotationInformation,
-  getDataset,
-  getTracingForAnnotationType,
-  runTraining,
+	getAnnotationInformation,
+	getDataset,
+	getTracingForAnnotationType,
+	runTraining,
 } from "admin/admin_rest_api";
-<<<<<<< HEAD
 import { getAnnotationsForTask } from "admin/api/tasks";
-=======
->>>>>>> abce5a5b
 import {
-  Alert,
-  Button,
-  Checkbox,
-  Col,
-  Collapse,
-  Form,
-  type FormInstance,
-  Input,
-  Row,
-  Select,
-  Tooltip,
+	Alert,
+	Button,
+	Checkbox,
+	Col,
+	Collapse,
+	Form,
+	type FormInstance,
+	Input,
+	Row,
+	Select,
+	Tooltip,
 } from "antd";
-import { LayerSelection, LayerSelectionFormItem } from "components/layer_selection";
+import {
+	LayerSelection,
+	LayerSelectionFormItem,
+} from "components/layer_selection";
 import { MagSelectionFormItem } from "components/mag_selection";
 import { formatVoxels } from "libs/format_utils";
 import { V3 } from "libs/mjs";
@@ -31,9 +31,9 @@
 import _ from "lodash";
 import type { Vector3, Vector6 } from "oxalis/constants";
 import {
-  getColorLayers,
-  getMagInfo,
-  getSegmentationLayers,
+	getColorLayers,
+	getMagInfo,
+	getSegmentationLayers,
 } from "oxalis/model/accessors/dataset_accessor";
 import { getSomeTracing } from "oxalis/model/accessors/tracing_accessor";
 import { getSegmentationLayerByHumanReadableName } from "oxalis/model/accessors/volumetracing_accessor";
@@ -42,14 +42,19 @@
 import { convertUserBoundingBoxesFromServerToFrontend } from "oxalis/model/reducers/reducer_helpers";
 import { serverVolumeToClientVolumeTracing } from "oxalis/model/reducers/volumetracing_reducer";
 import { Model } from "oxalis/singletons";
-import type { HybridTracing, OxalisState, UserBoundingBox, VolumeTracing } from "oxalis/store";
+import type {
+	HybridTracing,
+	OxalisState,
+	UserBoundingBox,
+	VolumeTracing,
+} from "oxalis/store";
 import React, { useRef, useState } from "react";
 import { useSelector } from "react-redux";
 import type {
-  APIAnnotation,
-  APIDataLayer,
-  APIDataset,
-  ServerVolumeTracing,
+	APIAnnotation,
+	APIDataLayer,
+	APIDataset,
+	ServerVolumeTracing,
 } from "types/api_flow_types";
 
 const { TextArea } = Input;
@@ -65,732 +70,848 @@
 // Moreover, in case an annotations is a task, its task bounding box should also be used for training.
 // Note that a copy of the userBoundingBoxes is included in each volume and skeleton tracing of an annotation. Thus, it doesn't matter from which the userBoundingBoxes are taken.
 export type AnnotationInfoForAITrainingJob<GenericAnnotation> = {
-  annotation: GenericAnnotation;
-  dataset: APIDataset;
-  volumeTracings: VolumeTracing[];
-  userBoundingBoxes: UserBoundingBox[];
-  volumeTracingMags: Vector3[][];
+	annotation: GenericAnnotation;
+	dataset: APIDataset;
+	volumeTracings: VolumeTracing[];
+	userBoundingBoxes: UserBoundingBox[];
+	volumeTracingMags: Vector3[][];
 };
 
 enum AiModelCategory {
-  EM_NEURONS = "em_neurons",
-  EM_NUCLEI = "em_nuclei",
+	EM_NEURONS = "em_neurons",
+	EM_NUCLEI = "em_nuclei",
 }
 
 const ExperimentalWarning = () => (
-  <Row style={{ display: "grid", marginBottom: 16 }}>
-    <Alert
-      message="Please note that this feature is experimental. All bounding boxes should have equal dimensions or have dimensions which are multiples of the smallest bounding box. Ensure the size is not too small (we recommend at least 10 Vx per dimension) and choose boxes that represent the data well."
-      type="info"
-      showIcon
-    />
-  </Row>
+	<Row style={{ display: "grid", marginBottom: 16 }}>
+		<Alert
+			message="Please note that this feature is experimental. All bounding boxes should have equal dimensions or have dimensions which are multiples of the smallest bounding box. Ensure the size is not too small (we recommend at least 10 Vx per dimension) and choose boxes that represent the data well."
+			type="info"
+			showIcon
+		/>
+	</Row>
 );
 
 const AiModelNameFormItem = () => (
-  <Row gutter={8}>
-    <Col span={24}>
-      <FormItem
-        hasFeedback
-        name="modelName"
-        label="Model Name"
-        rules={[
-          {
-            required: true,
-            message: "Please name the model that should be trained.",
-          },
-        ]}
-      >
-        <Input autoFocus />
-      </FormItem>
-    </Col>
-  </Row>
+	<Row gutter={8}>
+		<Col span={24}>
+			<FormItem
+				hasFeedback
+				name="modelName"
+				label="Model Name"
+				rules={[
+					{
+						required: true,
+						message: "Please name the model that should be trained.",
+					},
+				]}
+			>
+				<Input autoFocus />
+			</FormItem>
+		</Col>
+	</Row>
 );
 
 const AiModelCategoryFormItem = () => (
-  <FormItem
-    hasFeedback
-    name="modelCategory"
-    label="Model Category"
-    rules={[
-      {
-        required: true,
-        message: "Please select a model category.",
-      },
-    ]}
-  >
-    <Select>
-      <Select.Option value={AiModelCategory.EM_NEURONS}>EM Neurons</Select.Option>
-      <Select.Option value={AiModelCategory.EM_NUCLEI}>EM Nuclei</Select.Option>
-    </Select>
-  </FormItem>
+	<FormItem
+		hasFeedback
+		name="modelCategory"
+		label="Model Category"
+		rules={[
+			{
+				required: true,
+				message: "Please select a model category.",
+			},
+		]}
+	>
+		<Select>
+			<Select.Option value={AiModelCategory.EM_NEURONS}>
+				EM Neurons
+			</Select.Option>
+			<Select.Option value={AiModelCategory.EM_NUCLEI}>EM Nuclei</Select.Option>
+		</Select>
+	</FormItem>
 );
 
 const AiModelCommentFormItem = () => (
-  <Row gutter={8}>
-    <Col span={24}>
-      <FormItem hasFeedback name="comment" label="Comment">
-        <Input />
-      </FormItem>
-    </Col>
-  </Row>
+	<Row gutter={8}>
+		<Col span={24}>
+			<FormItem hasFeedback name="comment" label="Comment">
+				<Input />
+			</FormItem>
+		</Col>
+	</Row>
 );
 
-export function TrainAiModelFromAnnotationTab({ onClose }: { onClose: () => void }) {
-  const tracing = useSelector((state: OxalisState) => state.tracing);
-  const dataset = useSelector((state: OxalisState) => state.dataset);
-
-  const getMagsForSegmentationLayer = (_annotationId: string, layerName: string) => {
-    const segmentationLayer = getSegmentationLayerByHumanReadableName(dataset, tracing, layerName);
-    return getMagInfo(segmentationLayer.resolutions);
-  };
-  const userBoundingBoxes = getSomeTracing(tracing).userBoundingBoxes;
-
-  return (
-    <TrainAiModelTab
-      getMagsForSegmentationLayer={getMagsForSegmentationLayer}
-      ensureSavedState={() => Model.ensureSavedState()}
-      onClose={onClose}
-      annotationInfos={[
-        {
-          annotation: tracing,
-          dataset,
-          volumeTracings: tracing.volumes,
-          volumeTracingMags: [],
-          userBoundingBoxes,
-        },
-      ]}
-    />
-  );
+export function TrainAiModelFromAnnotationTab({
+	onClose,
+}: { onClose: () => void }) {
+	const tracing = useSelector((state: OxalisState) => state.tracing);
+	const dataset = useSelector((state: OxalisState) => state.dataset);
+
+	const getMagsForSegmentationLayer = (
+		_annotationId: string,
+		layerName: string,
+	) => {
+		const segmentationLayer = getSegmentationLayerByHumanReadableName(
+			dataset,
+			tracing,
+			layerName,
+		);
+		return getMagInfo(segmentationLayer.resolutions);
+	};
+	const userBoundingBoxes = getSomeTracing(tracing).userBoundingBoxes;
+
+	return (
+		<TrainAiModelTab
+			getMagsForSegmentationLayer={getMagsForSegmentationLayer}
+			ensureSavedState={() => Model.ensureSavedState()}
+			onClose={onClose}
+			annotationInfos={[
+				{
+					annotation: tracing,
+					dataset,
+					volumeTracings: tracing.volumes,
+					volumeTracingMags: [],
+					userBoundingBoxes,
+				},
+			]}
+		/>
+	);
 }
 
 type TrainingAnnotation = {
-  annotationId: string;
-  imageDataLayer: string;
-  layerName: string;
-  mag: Vector3;
+	annotationId: string;
+	imageDataLayer: string;
+	layerName: string;
+	mag: Vector3;
 };
 
-export function TrainAiModelTab<GenericAnnotation extends APIAnnotation | HybridTracing>({
-  getMagsForSegmentationLayer,
-  onClose,
-  ensureSavedState,
-  annotationInfos,
-  onAddAnnotationsInfos,
+export function TrainAiModelTab<
+	GenericAnnotation extends APIAnnotation | HybridTracing,
+>({
+	getMagsForSegmentationLayer,
+	onClose,
+	ensureSavedState,
+	annotationInfos,
+	onAddAnnotationsInfos,
 }: {
-  getMagsForSegmentationLayer: (annotationId: string, layerName: string) => MagInfo;
-  onClose: () => void;
-  ensureSavedState?: (() => Promise<void>) | null;
-  annotationInfos: Array<AnnotationInfoForAITrainingJob<GenericAnnotation>>;
-  onAddAnnotationsInfos?: (newItems: Array<AnnotationInfoForAITrainingJob<APIAnnotation>>) => void;
+	getMagsForSegmentationLayer: (
+		annotationId: string,
+		layerName: string,
+	) => MagInfo;
+	onClose: () => void;
+	ensureSavedState?: (() => Promise<void>) | null;
+	annotationInfos: Array<AnnotationInfoForAITrainingJob<GenericAnnotation>>;
+	onAddAnnotationsInfos?: (
+		newItems: Array<AnnotationInfoForAITrainingJob<APIAnnotation>>,
+	) => void;
 }) {
-  const [form] = Form.useForm();
-
-  const watcherFunctionRef = useRef(() => {
-    return [new MagInfo([])];
-  });
-  watcherFunctionRef.current = () => {
-    const getIntersectingMags = (idx: number, annotationId: string, dataset: APIDataset) => {
-      const segmentationLayerName = form.getFieldValue(["trainingAnnotations", idx, "layerName"]);
-      const imageDataLayerName = form.getFieldValue(["trainingAnnotations", idx, "imageDataLayer"]);
-      if (segmentationLayerName != null && imageDataLayerName != null) {
-        return new MagInfo(
-          getIntersectingMagList(annotationId, dataset, segmentationLayerName, imageDataLayerName),
-        );
-      }
-      return new MagInfo([]);
-    };
-
-    return annotationInfos.map((annotationInfo, idx: number) => {
-      const annotation = annotationInfo.annotation;
-      const annotationId = "id" in annotation ? annotation.id : annotation.annotationId;
-      return getIntersectingMags(idx, annotationId, annotationInfo.dataset);
-    });
-  };
-
-  const magInfoForLayer: Array<MagInfo> = Form.useWatch(() => {
-    return watcherFunctionRef.current();
-  }, form);
-  const trainingAnnotationsInfo = Form.useWatch("trainingAnnotations", form) as Array<{
-    annotationId: string;
-    mag: Vector3;
-  }>;
-
-  const [useCustomWorkflow, setUseCustomWorkflow] = React.useState(false);
-
-  const getIntersectingMagList = (
-    annotationId: string,
-    dataset: APIDataset,
-    groundTruthLayerName: string,
-    imageDataLayerName: string,
-  ) => {
-    const colorLayers = getColorLayers(dataset);
-    const dataLayerMags = getMagsForColorLayer(colorLayers, imageDataLayerName);
-    const groundTruthLayerMags = getMagsForSegmentationLayer(
-      annotationId,
-      groundTruthLayerName,
-    ).getMagList();
-
-    return groundTruthLayerMags?.filter((groundTruthMag) =>
-      dataLayerMags?.find((mag) => V3.equals(mag, groundTruthMag)),
-    );
-  };
-
-  const getMagsForColorLayer = (colorLayers: APIDataLayer[], layerName: string) => {
-    const colorLayer = colorLayers.find((layer) => layer.name === layerName);
-    return colorLayer != null ? getMagInfo(colorLayer.resolutions).getMagList() : null;
-  };
-
-  const getTrainingAnnotations = (values: any) => {
-    return values.trainingAnnotations.map((trainingAnnotation: TrainingAnnotation) => {
-      const { annotationId, imageDataLayer, layerName, mag } = trainingAnnotation;
-      return {
-        annotationId,
-        colorLayerName: imageDataLayer,
-        segmentationLayerName: layerName,
-        mag,
-      };
-    });
-  };
-
-  const onFinish = async (form: FormInstance<any>, useCustomWorkflow: boolean, values: any) => {
-    form.validateFields();
-
-    // Outside of an annotation, no saving needs to happen.
-    if (ensureSavedState != null) {
-      await ensureSavedState();
-    }
-
-    await runTraining({
-      trainingAnnotations: getTrainingAnnotations(values),
-      name: values.modelName,
-      aiModelCategory: values.modelCategory,
-      workflowYaml: useCustomWorkflow ? values.workflowYaml : undefined,
-      comment: values.comment,
-    });
-    Toast.success("The training has successfully started.");
-    onClose();
-  };
-
-  if (annotationInfos.length === 0 && onAddAnnotationsInfos != null) {
-    return (
-      <Form form={form} layout="vertical">
-        <AnnotationsCsvInput onAdd={onAddAnnotationsInfos} />
-      </Form>
-    );
-  }
-
-  const defaultValues = {
-    modelCategory: AiModelCategory.EM_NEURONS,
-  };
-
-  const userBoundingBoxes = annotationInfos.flatMap(({ userBoundingBoxes, annotation }) => {
-    const annotationId = "id" in annotation ? annotation.id : annotation.annotationId;
-    return userBoundingBoxes.map((box) => ({
-      ...box,
-      annotationId: annotationId,
-      trainingMag: trainingAnnotationsInfo?.find(
-        (formInfo) => formInfo.annotationId === annotationId,
-      )?.mag,
-    }));
-  });
-
-  const bboxesVoxelCount = _.sum(
-    (userBoundingBoxes || []).map((bbox) => new BoundingBox(bbox.boundingBox).getVolume()),
-  );
-
-  const { hasAnnotationErrors, errors: annotationErrors } =
-    checkAnnotationsForErrorsAndWarnings(annotationInfos);
-  const {
-    hasBBoxErrors,
-    hasBBoxWarnings,
-    errors: bboxErrors,
-    warnings: bboxWarnings,
-  } = checkBoundingBoxesForErrorsAndWarnings(userBoundingBoxes);
-  const hasErrors = hasAnnotationErrors || hasBBoxErrors;
-  const hasWarnings = hasBBoxWarnings;
-  const errors = [...annotationErrors, ...bboxErrors];
-  const warnings = bboxWarnings;
-  return (
-    <Form
-      onFinish={(values) => onFinish(form, useCustomWorkflow, values)}
-      form={form}
-      initialValues={defaultValues}
-      layout="vertical"
-    >
-      <ExperimentalWarning />
-      <AiModelNameFormItem />
-      <AiModelCategoryFormItem />
-
-      {annotationInfos.map(({ annotation, dataset }, idx) => {
-        // Gather layer names from dataset. Omit the layers that are also present
-        // in annotationLayers.
-        const segmentationLayerNames = getSegmentationLayers(dataset)
-          .map((layer) => layer.name)
-          .filter(
-            (tracingId) =>
-              !annotation.annotationLayers.find(
-                (annotationLayer) => annotationLayer.tracingId === tracingId,
-              ),
-          );
-
-        // Gather layer names from the annotation
-        const annotationLayerNames = annotation.annotationLayers
-          .filter((layer) => layer.typ === "Volume")
-          .map((layer) => layer.name);
-
-        const segmentationAndColorLayers: Array<string> = _.uniq([
-          ...segmentationLayerNames,
-          ...annotationLayerNames,
-        ]);
-        const fixedSelectedSegmentationLayer =
-          segmentationAndColorLayers.length === 1 ? segmentationAndColorLayers[0] : null;
-
-        // Remove uint24 color layers because they cannot be trained on currently
-        const colorLayers = getColorLayers(dataset).filter(
-          (layer) => layer.elementClass !== "uint24",
-        );
-        const fixedSelectedColorLayer = colorLayers.length === 1 ? colorLayers[0] : null;
-        const annotationId = "id" in annotation ? annotation.id : annotation.annotationId;
-
-        const onChangeLayer = () => {
-          form.setFieldValue(["trainingAnnotations", idx, "mag"], undefined);
-        };
-
-        return (
-          <Row key={annotationId} gutter={8}>
-            <Col span={6}>
-              <FormItem
-                hasFeedback
-                name={["trainingAnnotations", idx, "annotationId"]}
-                label={<div style={{ minHeight: 24 }}>Annotation ID</div>} // balance height with labels of required fields
-                initialValue={annotationId}
-              >
-                <Input disabled />
-              </FormItem>
-            </Col>
-            <Col span={6}>
-              <FormItem
-                hasFeedback
-                name={["trainingAnnotations", idx, "imageDataLayer"]}
-                label="Image Data Layer"
-                initialValue={colorLayers.length > 0 ? colorLayers[0].name : undefined}
-                rules={[
-                  {
-                    required: true,
-                    message: "Please select a layer whose image data should be used for training.",
-                  },
-                ]}
-              >
-                <LayerSelection
-                  layers={colorLayers}
-                  getReadableNameForLayer={(layer) => layer.name}
-                  fixedLayerName={fixedSelectedColorLayer?.name || undefined}
-                  style={{ width: "100%" }}
-                  onChange={onChangeLayer}
-                />
-              </FormItem>
-            </Col>
-            <Col span={6}>
-              <LayerSelectionFormItem
-                name={["trainingAnnotations", idx, "layerName"]}
-                chooseSegmentationLayer
-                layers={segmentationAndColorLayers.map((name) => ({ name }))}
-                getReadableNameForLayer={(layer) => layer.name}
-                fixedLayerName={fixedSelectedSegmentationLayer || undefined}
-                label="Ground Truth Layer"
-                onChange={onChangeLayer}
-              />
-            </Col>
-            <Col span={6}>
-              <MagSelectionFormItem
-                name={["trainingAnnotations", idx, "mag"]}
-                magInfo={magInfoForLayer != null ? magInfoForLayer[idx] : new MagInfo([])}
-              />
-            </Col>
-          </Row>
-        );
-      })}
-
-      <AiModelCommentFormItem />
-      <CollapsibleWorkflowYamlEditor
-        isActive={useCustomWorkflow}
-        setActive={setUseCustomWorkflow}
-      />
-
-      {userBoundingBoxes != null ? (
-        <FormItem hasFeedback label="Training Data">
-          <div>
-            {userBoundingBoxes.length} bounding boxes ({formatVoxels(bboxesVoxelCount)})
-          </div>
-        </FormItem>
-      ) : null}
-
-      {hasErrors
-        ? errors.map((error) => (
-            <Alert
-              key={error}
-              description={error}
-              style={{
-                marginBottom: 12,
-                whiteSpace: "pre-line",
-              }}
-              type="error"
-              showIcon
-            />
-          ))
-        : null}
-      {hasWarnings
-        ? warnings.map((warning) => (
-            <Alert
-              key={warning}
-              description={warning}
-              style={{
-                marginBottom: 12,
-                whiteSpace: "pre-line",
-              }}
-              type="warning"
-              showIcon
-            />
-          ))
-        : null}
-
-      <FormItem>
-        <Tooltip title={hasErrors ? "Solve the errors displayed above before continuing." : ""}>
-          <Button
-            size="large"
-            type="primary"
-            htmlType="submit"
-            style={{
-              width: "100%",
-            }}
-            disabled={hasErrors}
-          >
-            Start Training
-          </Button>
-        </Tooltip>
-      </FormItem>
-    </Form>
-  );
+	const [form] = Form.useForm();
+
+	const watcherFunctionRef = useRef(() => {
+		return [new MagInfo([])];
+	});
+	watcherFunctionRef.current = () => {
+		const getIntersectingMags = (
+			idx: number,
+			annotationId: string,
+			dataset: APIDataset,
+		) => {
+			const segmentationLayerName = form.getFieldValue([
+				"trainingAnnotations",
+				idx,
+				"layerName",
+			]);
+			const imageDataLayerName = form.getFieldValue([
+				"trainingAnnotations",
+				idx,
+				"imageDataLayer",
+			]);
+			if (segmentationLayerName != null && imageDataLayerName != null) {
+				return new MagInfo(
+					getIntersectingMagList(
+						annotationId,
+						dataset,
+						segmentationLayerName,
+						imageDataLayerName,
+					),
+				);
+			}
+			return new MagInfo([]);
+		};
+
+		return annotationInfos.map((annotationInfo, idx: number) => {
+			const annotation = annotationInfo.annotation;
+			const annotationId =
+				"id" in annotation ? annotation.id : annotation.annotationId;
+			return getIntersectingMags(idx, annotationId, annotationInfo.dataset);
+		});
+	};
+
+	const magInfoForLayer: Array<MagInfo> = Form.useWatch(() => {
+		return watcherFunctionRef.current();
+	}, form);
+	const trainingAnnotationsInfo = Form.useWatch(
+		"trainingAnnotations",
+		form,
+	) as Array<{
+		annotationId: string;
+		mag: Vector3;
+	}>;
+
+	const [useCustomWorkflow, setUseCustomWorkflow] = React.useState(false);
+
+	const getIntersectingMagList = (
+		annotationId: string,
+		dataset: APIDataset,
+		groundTruthLayerName: string,
+		imageDataLayerName: string,
+	) => {
+		const colorLayers = getColorLayers(dataset);
+		const dataLayerMags = getMagsForColorLayer(colorLayers, imageDataLayerName);
+		const groundTruthLayerMags = getMagsForSegmentationLayer(
+			annotationId,
+			groundTruthLayerName,
+		).getMagList();
+
+		return groundTruthLayerMags?.filter((groundTruthMag) =>
+			dataLayerMags?.find((mag) => V3.equals(mag, groundTruthMag)),
+		);
+	};
+
+	const getMagsForColorLayer = (
+		colorLayers: APIDataLayer[],
+		layerName: string,
+	) => {
+		const colorLayer = colorLayers.find((layer) => layer.name === layerName);
+		return colorLayer != null
+			? getMagInfo(colorLayer.resolutions).getMagList()
+			: null;
+	};
+
+	const getTrainingAnnotations = (values: any) => {
+		return values.trainingAnnotations.map(
+			(trainingAnnotation: TrainingAnnotation) => {
+				const { annotationId, imageDataLayer, layerName, mag } =
+					trainingAnnotation;
+				return {
+					annotationId,
+					colorLayerName: imageDataLayer,
+					segmentationLayerName: layerName,
+					mag,
+				};
+			},
+		);
+	};
+
+	const onFinish = async (
+		form: FormInstance<any>,
+		useCustomWorkflow: boolean,
+		values: any,
+	) => {
+		form.validateFields();
+
+		// Outside of an annotation, no saving needs to happen.
+		if (ensureSavedState != null) {
+			await ensureSavedState();
+		}
+
+		await runTraining({
+			trainingAnnotations: getTrainingAnnotations(values),
+			name: values.modelName,
+			aiModelCategory: values.modelCategory,
+			workflowYaml: useCustomWorkflow ? values.workflowYaml : undefined,
+			comment: values.comment,
+		});
+		Toast.success("The training has successfully started.");
+		onClose();
+	};
+
+	if (annotationInfos.length === 0 && onAddAnnotationsInfos != null) {
+		return (
+			<Form form={form} layout="vertical">
+				<AnnotationsCsvInput onAdd={onAddAnnotationsInfos} />
+			</Form>
+		);
+	}
+
+	const defaultValues = {
+		modelCategory: AiModelCategory.EM_NEURONS,
+	};
+
+	const userBoundingBoxes = annotationInfos.flatMap(
+		({ userBoundingBoxes, annotation }) => {
+			const annotationId =
+				"id" in annotation ? annotation.id : annotation.annotationId;
+			return userBoundingBoxes.map((box) => ({
+				...box,
+				annotationId: annotationId,
+				trainingMag: trainingAnnotationsInfo?.find(
+					(formInfo) => formInfo.annotationId === annotationId,
+				)?.mag,
+			}));
+		},
+	);
+
+	const bboxesVoxelCount = _.sum(
+		(userBoundingBoxes || []).map((bbox) =>
+			new BoundingBox(bbox.boundingBox).getVolume(),
+		),
+	);
+
+	const { hasAnnotationErrors, errors: annotationErrors } =
+		checkAnnotationsForErrorsAndWarnings(annotationInfos);
+	const {
+		hasBBoxErrors,
+		hasBBoxWarnings,
+		errors: bboxErrors,
+		warnings: bboxWarnings,
+	} = checkBoundingBoxesForErrorsAndWarnings(userBoundingBoxes);
+	const hasErrors = hasAnnotationErrors || hasBBoxErrors;
+	const hasWarnings = hasBBoxWarnings;
+	const errors = [...annotationErrors, ...bboxErrors];
+	const warnings = bboxWarnings;
+	return (
+		<Form
+			onFinish={(values) => onFinish(form, useCustomWorkflow, values)}
+			form={form}
+			initialValues={defaultValues}
+			layout="vertical"
+		>
+			<ExperimentalWarning />
+			<AiModelNameFormItem />
+			<AiModelCategoryFormItem />
+
+			{annotationInfos.map(({ annotation, dataset }, idx) => {
+				// Gather layer names from dataset. Omit the layers that are also present
+				// in annotationLayers.
+				const segmentationLayerNames = getSegmentationLayers(dataset)
+					.map((layer) => layer.name)
+					.filter(
+						(tracingId) =>
+							!annotation.annotationLayers.find(
+								(annotationLayer) => annotationLayer.tracingId === tracingId,
+							),
+					);
+
+				// Gather layer names from the annotation
+				const annotationLayerNames = annotation.annotationLayers
+					.filter((layer) => layer.typ === "Volume")
+					.map((layer) => layer.name);
+
+				const segmentationAndColorLayers: Array<string> = _.uniq([
+					...segmentationLayerNames,
+					...annotationLayerNames,
+				]);
+				const fixedSelectedSegmentationLayer =
+					segmentationAndColorLayers.length === 1
+						? segmentationAndColorLayers[0]
+						: null;
+
+				// Remove uint24 color layers because they cannot be trained on currently
+				const colorLayers = getColorLayers(dataset).filter(
+					(layer) => layer.elementClass !== "uint24",
+				);
+				const fixedSelectedColorLayer =
+					colorLayers.length === 1 ? colorLayers[0] : null;
+				const annotationId =
+					"id" in annotation ? annotation.id : annotation.annotationId;
+
+				const onChangeLayer = () => {
+					form.setFieldValue(["trainingAnnotations", idx, "mag"], undefined);
+				};
+
+				return (
+					<Row key={annotationId} gutter={8}>
+						<Col span={6}>
+							<FormItem
+								hasFeedback
+								name={["trainingAnnotations", idx, "annotationId"]}
+								label={<div style={{ minHeight: 24 }}>Annotation ID</div>} // balance height with labels of required fields
+								initialValue={annotationId}
+							>
+								<Input disabled />
+							</FormItem>
+						</Col>
+						<Col span={6}>
+							<FormItem
+								hasFeedback
+								name={["trainingAnnotations", idx, "imageDataLayer"]}
+								label="Image Data Layer"
+								initialValue={
+									colorLayers.length > 0 ? colorLayers[0].name : undefined
+								}
+								rules={[
+									{
+										required: true,
+										message:
+											"Please select a layer whose image data should be used for training.",
+									},
+								]}
+							>
+								<LayerSelection
+									layers={colorLayers}
+									getReadableNameForLayer={(layer) => layer.name}
+									fixedLayerName={fixedSelectedColorLayer?.name || undefined}
+									style={{ width: "100%" }}
+									onChange={onChangeLayer}
+								/>
+							</FormItem>
+						</Col>
+						<Col span={6}>
+							<LayerSelectionFormItem
+								name={["trainingAnnotations", idx, "layerName"]}
+								chooseSegmentationLayer
+								layers={segmentationAndColorLayers.map((name) => ({ name }))}
+								getReadableNameForLayer={(layer) => layer.name}
+								fixedLayerName={fixedSelectedSegmentationLayer || undefined}
+								label="Ground Truth Layer"
+								onChange={onChangeLayer}
+							/>
+						</Col>
+						<Col span={6}>
+							<MagSelectionFormItem
+								name={["trainingAnnotations", idx, "mag"]}
+								magInfo={
+									magInfoForLayer != null
+										? magInfoForLayer[idx]
+										: new MagInfo([])
+								}
+							/>
+						</Col>
+					</Row>
+				);
+			})}
+
+			<AiModelCommentFormItem />
+			<CollapsibleWorkflowYamlEditor
+				isActive={useCustomWorkflow}
+				setActive={setUseCustomWorkflow}
+			/>
+
+			{userBoundingBoxes != null ? (
+				<FormItem hasFeedback label="Training Data">
+					<div>
+						{userBoundingBoxes.length} bounding boxes (
+						{formatVoxels(bboxesVoxelCount)})
+					</div>
+				</FormItem>
+			) : null}
+
+			{hasErrors
+				? errors.map((error) => (
+						<Alert
+							key={error}
+							description={error}
+							style={{
+								marginBottom: 12,
+								whiteSpace: "pre-line",
+							}}
+							type="error"
+							showIcon
+						/>
+					))
+				: null}
+			{hasWarnings
+				? warnings.map((warning) => (
+						<Alert
+							key={warning}
+							description={warning}
+							style={{
+								marginBottom: 12,
+								whiteSpace: "pre-line",
+							}}
+							type="warning"
+							showIcon
+						/>
+					))
+				: null}
+
+			<FormItem>
+				<Tooltip
+					title={
+						hasErrors
+							? "Solve the errors displayed above before continuing."
+							: ""
+					}
+				>
+					<Button
+						size="large"
+						type="primary"
+						htmlType="submit"
+						style={{
+							width: "100%",
+						}}
+						disabled={hasErrors}
+					>
+						Start Training
+					</Button>
+				</Tooltip>
+			</FormItem>
+		</Form>
+	);
 }
 
 export function CollapsibleWorkflowYamlEditor({
-  isActive = false,
-  setActive,
+	isActive = false,
+	setActive,
 }: { isActive: boolean; setActive: (active: boolean) => void }) {
-  return (
-    <Collapse
-      style={{ marginBottom: 8 }}
-      onChange={() => setActive(!isActive)}
-      expandIcon={() => <Checkbox checked={isActive} />}
-      items={[
-        {
-          key: "advanced",
-          label: "Advanced",
-          children: (
-            <FormItem name="workflowYaml" label="Workflow Description (yaml)">
-              <TextArea
-                className="input-monospace"
-                autoSize={{
-                  minRows: 6,
-                }}
-                style={{
-                  fontFamily: 'Monaco, Consolas, "Lucida Console", "Courier New", monospace',
-                }}
-              />
-            </FormItem>
-          ),
-        },
-      ]}
-      activeKey={isActive ? "advanced" : []}
-    />
-  );
+	return (
+		<Collapse
+			style={{ marginBottom: 8 }}
+			onChange={() => setActive(!isActive)}
+			expandIcon={() => <Checkbox checked={isActive} />}
+			items={[
+				{
+					key: "advanced",
+					label: "Advanced",
+					children: (
+						<FormItem name="workflowYaml" label="Workflow Description (yaml)">
+							<TextArea
+								className="input-monospace"
+								autoSize={{
+									minRows: 6,
+								}}
+								style={{
+									fontFamily:
+										'Monaco, Consolas, "Lucida Console", "Courier New", monospace',
+								}}
+							/>
+						</FormItem>
+					),
+				},
+			]}
+			activeKey={isActive ? "advanced" : []}
+		/>
+	);
 }
 
-function checkAnnotationsForErrorsAndWarnings<T extends HybridTracing | APIAnnotation>(
-  annotationsWithDatasets: Array<AnnotationInfoForAITrainingJob<T>>,
+function checkAnnotationsForErrorsAndWarnings<
+	T extends HybridTracing | APIAnnotation,
+>(
+	annotationsWithDatasets: Array<AnnotationInfoForAITrainingJob<T>>,
 ): {
-  hasAnnotationErrors: boolean;
-  errors: string[];
+	hasAnnotationErrors: boolean;
+	errors: string[];
 } {
-  if (annotationsWithDatasets.length === 0) {
-    return {
-      hasAnnotationErrors: true,
-      errors: ["At least one annotation must be defined."],
-    };
-  }
-  const annotationsWithoutBoundingBoxes = annotationsWithDatasets.filter(
-    ({ userBoundingBoxes }) => {
-      return userBoundingBoxes.length === 0;
-    },
-  );
-  if (annotationsWithoutBoundingBoxes.length > 0) {
-    const annotationIds = annotationsWithoutBoundingBoxes.map(({ annotation }) =>
-      "id" in annotation ? annotation.id : annotation.annotationId,
-    );
-    return {
-      hasAnnotationErrors: true,
-      errors: [
-        `All annotations must have at least one bounding box. Annotations without bounding boxes are:\n${annotationIds.join(", ")}`,
-      ],
-    };
-  }
-  return { hasAnnotationErrors: false, errors: [] };
+	if (annotationsWithDatasets.length === 0) {
+		return {
+			hasAnnotationErrors: true,
+			errors: ["At least one annotation must be defined."],
+		};
+	}
+	const annotationsWithoutBoundingBoxes = annotationsWithDatasets.filter(
+		({ userBoundingBoxes }) => {
+			return userBoundingBoxes.length === 0;
+		},
+	);
+	if (annotationsWithoutBoundingBoxes.length > 0) {
+		const annotationIds = annotationsWithoutBoundingBoxes.map(
+			({ annotation }) =>
+				"id" in annotation ? annotation.id : annotation.annotationId,
+		);
+		return {
+			hasAnnotationErrors: true,
+			errors: [
+				`All annotations must have at least one bounding box. Annotations without bounding boxes are:\n${annotationIds.join(", ")}`,
+			],
+		};
+	}
+	return { hasAnnotationErrors: false, errors: [] };
 }
 
 const MIN_BBOX_EXTENT_IN_EACH_DIM = 32;
 function checkBoundingBoxesForErrorsAndWarnings(
-  userBoundingBoxes: (UserBoundingBox & {
-    annotationId: string;
-    trainingMag: Vector3 | undefined;
-  })[],
+	userBoundingBoxes: (UserBoundingBox & {
+		annotationId: string;
+		trainingMag: Vector3 | undefined;
+	})[],
 ): {
-  hasBBoxErrors: boolean;
-  hasBBoxWarnings: boolean;
-  errors: string[];
-  warnings: string[];
+	hasBBoxErrors: boolean;
+	hasBBoxWarnings: boolean;
+	errors: string[];
+	warnings: string[];
 } {
-  let hasBBoxErrors = false;
-  let hasBBoxWarnings = false;
-  const errors = [];
-  const warnings = [];
-  if (userBoundingBoxes.length === 0) {
-    hasBBoxErrors = true;
-    errors.push("At least one bounding box must be defined.");
-  }
-  // Find smallest bounding box dimensions
-  const minDimensions = userBoundingBoxes.reduce(
-    (min, { boundingBox: box, trainingMag }) => {
-      let bbox = new BoundingBox(box);
-      if (trainingMag) {
-        bbox = bbox.alignWithMag(trainingMag, "shrink");
-      }
-      const size = bbox.getSize();
-      return {
-        x: Math.min(min.x, size[0]),
-        y: Math.min(min.y, size[1]),
-        z: Math.min(min.z, size[2]),
-      };
-    },
-    { x: Number.POSITIVE_INFINITY, y: Number.POSITIVE_INFINITY, z: Number.POSITIVE_INFINITY },
-  );
-
-  // Validate minimum size and multiple requirements
-  type BoundingBoxWithAnnotationId = { boundingBox: Vector6; name: string; annotationId: string };
-  const tooSmallBoxes: BoundingBoxWithAnnotationId[] = [];
-  const nonMultipleBoxes: BoundingBoxWithAnnotationId[] = [];
-  const notMagAlignedBoundingBoxes: (BoundingBoxWithAnnotationId & {
-    alignedBoundingBox: Vector6;
-  })[] = [];
-  userBoundingBoxes.forEach(({ boundingBox: box, name, annotationId, trainingMag }) => {
-    const boundingBox = new BoundingBox(box);
-    let arrayBox = computeArrayFromBoundingBox(box);
-    if (trainingMag) {
-      const alignedBoundingBox = boundingBox.alignWithMag(trainingMag, "shrink");
-      if (!alignedBoundingBox.equals(boundingBox)) {
-        const alignedArrayBox = computeArrayFromBoundingBox(alignedBoundingBox);
-        notMagAlignedBoundingBoxes.push({
-          boundingBox: arrayBox,
-          name,
-          annotationId,
-          alignedBoundingBox: alignedArrayBox,
-        });
-        // Update the arrayBox as the aligned version of the bounding box will be used for training.
-        arrayBox = alignedArrayBox;
-      }
-    }
-    const [_x, _y, _z, width, height, depth] = arrayBox;
-    if (
-      width < MIN_BBOX_EXTENT_IN_EACH_DIM ||
-      height < MIN_BBOX_EXTENT_IN_EACH_DIM ||
-      depth < MIN_BBOX_EXTENT_IN_EACH_DIM
-    ) {
-      tooSmallBoxes.push({ boundingBox: arrayBox, name, annotationId });
-    }
-
-    if (
-      width % minDimensions.x !== 0 ||
-      height % minDimensions.y !== 0 ||
-      depth % minDimensions.z !== 0
-    ) {
-      nonMultipleBoxes.push({ boundingBox: arrayBox, name, annotationId });
-    }
-  });
-
-  if (notMagAlignedBoundingBoxes.length > 0) {
-    hasBBoxWarnings = true;
-    const notMagAlignedBoundingBoxesStrings = notMagAlignedBoundingBoxes.map(
-      ({ boundingBox, name, annotationId, alignedBoundingBox }) =>
-        `'${name}' of annotation ${annotationId}: ${boundingBox.join(", ")} -> ${alignedBoundingBox.join(", ")}`,
-    );
-    warnings.push(
-      `The following bounding boxes are not aligned with the selected magnification. They will be automatically shrunk to be aligned with the magnification:\n${notMagAlignedBoundingBoxesStrings.join("\n")}`,
-    );
-  }
-
-  const boxWithIdToString = ({ boundingBox, name, annotationId }: BoundingBoxWithAnnotationId) =>
-    `'${name}' of annotation ${annotationId}: ${boundingBox.join(", ")}`;
-
-  if (tooSmallBoxes.length > 0) {
-    hasBBoxWarnings = true;
-    const tooSmallBoxesStrings = tooSmallBoxes.map(boxWithIdToString);
-    warnings.push(
-      `The following bounding boxes are not at least ${MIN_BBOX_EXTENT_IN_EACH_DIM} Vx in each dimension which is suboptimal for the training:\n${tooSmallBoxesStrings.join("\n")}`,
-    );
-  }
-
-  if (nonMultipleBoxes.length > 0) {
-    hasBBoxWarnings = true;
-    const nonMultipleBoxesStrings = nonMultipleBoxes.map(boxWithIdToString);
-    warnings.push(
-      `The minimum bounding box dimensions are ${minDimensions.x} x ${minDimensions.y} x ${minDimensions.z}. The following bounding boxes have dimensions which are not a multiple of the minimum dimensions which is suboptimal for the training:\n${nonMultipleBoxesStrings.join("\n")}`,
-    );
-  }
-
-  return { hasBBoxErrors, hasBBoxWarnings, errors, warnings };
+	let hasBBoxErrors = false;
+	let hasBBoxWarnings = false;
+	const errors = [];
+	const warnings = [];
+	if (userBoundingBoxes.length === 0) {
+		hasBBoxErrors = true;
+		errors.push("At least one bounding box must be defined.");
+	}
+	// Find smallest bounding box dimensions
+	const minDimensions = userBoundingBoxes.reduce(
+		(min, { boundingBox: box, trainingMag }) => {
+			let bbox = new BoundingBox(box);
+			if (trainingMag) {
+				bbox = bbox.alignWithMag(trainingMag, "shrink");
+			}
+			const size = bbox.getSize();
+			return {
+				x: Math.min(min.x, size[0]),
+				y: Math.min(min.y, size[1]),
+				z: Math.min(min.z, size[2]),
+			};
+		},
+		{
+			x: Number.POSITIVE_INFINITY,
+			y: Number.POSITIVE_INFINITY,
+			z: Number.POSITIVE_INFINITY,
+		},
+	);
+
+	// Validate minimum size and multiple requirements
+	type BoundingBoxWithAnnotationId = {
+		boundingBox: Vector6;
+		name: string;
+		annotationId: string;
+	};
+	const tooSmallBoxes: BoundingBoxWithAnnotationId[] = [];
+	const nonMultipleBoxes: BoundingBoxWithAnnotationId[] = [];
+	const notMagAlignedBoundingBoxes: (BoundingBoxWithAnnotationId & {
+		alignedBoundingBox: Vector6;
+	})[] = [];
+	userBoundingBoxes.forEach(
+		({ boundingBox: box, name, annotationId, trainingMag }) => {
+			const boundingBox = new BoundingBox(box);
+			let arrayBox = computeArrayFromBoundingBox(box);
+			if (trainingMag) {
+				const alignedBoundingBox = boundingBox.alignWithMag(
+					trainingMag,
+					"shrink",
+				);
+				if (!alignedBoundingBox.equals(boundingBox)) {
+					const alignedArrayBox =
+						computeArrayFromBoundingBox(alignedBoundingBox);
+					notMagAlignedBoundingBoxes.push({
+						boundingBox: arrayBox,
+						name,
+						annotationId,
+						alignedBoundingBox: alignedArrayBox,
+					});
+					// Update the arrayBox as the aligned version of the bounding box will be used for training.
+					arrayBox = alignedArrayBox;
+				}
+			}
+			const [_x, _y, _z, width, height, depth] = arrayBox;
+			if (
+				width < MIN_BBOX_EXTENT_IN_EACH_DIM ||
+				height < MIN_BBOX_EXTENT_IN_EACH_DIM ||
+				depth < MIN_BBOX_EXTENT_IN_EACH_DIM
+			) {
+				tooSmallBoxes.push({ boundingBox: arrayBox, name, annotationId });
+			}
+
+			if (
+				width % minDimensions.x !== 0 ||
+				height % minDimensions.y !== 0 ||
+				depth % minDimensions.z !== 0
+			) {
+				nonMultipleBoxes.push({ boundingBox: arrayBox, name, annotationId });
+			}
+		},
+	);
+
+	if (notMagAlignedBoundingBoxes.length > 0) {
+		hasBBoxWarnings = true;
+		const notMagAlignedBoundingBoxesStrings = notMagAlignedBoundingBoxes.map(
+			({ boundingBox, name, annotationId, alignedBoundingBox }) =>
+				`'${name}' of annotation ${annotationId}: ${boundingBox.join(", ")} -> ${alignedBoundingBox.join(", ")}`,
+		);
+		warnings.push(
+			`The following bounding boxes are not aligned with the selected magnification. They will be automatically shrunk to be aligned with the magnification:\n${notMagAlignedBoundingBoxesStrings.join("\n")}`,
+		);
+	}
+
+	const boxWithIdToString = ({
+		boundingBox,
+		name,
+		annotationId,
+	}: BoundingBoxWithAnnotationId) =>
+		`'${name}' of annotation ${annotationId}: ${boundingBox.join(", ")}`;
+
+	if (tooSmallBoxes.length > 0) {
+		hasBBoxWarnings = true;
+		const tooSmallBoxesStrings = tooSmallBoxes.map(boxWithIdToString);
+		warnings.push(
+			`The following bounding boxes are not at least ${MIN_BBOX_EXTENT_IN_EACH_DIM} Vx in each dimension which is suboptimal for the training:\n${tooSmallBoxesStrings.join("\n")}`,
+		);
+	}
+
+	if (nonMultipleBoxes.length > 0) {
+		hasBBoxWarnings = true;
+		const nonMultipleBoxesStrings = nonMultipleBoxes.map(boxWithIdToString);
+		warnings.push(
+			`The minimum bounding box dimensions are ${minDimensions.x} x ${minDimensions.y} x ${minDimensions.z}. The following bounding boxes have dimensions which are not a multiple of the minimum dimensions which is suboptimal for the training:\n${nonMultipleBoxesStrings.join("\n")}`,
+		);
+	}
+
+	return { hasBBoxErrors, hasBBoxWarnings, errors, warnings };
 }
 
 function AnnotationsCsvInput({
-  onAdd,
+	onAdd,
 }: {
-  onAdd: (newItems: Array<AnnotationInfoForAITrainingJob<APIAnnotation>>) => void;
+	onAdd: (
+		newItems: Array<AnnotationInfoForAITrainingJob<APIAnnotation>>,
+	) => void;
 }) {
-  const [value, setValue] = useState("");
-  const onClickAdd = async () => {
-    const annotationIdsForTraining = [];
-    const unfinishedTasks = [];
-
-    const lines = value
-      .split("\n")
-      .map((line) => line.trim())
-      .filter((line) => line !== "");
-    for (const taskOrAnnotationIdOrUrl of lines) {
-      if (taskOrAnnotationIdOrUrl.includes("/")) {
-        annotationIdsForTraining.push(taskOrAnnotationIdOrUrl.split("/").at(-1) as string);
-      } else {
-        let isTask = true;
-        try {
-          const annotations = await getAnnotationsForTask(taskOrAnnotationIdOrUrl, {
-            showErrorToast: false,
-          });
-          const finishedAnnotations = annotations.filter(({ state }) => state === "Finished");
-          if (annotations.length > 0) {
-            annotationIdsForTraining.push(...finishedAnnotations.map(({ id }) => id));
-          } else {
-            unfinishedTasks.push(taskOrAnnotationIdOrUrl);
-          }
-        } catch (_e) {
-          isTask = false;
-        }
-        if (!isTask) {
-          annotationIdsForTraining.push(taskOrAnnotationIdOrUrl);
-        }
-      }
-    }
-
-    const newAnnotationsWithDatasets = await Promise.all(
-      annotationIdsForTraining.map(async (annotationId) => {
-        const annotation = await getAnnotationInformation(annotationId);
-        const dataset = await getDataset(annotation.datasetId);
-
-        const volumeServerTracings: ServerVolumeTracing[] = await Promise.all(
-          annotation.annotationLayers
-            .filter((layer) => layer.typ === "Volume")
-            .map(
-              (layer) =>
-                getTracingForAnnotationType(annotation, layer) as Promise<ServerVolumeTracing>,
-            ),
-        );
-        const volumeTracings = volumeServerTracings.map((tracing) =>
-          serverVolumeToClientVolumeTracing(tracing),
-        );
-        // A copy of the user bounding boxes of an annotation is saved in every tracing. In case no volume tracing exists, the skeleton tracing is checked.
-        let userBoundingBoxes = volumeTracings[0]?.userBoundingBoxes;
-        if (!userBoundingBoxes) {
-          const skeletonLayer = annotation.annotationLayers.find(
-            (layer) => layer.typ === "Skeleton",
-          );
-          if (skeletonLayer) {
-            const skeletonTracing = await getTracingForAnnotationType(annotation, skeletonLayer);
-            userBoundingBoxes = convertUserBoundingBoxesFromServerToFrontend(
-              skeletonTracing.userBoundingBoxes,
-            );
-          } else {
-            throw new Error(
-              `Annotation ${annotation.id} has neither a volume nor a skeleton layer`,
-            );
-          }
-        }
-        if (annotation.task?.boundingBox) {
-          const largestId = Math.max(...userBoundingBoxes.map(({ id }) => id));
-          userBoundingBoxes.push({
-            name: "Task Bounding Box",
-            boundingBox: Utils.computeBoundingBoxFromBoundingBoxObject(annotation.task.boundingBox),
-            color: [0, 0, 0],
-            isVisible: true,
-            id: largestId + 1,
-          });
-        }
-
-        return {
-          annotation,
-          dataset,
-          volumeTracings,
-          volumeTracingMags: volumeServerTracings.map(({ mags }) =>
-            mags ? mags.map(Utils.point3ToVector3) : ([[1, 1, 1]] as Vector3[]),
-          ),
-          userBoundingBoxes: userBoundingBoxes || [],
-        };
-      }),
-    );
-    if (unfinishedTasks.length > 0) {
-      Toast.warning(
-        `The following tasks have no finished annotations: ${unfinishedTasks.join(", ")}`,
-      );
-    }
-    onAdd(newAnnotationsWithDatasets);
-  };
-  return (
-    <div>
-      <FormItem
-        name="annotationCsv"
-        label="Annotations or Tasks CSV"
-        hasFeedback
-        initialValue={value}
-        rules={[
-          () => ({
-            validator: (_rule, value) => {
-              const valid = (value as string)
-                .split("\n")
-                .every((line) => !line.includes("#") && !line.includes(","));
-
-              return valid
-                ? Promise.resolve()
-                : Promise.reject(
-                    new Error(
-                      "Each line should only contain an annotation ID or URL (without # or ,)",
-                    ),
-                  );
-            },
-          }),
-        ]}
-      >
-        <TextArea
-          className="input-monospace"
-          placeholder="taskOrAnnotationIdOrUrl"
-          autoSize={{
-            minRows: 6,
-          }}
-          style={{
-            fontFamily: 'Monaco, Consolas, "Lucida Console", "Courier New", monospace',
-          }}
-          value={value}
-          onChange={(event) => setValue(event.target.value)}
-        />
-      </FormItem>
-      <Button type="primary" onClick={onClickAdd}>
-        Add
-      </Button>
-    </div>
-  );
+	const [value, setValue] = useState("");
+	const onClickAdd = async () => {
+		const annotationIdsForTraining = [];
+		const unfinishedTasks = [];
+
+		const lines = value
+			.split("\n")
+			.map((line) => line.trim())
+			.filter((line) => line !== "");
+		for (const taskOrAnnotationIdOrUrl of lines) {
+			if (taskOrAnnotationIdOrUrl.includes("/")) {
+				annotationIdsForTraining.push(
+					taskOrAnnotationIdOrUrl.split("/").at(-1) as string,
+				);
+			} else {
+				let isTask = true;
+				try {
+					const annotations = await getAnnotationsForTask(
+						taskOrAnnotationIdOrUrl,
+						{
+							showErrorToast: false,
+						},
+					);
+					const finishedAnnotations = annotations.filter(
+						({ state }) => state === "Finished",
+					);
+					if (annotations.length > 0) {
+						annotationIdsForTraining.push(
+							...finishedAnnotations.map(({ id }) => id),
+						);
+					} else {
+						unfinishedTasks.push(taskOrAnnotationIdOrUrl);
+					}
+				} catch (_e) {
+					isTask = false;
+				}
+				if (!isTask) {
+					annotationIdsForTraining.push(taskOrAnnotationIdOrUrl);
+				}
+			}
+		}
+
+		const newAnnotationsWithDatasets = await Promise.all(
+			annotationIdsForTraining.map(async (annotationId) => {
+				const annotation = await getAnnotationInformation(annotationId);
+				const dataset = await getDataset(annotation.datasetId);
+
+				const volumeServerTracings: ServerVolumeTracing[] = await Promise.all(
+					annotation.annotationLayers
+						.filter((layer) => layer.typ === "Volume")
+						.map(
+							(layer) =>
+								getTracingForAnnotationType(
+									annotation,
+									layer,
+								) as Promise<ServerVolumeTracing>,
+						),
+				);
+				const volumeTracings = volumeServerTracings.map((tracing) =>
+					serverVolumeToClientVolumeTracing(tracing),
+				);
+				// A copy of the user bounding boxes of an annotation is saved in every tracing. In case no volume tracing exists, the skeleton tracing is checked.
+				let userBoundingBoxes = volumeTracings[0]?.userBoundingBoxes;
+				if (!userBoundingBoxes) {
+					const skeletonLayer = annotation.annotationLayers.find(
+						(layer) => layer.typ === "Skeleton",
+					);
+					if (skeletonLayer) {
+						const skeletonTracing = await getTracingForAnnotationType(
+							annotation,
+							skeletonLayer,
+						);
+						userBoundingBoxes = convertUserBoundingBoxesFromServerToFrontend(
+							skeletonTracing.userBoundingBoxes,
+						);
+					} else {
+						throw new Error(
+							`Annotation ${annotation.id} has neither a volume nor a skeleton layer`,
+						);
+					}
+				}
+				if (annotation.task?.boundingBox) {
+					const largestId = Math.max(...userBoundingBoxes.map(({ id }) => id));
+					userBoundingBoxes.push({
+						name: "Task Bounding Box",
+						boundingBox: Utils.computeBoundingBoxFromBoundingBoxObject(
+							annotation.task.boundingBox,
+						),
+						color: [0, 0, 0],
+						isVisible: true,
+						id: largestId + 1,
+					});
+				}
+
+				return {
+					annotation,
+					dataset,
+					volumeTracings,
+					volumeTracingMags: volumeServerTracings.map(({ mags }) =>
+						mags ? mags.map(Utils.point3ToVector3) : ([[1, 1, 1]] as Vector3[]),
+					),
+					userBoundingBoxes: userBoundingBoxes || [],
+				};
+			}),
+		);
+		if (unfinishedTasks.length > 0) {
+			Toast.warning(
+				`The following tasks have no finished annotations: ${unfinishedTasks.join(", ")}`,
+			);
+		}
+		onAdd(newAnnotationsWithDatasets);
+	};
+	return (
+		<div>
+			<FormItem
+				name="annotationCsv"
+				label="Annotations or Tasks CSV"
+				hasFeedback
+				initialValue={value}
+				rules={[
+					() => ({
+						validator: (_rule, value) => {
+							const valid = (value as string)
+								.split("\n")
+								.every((line) => !line.includes("#") && !line.includes(","));
+
+							return valid
+								? Promise.resolve()
+								: Promise.reject(
+										new Error(
+											"Each line should only contain an annotation ID or URL (without # or ,)",
+										),
+									);
+						},
+					}),
+				]}
+			>
+				<TextArea
+					className="input-monospace"
+					placeholder="taskOrAnnotationIdOrUrl"
+					autoSize={{
+						minRows: 6,
+					}}
+					style={{
+						fontFamily:
+							'Monaco, Consolas, "Lucida Console", "Courier New", monospace',
+					}}
+					value={value}
+					onChange={(event) => setValue(event.target.value)}
+				/>
+			</FormItem>
+			<Button type="primary" onClick={onClickAdd}>
+				Add
+			</Button>
+		</div>
+	);
 }