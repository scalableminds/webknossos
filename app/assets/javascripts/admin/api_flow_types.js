--- conflicted
+++ resolved
@@ -88,9 +88,9 @@
 
 export type APIScriptType = {
   +gist: string,
+  +id: string,
   +name: string,
-  +id: string,
-  +owner: string,
+  +owner: APIUserType,
 };
 
 export type APITaskType = {
@@ -141,6 +141,7 @@
   +tracingTime: number,
   +typ: APITracingTypeTracingType,
 };
+
 export type APITaskTypeType = {
   +id: string,
   +summary: string,
@@ -168,9 +169,6 @@
   +annotation: APIAnnotationType,
 };
 
-<<<<<<< HEAD
-export default {};
-=======
 export type APIProjectType = {
   +id: string,
   +name: string,
@@ -183,10 +181,4 @@
   +numberOfOpenAssignments: number,
 };
 
-export type APIScriptType = {
-  +id: string,
-  +name: string,
-  +owner: APIUserType,
-  +gist: string,
-};
->>>>>>> 721a86dd
+export default {};