### define
../../libs/datgui/dat.gui : DatGui
../../libs/request : Request
../../libs/event_mixin : EventMixin
../../libs/toast : Toast
../model/dimensions : DimensionsHelper
###

PLANE_XY           = Dimensions.PLANE_XY
PLANE_YZ           = Dimensions.PLANE_YZ
PLANE_XZ           = Dimensions.PLANE_XZ
VIEW_3D            = Dimensions.VIEW_3D
VIEWPORT_WIDTH     = 380

class Gui 

  model : null
  sceneController : null
  cameraController : null
  flycam : null
  
  constructor : (container, @model, @sceneController, @cameraController, @flycam) ->
    
    _.extend(this, new EventMixin())

    data = @model.user
    # create GUI
    modelRadius = @model.route.getActiveNodeRadius()
    @qualityArray = ["high", "medium", "low"]
    @settings = 
      
      lockZoom: data.lockZoom
      inverseX: data.mouseInversionX == 1
      inverseY: data.mouseInversionY == 1

      moveValue : data.moveValue
      routeClippingDistance: data.routeClippingDistance
      displayCrosshairs: data.displayCrosshair

      fourBit : data.fourBit
      brightness : data.brightness
      contrast : data.contrast
      interpolation : data.interpolation
      quality : @qualityArray[data.quality]

      displayPrevXY : data.displayPreviewXY
      displayPrevYZ : data.displayPreviewYZ
      displayPrevXZ : data.displayPreviewXZ
      nodesAsSpheres : data.nodesAsSpheres

      activeTreeID : @model.route.getActiveTreeId()
      newTree : => @trigger "createNewTree"
      deleteActiveTree : => @trigger "deleteActiveTree"

      activeNodeID : @model.route.getActiveNodeId()
      newNodeNewTree : data.newNodeNewTree
      deleteActiveNode : => @trigger "deleteActiveNode"
      radius : if modelRadius then modelRadius else 10 * @model.scaleInfo.baseVoxel
      comment : ""
      prevComment : @prevComment
      nextComment : @nextComment


    @gui = new dat.GUI(autoPlace: false, width : 280, hideable : false, closed : true)

    container.append @gui.domElement
    
    fControls = @gui.addFolder("Controls")
    (fControls.add @settings, "lockZoom")
                          .name("Lock Zoom")
                          .onChange(@setLockZoom)
    (fControls.add @settings, "inverseX")
                          .name("Inverse X")
                          .onChange(@setMouseInversionX)
    (fControls.add @settings, "inverseY")
                          .name("Inverse Y")
                          .onChange(@setMouseInversionY)

    fView = @gui.addFolder("Planes")
    (fView.add @settings, "moveValue", 0.1, 10) 
                          .step(0.1)
                          .name("Move Value")    
                          .onChange(@setMoveValue)
    scale = @model.scaleInfo.baseVoxel
    (fView.add @settings, "routeClippingDistance", 1, 1000 * scale)
                          .name("Clipping Distance")    
                          .onChange(@setRouteClippingDistance)
    (fView.add @settings, "displayCrosshairs")
                          .name("Show Crosshairs")
                          .onChange(@setDisplayCrosshair)

    fView = @gui.addFolder("Voxel")
    (fView.add @settings, "fourBit")
                          .name("4 Bit")
                          .onChange(@set4Bit)
    (fView.add @settings, "brightness", -256, 256) 
                          .step(5)
                          .name("Brightness")    
                          .onChange(@setBrightnessAndContrast)
    (fView.add @settings, "contrast", 0.5, 5) 
                          .step(0.1)
                          .name("Contrast")    
                          .onChange(@setBrightnessAndContrast)
    (fView.add @settings, "interpolation")
                          .name("Interpolation")
                          .onChange(@setInterpolation)
    (fView.add @settings, "quality", @qualityArray)
                          .name("Quality")
                          .onChange(@setQuality)

    fSkeleton = @gui.addFolder("Skeleton View")
    (fSkeleton.add @settings, "displayPrevXY")
                          .name("Display XY-Plane")
                          .onChange(@setDisplayPreviewXY)
    (fSkeleton.add @settings, "displayPrevYZ")
                          .name("Display YZ-Plane")
                          .onChange(@setDisplayPreviewYZ)
    (fSkeleton.add @settings, "displayPrevXZ")
                          .name("Display XZ-Plane")
                          .onChange(@setDisplayPreviewXZ)
    (fSkeleton.add @settings, "nodesAsSpheres")
                          .name("Nodes as Spheres")
                          .onChange(@setNodeAsSpheres)

    fTrees = @gui.addFolder("Trees")
    @activeTreeIdController =
    (fTrees.add @settings, "activeTreeID")
                          .min(1)
                          .step(1)
                          .name("Active Tree ID")
                          .onFinishChange( (value) => @trigger "setActiveTree", value)
    (fTrees.add @settings, "newNodeNewTree")
                          .name("Soma clicking mode")
                          .onChange(@setNewNodeNewTree)
    (fTrees.add @settings, "newTree")
                          .name("Create New Tree")
    (fTrees.add @settings, "deleteActiveTree")
                          .name("Delete Active Tree")

    fNodes = @gui.addFolder("Nodes")
    @activeNodeIdController =
    (fNodes.add @settings, "activeNodeID")
                          .min(1)
                          .step(1)
                          .name("Active Node ID")
                          .onFinishChange( (value) => @trigger "setActiveNode", value)
    (fNodes.add @settings, "radius", 1 * scale , 1000 * scale)
                          .name("Radius")    
                          .listen()
                          .onChange(@setNodeRadius)
    @commentController =
    (fNodes.add @settings, "comment")
                          .name("Comment")
                          .onChange(@setComment)
    (fNodes.add @settings, "prevComment")
                          .name("Previous Comment")
    (fNodes.add @settings, "nextComment")
                          .name("Next Comment")
    (fNodes.add @settings, "deleteActiveNode")
                          .name("Delete Active Node")

    #fControls.open()
    #fView.open()
    #fSkeleton.open()
    fTrees.open()
    fNodes.open()

    $("#trace-position-input").on "change", (event) => 

      @setPosFromString(event.target.value)
      return

    @flycam.on
                globalPositionChanged : (position) => 
                  @updateGlobalPosition(position)
<<<<<<< HEAD
                zoomFactorChanged : (factor) =>
                  $("#zoomFactor").html("<p>Zoom factor: " + factor + "</p>")
=======
                zoomFactorChanged : (factor, step) =>
                  nm = factor * VIEWPORT_WIDTH * @model.scaleInfo.baseVoxel
                  if(nm<1000)
                    $("#zoomFactor").html("<p>Viewport width: " + nm.toFixed(0) + " nm</p>")
                  else if (nm<1000000)
                    $("#zoomFactor").html("<p>Viewport width: " + (nm / 1000).toFixed(1) + " μm</p>")
                  else
                    $("#zoomFactor").html("<p>Viewport width: " + (nm / 1000000).toFixed(1) + " mm</p>")
>>>>>>> ad3b5fd9

    @model.route.on  
                      newActiveNode    : => @update()
                      newActiveTree    : => @update()
                      deleteActiveTree : => @update()
                      deleteActiveNode : => @update()
                      deleteLastNode   : => @update()
                      newNode          : => @update()
<<<<<<< HEAD
                      newTree          : => @update()
=======
>>>>>>> ad3b5fd9
                      newActiveNodeRadius : (radius) =>@updateRadius(radius) 

  saveNow : =>
    @model.user.pushImpl()
    @model.route.pushImpl()
      .then( 
        -> Toast.success("Saved!")
        -> Toast.error("Couldn't save. Please try again.")
      )

  setPosFromString : (posString) =>
    stringArray = posString.split(",")
    if stringArray.length == 3
      pos = [parseInt(stringArray[0]), parseInt(stringArray[1]), parseInt(stringArray[2])]
      if !isNaN(pos[0]) and !isNaN(pos[1]) and !isNaN(pos[2])
        @flycam.setGlobalPos(pos)
        return
    @updateGlobalPosition(@flycam.getGlobalPos())

  updateGlobalPosition : (globalPos) =>
    stringPos = Math.round(globalPos[0]) + ", " + Math.round(globalPos[1]) + ", " + Math.round(globalPos[2])
    $("#trace-position-input").val(stringPos)

  setMoveValue : (value) =>
    @model.user.moveValue = (Number) value
    @model.user.push()

  setRouteClippingDistance : (value) =>
    @model.user.routeClippingDistance = (Number) value
    @cameraController.setRouteClippingDistance((Number) value)
    @sceneController.setRouteClippingDistance((Number) value)
    @model.user.push()   

  setLockZoom : (value) =>
    @model.user.lockZoom = value
    @model.user.push()      

  setDisplayCrosshair : (value) =>
    @model.user.displayCrosshair = value
    @sceneController.setDisplayCrosshair(value)
    @model.user.push()    

  setInterpolation : (value) =>
    @sceneController.setInterpolation(value)
    @model.user.interpolation = (Boolean) value
    @model.user.push()

  set4Bit : (value) =>
    @model.binary.queue.set4Bit(value)
    @model.user.fourBit = (Boolean) value
    @model.user.push()

  setBrightnessAndContrast : =>
    @model.binary.updateLookupTable(@settings.brightness, @settings.contrast)
    @model.user.brightness = (Number) @settings.brightness
    @model.user.contrast = (Number) @settings.contrast
    @model.user.push()

  setQuality : (value) =>
    for i in [0..(@qualityArray.length - 1)]
      if @qualityArray[i] == value
        value = i
    @flycam.setQuality(value)
    @model.user.quality = (Number) value
    @model.user.push()

  setDisplayPreviewXY : (value) =>
    @model.user.displayPreviewXY = value
    @sceneController.setDisplaySV PLANE_XY, value
    @model.user.push()      

  setDisplayPreviewYZ : (value) =>
    @model.user.displayPreviewYZ = value
    @sceneController.setDisplaySV PLANE_YZ, value
    @model.user.push()      

  setDisplayPreviewXZ : (value) =>
    @model.user.displayPreviewXZ = value
    @sceneController.setDisplaySV PLANE_XZ, value
    @model.user.push()      

  setNodeAsSpheres : (value) =>
    @model.user.nodesAsSpheres = value
    @sceneController.skeleton.setDisplaySpheres(value)
    @model.user.push()  
    @flycam.hasChanged = true    

  setMouseInversionX : (value) =>
    if value is true
      @model.user.mouseInversionX = 1
    else
      @model.user.mouseInversionX = -1
    @model.user.push()         

  setMouseInversionY : (value) =>
    if value is true
      @model.user.mouseInversionY = 1
    else
      @model.user.mouseInversionY = -1
    @model.user.push()

  setNewNodeNewTree : (value) =>
    @model.user.newNodeNewTree = value
    @model.user.push()      

  setNodeRadius : (value) =>
    @model.route.setActiveNodeRadius(value)

  setComment : (value) =>
    @model.route.setComment(value)

  prevComment : =>
    @trigger "setActiveNode", @model.route.nextCommentNodeID(false)

  nextComment : =>
    @trigger "setActiveNode", @model.route.nextCommentNodeID(true)

  updateRadius : (value) ->
    if value then @settings.radius = value
    else if (value = @model.route.getActiveNodeRadius())
      @settings.radius = value

  # Helper method to combine common update methods
  update : ->
    # called when value user switch to different active node
    @settings.activeNodeID = @model.route.lastActiveNodeId
    @settings.activeTreeID = @model.route.getActiveTreeId()
    @settings.comment      = @model.route.getComment()
    @activeNodeIdController.updateDisplay()
    @activeTreeIdController.updateDisplay()
    @commentController.updateDisplay()

    @updateRadius()<|MERGE_RESOLUTION|>--- conflicted
+++ resolved
@@ -173,10 +173,6 @@
     @flycam.on
                 globalPositionChanged : (position) => 
                   @updateGlobalPosition(position)
-<<<<<<< HEAD
-                zoomFactorChanged : (factor) =>
-                  $("#zoomFactor").html("<p>Zoom factor: " + factor + "</p>")
-=======
                 zoomFactorChanged : (factor, step) =>
                   nm = factor * VIEWPORT_WIDTH * @model.scaleInfo.baseVoxel
                   if(nm<1000)
@@ -185,7 +181,6 @@
                     $("#zoomFactor").html("<p>Viewport width: " + (nm / 1000).toFixed(1) + " μm</p>")
                   else
                     $("#zoomFactor").html("<p>Viewport width: " + (nm / 1000000).toFixed(1) + " mm</p>")
->>>>>>> ad3b5fd9
 
     @model.route.on  
                       newActiveNode    : => @update()
@@ -194,10 +189,7 @@
                       deleteActiveNode : => @update()
                       deleteLastNode   : => @update()
                       newNode          : => @update()
-<<<<<<< HEAD
                       newTree          : => @update()
-=======
->>>>>>> ad3b5fd9
                       newActiveNodeRadius : (radius) =>@updateRadius(radius) 
 
   saveNow : =>
