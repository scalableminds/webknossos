// @flow
import { Alert, Dropdown, Icon, Menu, Tooltip } from "antd";
import { connect } from "react-redux";
import * as React from "react";

import type { APIDataset, APIUser } from "admin/api_flow_types";
import { createExplorational } from "admin/admin_rest_api";
import {
  layoutEmitter,
  deleteLayout,
  getLayoutConfig,
  addNewLayout,
} from "oxalis/view/layouting/layout_persistence";
import { trackAction } from "oxalis/model/helpers/analytics";
import { updateUserSettingAction } from "oxalis/model/actions/settings_actions";
import AddNewLayoutModal from "oxalis/view/action-bar/add_new_layout_modal";
import ButtonComponent from "oxalis/view/components/button_component";
import Constants, { type ControlMode, ControlModeEnum, type Mode } from "oxalis/constants";
import DatasetPositionView from "oxalis/view/action-bar/dataset_position_view";
import Store, { type OxalisState } from "oxalis/store";
import TracingActionsView, {
  LayoutMenu,
  type LayoutProps,
} from "oxalis/view/action-bar/tracing_actions_view";
import ViewModesView from "oxalis/view/action-bar/view_modes_view";
import VolumeActionsView from "oxalis/view/action-bar/volume_actions_view";

const VersionRestoreWarning = (
  <Alert
    message="Read-only version restore mode active!"
    style={{ padding: "4px 15px" }}
    type="info"
  />
);

<<<<<<< HEAD
type StateProps = {|
=======
type StateProps = {
  dataset: APIDataset,
  activeUser: ?APIUser,
>>>>>>> 3f1fe2c9
  viewMode: Mode,
  controlMode: ControlMode,
  hasVolume: boolean,
  hasSkeleton: boolean,
  showVersionRestore: boolean,
|};
type OwnProps = {|
  layoutProps: LayoutProps,
|};
type Props = {| ...OwnProps, ...StateProps |};

type State = {
  isNewLayoutModalVisible: boolean,
};

// eslint-disable-next-line react/prefer-stateless-function
class ActionBarView extends React.PureComponent<Props, State> {
  state = {
    isNewLayoutModalVisible: false,
  };

  handleResetLayout = () => {
    Store.dispatch(updateUserSettingAction("layoutScaleValue", 1));
    layoutEmitter.emit(
      "resetLayout",
      this.props.layoutProps.layoutKey,
      this.props.layoutProps.activeLayout,
    );
  };

  handleLayoutDeleted = (layoutName: string) => {
    deleteLayout(this.props.layoutProps.layoutKey, layoutName);
  };

  addNewLayout = (layoutName: string) => {
    this.setState({ isNewLayoutModalVisible: false });
    const configForLayout = getLayoutConfig(
      this.props.layoutProps.layoutKey,
      this.props.layoutProps.activeLayout,
    );
    if (addNewLayout(this.props.layoutProps.layoutKey, layoutName, configForLayout)) {
      this.props.layoutProps.setCurrentLayout(layoutName);
    }
  };

  renderStartTracingButton(): React.Node {
    const createTracing = async () => {
      const type = "hybrid";
      const annotation = await createExplorational(this.props.dataset, type, true);
      trackAction(`Create ${type} tracing (from view mode)`);
      location.href = `${location.origin}/annotations/${annotation.typ}/${annotation.id}`;
    };

    const needsAuthentication = this.props.activeUser == null;
    const MaybeTooltip = needsAuthentication
      ? ({ children }) => (
          <Tooltip title="Please log in or register to create a tracing.">{children}</Tooltip>
        )
      : ({ children }) => children;
    return (
      <MaybeTooltip>
        <ButtonComponent
          onClick={createTracing}
          style={{ marginLeft: 12 }}
          type="primary"
          disabled={needsAuthentication}
        >
          Create Tracing
        </ButtonComponent>
      </MaybeTooltip>
    );
  }

  render() {
    const isTraceMode = this.props.controlMode === ControlModeEnum.TRACE;
    const isVolumeSupported = !Constants.MODES_ARBITRARY.includes(this.props.viewMode);
    const layoutMenu = (
      <LayoutMenu
        {...this.props.layoutProps}
        addNewLayout={() => {
          this.setState({ isNewLayoutModalVisible: true });
        }}
        onResetLayout={this.handleResetLayout}
        onSelectLayout={this.props.layoutProps.setCurrentLayout}
        onDeleteLayout={this.handleLayoutDeleted}
      />
    );

    const readonlyDropdown = (
      <Dropdown overlay={<Menu>{layoutMenu}</Menu>}>
        <ButtonComponent>
          <Icon type="down" />
        </ButtonComponent>
      </Dropdown>
    );

    return (
      <React.Fragment>
        <div className="action-bar">
          {isTraceMode && !this.props.showVersionRestore ? (
            <TracingActionsView layoutMenu={layoutMenu} />
          ) : (
            readonlyDropdown
          )}
          {this.props.showVersionRestore ? VersionRestoreWarning : null}
          <DatasetPositionView />
          {this.props.hasVolume && isVolumeSupported ? <VolumeActionsView /> : null}
          {this.props.hasSkeleton && isTraceMode ? <ViewModesView /> : null}
          {isTraceMode ? null : this.renderStartTracingButton()}
        </div>
        <AddNewLayoutModal
          addLayout={this.addNewLayout}
          visible={this.state.isNewLayoutModalVisible}
          onCancel={() => this.setState({ isNewLayoutModalVisible: false })}
        />
      </React.Fragment>
    );
  }
}
const mapStateToProps = (state: OxalisState): StateProps => ({
  dataset: state.dataset,
  activeUser: state.activeUser,
  viewMode: state.temporaryConfiguration.viewMode,
  controlMode: state.temporaryConfiguration.controlMode,
  showVersionRestore: state.uiInformation.showVersionRestore,
  hasVolume: state.tracing.volume != null,
  hasSkeleton: state.tracing.skeleton != null,
});

export default connect<Props, OwnProps, _, _, _, _>(mapStateToProps)(ActionBarView);<|MERGE_RESOLUTION|>--- conflicted
+++ resolved
@@ -33,13 +33,9 @@
   />
 );
 
-<<<<<<< HEAD
 type StateProps = {|
-=======
-type StateProps = {
   dataset: APIDataset,
   activeUser: ?APIUser,
->>>>>>> 3f1fe2c9
   viewMode: Mode,
   controlMode: ControlMode,
   hasVolume: boolean,
