### define
libs/keyboard.0.2.2.min : KeyboardJS
libs/mouse : MouseLib
libs/gamepad : GamepadJS
###

Input = {}
# This is the main Input implementation.
# Although all keys, buttons and sensor are mapped in 
# the controller, this is were the magic happens.
# So far we provide the following input methods:
# * Mouse
# * Keyboard
# * Gamepad
# * MotionSensor / Gyroscope

# Each input method is contained in its own module. We tried to
# provide similar public interfaces for the input methods. 
# In most cases the heavy lifting is done by librarys in the background.


# This keyboard hook directly passes a keycombo and callback
# to the underlying KeyboadJS library to do its dirty work.
# Pressing a button will only fire an event once.
class Input.KeyboardNoLoop

  constructor : (bindings) ->
    for own key, callback of bindings
      @attach(key, callback)

  attach : (key, callback) ->

    KeyboardJS.bind.key(key, callback)


# This module is "main" keyboard handler. 
# It is able to handle key-presses and will continously 
# fire the attached callback.
class Input.Keyboard

  delay : 1000 / 30
  keyCallbackMap : {}
  keyPressedCount : 0

  constructor : (bindings) ->
    for own key, callback of bindings
      @attach(key, callback)

  attach : (key, callback) ->

    KeyboardJS.bind.key(
      key
      =>
        unless @keyCallbackMap[key]?
          @keyPressedCount++ 
          @keyCallbackMap[key] = callback
          @buttonLoop() if @keyPressedCount == 1

        return
      =>
        @keyPressedCount--
        delete @keyCallbackMap[key]
        return
    )

  # In order to continously fire callbacks we have to loop
  # through all the buttons that a marked as "pressed".
  buttonLoop : ->
    if @keyPressedCount > 0
      for own key, callback of @keyCallbackMap
        callback()

      setTimeout( (=> @buttonLoop()), @delay ) 

  unbind : ->
    KeyboardJS.unbind.key "all"


# The mouse module.
# This one basically just provides the public interface
# for mouse handling. Nothing fancy here.
class Input.Mouse
  
  mouse : null

  constructor : (objectToTrack, bindings) ->
    @mouse = new MouseLib objectToTrack

    for own axis, callback of bindings
      @attach(axis, callback)

  attach : (axis, callback) ->
    @mouse.bindX callback if axis is "x"
    @mouse.bindY callback if axis is "y"

  setInversionX : (value) ->
    @mouse.setInversionX value if @mouse?

  setInversionY : (value) ->
    @mouse.setInversionY value if @mouse?

  setRotateValue : (value) ->
    @mouse.setRotateValue value if @mouse?

  unbind : ->
    @mouse.unbind()

    
# This module completly handles the device orientation / 
# tilting sensor (gyroscope).
# Similarily to the keyboard it relies on looping over
# all the "pressed" buttons. i.e. Once a certain threshold
# for the sensor is met this axis is marked as "pressed" (fire).
class Input.Deviceorientation

  THRESHOLD = 10
  SLOWDOWN_FACTOR = 500
  
  keyPressedCallbacks : {}
  keyBindings : {}
  keyPressedCount : 0

  delay : 1000 / 30

  constructor : (bindings) ->

    for own key, callback of bindings
      @attach(key, callback)

    $(window).on(
      "deviceorientation", 
      @eventHandler = ({originalEvent : event}) => 
        
        { gamma, beta } = event
        if gamma < -THRESHOLD or gamma > THRESHOLD
          @fire("x", -gamma)
        else
          @unfire("x")

        if beta < -THRESHOLD or beta > THRESHOLD
          @fire("y", beta)
        else
          @unfire("y")
    )

  attach : (key, callback) ->

    @keyBindings[key] = callback

  unbind : ->
    $(window).off(
      "deviceorientation", 
      @eventHandler
      @unfire("x")
      @unfire("y")
<<<<<<< HEAD
    )     
=======
    )      
>>>>>>> 6524e33a

  fire : (key, dist) ->

    unless @keyPressedCallbacks[key]?
      @keyPressedCount++ 
      @keyPressedCallbacks[key] = 
        callback : @keyBindings[key]
        distance : (dist - THRESHOLD) / SLOWDOWN_FACTOR
      @buttonLoop() if @keyPressedCount == 1


  unfire : (key) ->

    if @keyPressedCallbacks[key]
      @keyPressedCount--
      delete @keyPressedCallbacks[key]
    return

  buttonLoop : ->
    if @keyPressedCount > 0
      for own key, { callback, distance } of @keyPressedCallbacks
        callback?(distance)

      setTimeout( (=> @buttonLoop()), @delay ) 


# Last but not least, the gamepad module.
# The current gamepad API for the browser forces us
# to constantly poll the Gamepad object to evaluate 
# the state of a button. 
# In order to abstract the gamepad from different vendors,
# operation systems and browsers we rely on the GamepadJS lib.
# All "thumb sticks" return values -1...1 whereas all other buttons
# return 0 or 1.

class Input.Gamepad

  # http://robhawkes.github.com/gamepad-demo/
  # https://github.com/jbuck/input.js/
  # http://www.gamepadjs.com/
  
  DEADZONE : 0.35
  SLOWDOWN_FACTOR : 20

  gamepad : null
  delay :  1000 / 30
  buttonCallbackMap : {}
  buttonNameMap :
    "ButtonA" : "faceButton0"
    "ButtonB" : "faceButton1"
    "ButtonX" : "faceButton2"
    "ButtonY" : "faceButton3"
    "ButtonStart"  : "start"
    "ButtonSelect" : "select"

    "ButtonLeftTrigger"  : " leftShoulder0"
    "ButtonRightTrigger" : "rightShoulder0"
    "ButtonLeftShoulder" : "leftShoulder1"
    "ButtonRightShoulder": "rightShoulder1"

    "ButtonUp"    : "dpadUp"
    "ButtonDown"  : "dpadDown"
    "ButtonLeft"  : "dpadLeft"
    "ButtonRight" : "dpadRight"

    "ButtonLeftStick"  : "leftStickButton"
    "ButtonRightStick" : "rightStickButton"
    "LeftStickX" : "leftStickX"
    "LeftStickY" : "leftStickY"
    "RightStickX": "rightStickX"
    "RightStickY": "rightStickY"


  constructor : (bindings) ->
    if GamepadJS.supported

      for own key, callback of bindings
        @attach( @buttonNameMap[key] , callback )
      _.defer => @gamepadLoop()

    else
     console.log "Your browser does not support gamepads!"

  attach : (button, callback)  ->
      @buttonCallbackMap[button] = callback

  unbind : ->
    @buttonCallbackMap = null

  # actively poll the state of gameoad object as returned
  # by the GamepadJS library.
  gamepadLoop : ->
    #stops the loop caused by unbind
    return unless @buttonCallbackMap

    _pad = GamepadJS.getStates()
    @gamepad = _pad[0]

    if @gamepad?
      for button, callback of @buttonCallbackMap
        unless @gamepad[button] == 0
          # axes
          if button in ["leftStickX", "rightStickX"]
            value = @gamepad[button]
            callback -@filterDeadzone(value)

<<<<<<< HEAD
          else if button in ["leftStickY", "rightStickY"] 
=======
          else if button in ["leftStickY", "rightStickY"]  
>>>>>>> 6524e33a
            value = @gamepad[button]
            callback @filterDeadzone(value)
          #buttons
          else
            callback()


    setTimeout( (=> @gamepadLoop()), @delay)

  # FIXME 
  # as far as I know the gamepad.js lib already provides values for deadzones
  filterDeadzone : (value) ->
      if Math.abs(value) > @DEADZONE then value / @SLOWDOWN_FACTOR else 0

Input<|MERGE_RESOLUTION|>--- conflicted
+++ resolved
@@ -153,11 +153,7 @@
       @eventHandler
       @unfire("x")
       @unfire("y")
-<<<<<<< HEAD
-    )     
-=======
     )      
->>>>>>> 6524e33a
 
   fire : (key, dist) ->
 
@@ -264,11 +260,7 @@
             value = @gamepad[button]
             callback -@filterDeadzone(value)
 
-<<<<<<< HEAD
           else if button in ["leftStickY", "rightStickY"] 
-=======
-          else if button in ["leftStickY", "rightStickY"]  
->>>>>>> 6524e33a
             value = @gamepad[button]
             callback @filterDeadzone(value)
           #buttons
