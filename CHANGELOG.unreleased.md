# Changelog (Unreleased)

All notable (yet unreleased) user-facing changes to webknossos are documented in this file.
See `CHANGELOG.released.md` for the changes which are part of official releases.

The format is based on [Keep a Changelog](http://keepachangelog.com/en/1.0.0/)
and this project adheres to [Calendar Versioning](http://calver.org/) `0Y.0M.MICRO`.
For upgrade instructions, please check the [migration guide](MIGRATIONS.released.md).

## Unreleased
[Commits](https://github.com/scalableminds/webknossos/compare/22.06.0...HEAD)

### Added
Added a warning for when the resolution in the XY viewport on z=1-downsampled datasets becomes too low, explaining the problem and how to mitigate it. [#6255](https://github.com/scalableminds/webknossos/pull/6255)

### Changed
- Merged the "Shared Annotations" tab into the "Annotations" tab in the user's dashboard. If annotations are shared with you, you can see them in your dashboard. The table can be filtered by owner if you prefer to see only your own annotations. [#6230](https://github.com/scalableminds/webknossos/pull/6230)
- For the api routes that return annotation info objects, the user field was renamed to owner. User still exists as an alias, but will be removed in a future release. [#6250](https://github.com/scalableminds/webknossos/pull/6250)
<<<<<<< HEAD
=======
- When creating a task from a base annotation, the starting position/rotation and bounding box as specified during task creation are now used and overwrite the ones from the original base annotation. [#6249](https://github.com/scalableminds/webknossos/pull/6249)
>>>>>>> 193f39d8

### Fixed
- Fixed that the context menu broke webKnossos when opening it in dataset-view-mode while no segmentation layer was visible. [#6259](https://github.com/scalableminds/webknossos/pull/6259)
- Fixed benign error toast when viewing a public annotation without being logged in. [#6271](https://github.com/scalableminds/webknossos/pull/6271)

### Removed

### Breaking Changes<|MERGE_RESOLUTION|>--- conflicted
+++ resolved
@@ -16,10 +16,7 @@
 ### Changed
 - Merged the "Shared Annotations" tab into the "Annotations" tab in the user's dashboard. If annotations are shared with you, you can see them in your dashboard. The table can be filtered by owner if you prefer to see only your own annotations. [#6230](https://github.com/scalableminds/webknossos/pull/6230)
 - For the api routes that return annotation info objects, the user field was renamed to owner. User still exists as an alias, but will be removed in a future release. [#6250](https://github.com/scalableminds/webknossos/pull/6250)
-<<<<<<< HEAD
-=======
 - When creating a task from a base annotation, the starting position/rotation and bounding box as specified during task creation are now used and overwrite the ones from the original base annotation. [#6249](https://github.com/scalableminds/webknossos/pull/6249)
->>>>>>> 193f39d8
 
 ### Fixed
 - Fixed that the context menu broke webKnossos when opening it in dataset-view-mode while no segmentation layer was visible. [#6259](https://github.com/scalableminds/webknossos/pull/6259)
