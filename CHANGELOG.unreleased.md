# Changelog (Unreleased)

All notable (yet unreleased) user-facing changes to WEBKNOSSOS are documented in this file.
See `CHANGELOG.released.md` for the changes which are part of official releases.

The format is based on [Keep a Changelog](http://keepachangelog.com/en/1.0.0/)
and this project adheres to [Calendar Versioning](http://calver.org/) `0Y.0M.MICRO`.
For upgrade instructions, please check the [migration guide](MIGRATIONS.released.md).

## Unreleased
[Commits](https://github.com/scalableminds/webknossos/compare/24.12.0...HEAD)

### Added
- Added the total volume of a dataset to a tooltip in the dataset info tab. [#8229](https://github.com/scalableminds/webknossos/pull/8229)
- Optimized performance of data loading with “fill value“ chunks. [#8271](https://github.com/scalableminds/webknossos/pull/8271)
- The fill tool can now be adapted so that it only acts within a specified bounding box. Use the new "Restrict Floodfill" mode for that in the toolbar. [#8267](https://github.com/scalableminds/webknossos/pull/8267)
- Added the option for "Selective Segment Visibility" for segmentation layers. Select this option in the left sidebar to only show segments that are currently active or hovered.  [#8281](https://github.com/scalableminds/webknossos/pull/8281)
- A segment can be activated with doubleclick now. [#8281](https://github.com/scalableminds/webknossos/pull/8281)
- It is now possible to select the magnification of the layers on which an AI model will be trained. [#8266](https://github.com/scalableminds/webknossos/pull/8266)
- Added support for translations in OME NGFF zarr datasets (translation within coordinateTransformations on datasets). [#8311](https://github.com/scalableminds/webknossos/pull/8311)
- When the eraser tool is active, one can switch temporarily to the fill-segment tool by pressing shift and ctrl. Only pressing shift, switches to the pick-segment tool. [#8314](https://github.com/scalableminds/webknossos/pull/8314)
- Enabled auto sorting of Typescript imports in Biome linter. [#8313](https://github.com/scalableminds/webknossos/pull/8313)
<<<<<<< HEAD
- When using the “Restore older Version” feature, there are no longer separate tabs for the different annotation layers. Only one linear annotation history is now used, and if you revert to an older version, all layers are reverted. If layers were added/deleted since then, that is also reverted. This also means that proofreading annotations can now be reverted to older versions as well. The description text of annotations is now versioned as well. [#7917](https://github.com/scalableminds/webknossos/pull/7917)
=======
- Clicking on a segment or tree group will show some details in the details table. [#8316](https://github.com/scalableminds/webknossos/pull/8316)
- Segment and tree names can be edited by doubleclicking them. [#8316](https://github.com/scalableminds/webknossos/pull/8316)
>>>>>>> 3fb49a03

### Changed
- Renamed "resolution" to "magnification" in more places within the codebase, including local variables. [#8168](https://github.com/scalableminds/webknossos/pull/8168)
- Layer names are now allowed to contain `$` as special characters. [#8241](https://github.com/scalableminds/webknossos/pull/8241)
- Datasets can now be renamed and can have duplicate names. [#8075](https://github.com/scalableminds/webknossos/pull/8075)
- Improved the default colors for skeleton trees. [#8228](https://github.com/scalableminds/webknossos/pull/8228)
- Allowed to train an AI model using differently sized bounding boxes. We recommend all bounding boxes to have equal dimensions or to have dimensions which are multiples of the smallest bounding box. [#8222](https://github.com/scalableminds/webknossos/pull/8222)
- Within the bounding box tool, the cursor updates immediately after pressing `ctrl`, indicating that a bounding box can be moved instead of resized. [#8253](https://github.com/scalableminds/webknossos/pull/8253)
- Improved the styling of active tools and modes in the toolbar. [#8295](https://github.com/scalableminds/webknossos/pull/8295)

### Fixed
- Fixed that listing datasets with the `api/datasets` route without compression failed due to missing permissions regarding public datasets. [#8249](https://github.com/scalableminds/webknossos/pull/8249)
- A "Locked by anonymous user" banner is no longer shown when opening public editable annotations of other organizations. [#8273](https://github.com/scalableminds/webknossos/pull/8273)
- Fixed a bug that uploading a zarr dataset with an already existing `datasource-properties.json` file failed. [#8268](https://github.com/scalableminds/webknossos/pull/8268)
- Fixed that the frontend did not ensure a minimum length for annotation layer names. Moreover, names starting with a `.` are also disallowed now. [#8244](https://github.com/scalableminds/webknossos/pull/8244)
- Fixed the organization switching feature for datasets opened via old links. [#8257](https://github.com/scalableminds/webknossos/pull/8257)
- Fixed that uploading an NML file without an organization id failed. Now the user's organization is used as fallback. [#8277](https://github.com/scalableminds/webknossos/pull/8277)
- Fixed that the frontend did not ensure a minimum length for annotation layer names. Moreover, names starting with a `.` are also disallowed now. [#8244](https://github.com/scalableminds/webknossos/pull/8244)
- Fixed a bug where in the add remote dataset view the dataset name setting was not in sync with the datasource setting of the advanced tab making the form not submittable. [#8245](https://github.com/scalableminds/webknossos/pull/8245)
- Fix read and update dataset route for versions 8 and lower. [#8263](https://github.com/scalableminds/webknossos/pull/8263)
- Fixed that task bounding boxes are again converted to user bounding boxes when uploading annotations via nmls. [#8280](https://github.com/scalableminds/webknossos/pull/8280)
- Added missing legacy support for `isValidNewName` route. [#8252](https://github.com/scalableminds/webknossos/pull/8252)
- Fixed some layout issues in the upload view. [#8231](https://github.com/scalableminds/webknossos/pull/8231)
- Fixed `FATAL: role "postgres" does not exist` error message in Docker compose. [#8240](https://github.com/scalableminds/webknossos/pull/8240)
- Fixed the Zarr 3 implementation not accepting BytesCodec without "configuration" key. [#8282](https://github.com/scalableminds/webknossos/pull/8282)
- Fixed that reloading the data of a volume annotation layer did not work properly. [#8298](https://github.com/scalableminds/webknossos/pull/8298)
- Removed the magnification slider for the TIFF export within the download modal if only one magnification is available for the selected layer. [#8297](https://github.com/scalableminds/webknossos/pull/8297)
- Fixed regression in styling of segment and skeleton tree tab. [#8307](https://github.com/scalableminds/webknossos/pull/8307)
- Fixed the template for neuron inferral using a custom workflow. [#8312](https://github.com/scalableminds/webknossos/pull/8312)
- Fixed that the list of processing jobs crashed for deleted job types. [#8300](https://github.com/scalableminds/webknossos/pull/8300)

### Removed
- Removed support for HTTP API versions 3 and 4. [#8075](https://github.com/scalableminds/webknossos/pull/8075)
- Removed that a warning is shown when a dataset is served from a datastore that was marked with isScratch=true. [#8296](https://github.com/scalableminds/webknossos/pull/8296)
- Removed the feature to downsample existing volume annotations. All new volume annotations had a whole mag stack since [#4755](https://github.com/scalableminds/webknossos/pull/4755) (four years ago). [#7917](https://github.com/scalableminds/webknossos/pull/7917)

### Breaking Changes<|MERGE_RESOLUTION|>--- conflicted
+++ resolved
@@ -20,12 +20,9 @@
 - Added support for translations in OME NGFF zarr datasets (translation within coordinateTransformations on datasets). [#8311](https://github.com/scalableminds/webknossos/pull/8311)
 - When the eraser tool is active, one can switch temporarily to the fill-segment tool by pressing shift and ctrl. Only pressing shift, switches to the pick-segment tool. [#8314](https://github.com/scalableminds/webknossos/pull/8314)
 - Enabled auto sorting of Typescript imports in Biome linter. [#8313](https://github.com/scalableminds/webknossos/pull/8313)
-<<<<<<< HEAD
 - When using the “Restore older Version” feature, there are no longer separate tabs for the different annotation layers. Only one linear annotation history is now used, and if you revert to an older version, all layers are reverted. If layers were added/deleted since then, that is also reverted. This also means that proofreading annotations can now be reverted to older versions as well. The description text of annotations is now versioned as well. [#7917](https://github.com/scalableminds/webknossos/pull/7917)
-=======
 - Clicking on a segment or tree group will show some details in the details table. [#8316](https://github.com/scalableminds/webknossos/pull/8316)
 - Segment and tree names can be edited by doubleclicking them. [#8316](https://github.com/scalableminds/webknossos/pull/8316)
->>>>>>> 3fb49a03
 
 ### Changed
 - Renamed "resolution" to "magnification" in more places within the codebase, including local variables. [#8168](https://github.com/scalableminds/webknossos/pull/8168)
