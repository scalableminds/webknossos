--- conflicted
+++ resolved
@@ -247,8 +247,6 @@
           uploadId,
           organization: datasetId.owningOrganization,
           name: datasetId.name,
-<<<<<<< HEAD
-          initialTeams: formValues.initialTeams.map(team => team.id),
           layersToLink: [
             {
               organizationName: "sample_organization",
@@ -256,8 +254,6 @@
               layerName: "color",
             },
           ],
-=======
->>>>>>> c27dc4e8
           needsConversion: this.state.needsConversion,
         };
 
