--- conflicted
+++ resolved
@@ -149,9 +149,6 @@
   }
 
   async function handleStoreDataset() {
-<<<<<<< HEAD
-    if (datasourceConfigStr && activeUser) {
-=======
     const uploadableDatastores = props.datastores.filter((datastore) => datastore.allowsUpload);
     const datastoreToUse = uploadableDatastores[0];
     if (!datastoreToUse) {
@@ -159,8 +156,7 @@
       return;
     }
 
-    if (datasourceConfig && activeUser) {
->>>>>>> b58497ed
+    if (datasourceConfigStr && activeUser) {
       let configJSON;
       try {
         configJSON = JSON.parse(datasourceConfigStr);
