--- conflicted
+++ resolved
@@ -162,17 +162,14 @@
           _ <- ensureRoleExistence(assignedTeams.zip(teams))
           _ <- ensureProperTeamAdministration(user, assignedTeams.zip(teams))
         } yield {
-<<<<<<< HEAD
           val trimmedExperiences = experiences.map{ case (key, value) => key.trim -> value}
-          UserService.update(user, firstName, lastName, verified, assignedTeams, trimmedExperiences)
-=======
+
           val teamsWithoutUpdate = allTeams.filterNot{t =>
             t.isEditableBy(issuingUser) || assignedTeams.find(_.team == t.name).isDefined
           }
-
           val updatedTeams = assignedTeams ++ user.teams.filter(teamsWithoutUpdate.contains)
-          UserService.update(user, firstName, lastName, verified, updatedTeams, experiences)
->>>>>>> 946b3af0
+
+          UserService.update(user, firstName, lastName, verified, updatedTeams, trimmedExperiences)
           Ok
         }
       case e: JsError =>
