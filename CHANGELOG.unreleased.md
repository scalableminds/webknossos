--- conflicted
+++ resolved
@@ -28,11 +28,8 @@
 - Fixed a bug where newly added remote datasets would always appear in root folder, regardless of actual selected folder. [#8425](https://github.com/scalableminds/webknossos/pull/8425)
 - Fixed a bug where the python libs functionality `wk.RemoteDataset.explore_and_add_remote` would error. [#8425](https://github.com/scalableminds/webknossos/pull/8425)
 - Fixed a bug where various UI dialogs would be dark mode even the user preferred a light theme. [#8445](https://github.com/scalableminds/webknossos/pull/8445)
-<<<<<<< HEAD
+- Fixed an issue with icon spacing on the task dashboard page. [#8452](https://github.com/scalableminds/webknossos/pull/8452)
 - Fixed a bug where the "Create Animation" modal did not open when selecting the corresponding feature from the navbar menu. [#8444](https://github.com/scalableminds/webknossos/pull/8444)
-=======
-- Fixed an issue with icon spacing on the task dashboard page. [#8452](https://github.com/scalableminds/webknossos/pull/8452)
->>>>>>> cfa4c42b
 
 ### Removed
 
