# Changelog (Unreleased)

All notable (yet unreleased) user-facing changes to webknossos are documented in this file.
See `CHANGELOG.released.md` for the changes which are part of official releases.

The format is based on [Keep a Changelog](http://keepachangelog.com/en/1.0.0/)
and this project adheres to [Calendar Versioning](http://calver.org/) `0Y.0M.MICRO`.
For upgrade instructions, please check the [migration guide](MIGRATIONS.released.md).

## Unreleased
[Commits](https://github.com/scalableminds/webknossos/compare/22.06.0...HEAD)

### Added

### Changed
<<<<<<< HEAD
- Merged the "Shared Annotations" tab into the "Annotations" tab in the user's dashboard. If annotations are shared with you, you can see them in your dashboard. The table can be filtered by owner if you prefer to see only your own annotations. [#6230](https://github.com/scalableminds/webknossos/pull/6230)
=======
- For the api routes that return annotation info objects, the user field was renamed to owner. User still exists as an alias, but will be removed in a future release. [#6250](https://github.com/scalableminds/webknossos/pull/6250)

>>>>>>> 0dfb7a67

### Fixed

### Removed

### Breaking Changes<|MERGE_RESOLUTION|>--- conflicted
+++ resolved
@@ -13,12 +13,8 @@
 ### Added
 
 ### Changed
-<<<<<<< HEAD
 - Merged the "Shared Annotations" tab into the "Annotations" tab in the user's dashboard. If annotations are shared with you, you can see them in your dashboard. The table can be filtered by owner if you prefer to see only your own annotations. [#6230](https://github.com/scalableminds/webknossos/pull/6230)
-=======
 - For the api routes that return annotation info objects, the user field was renamed to owner. User still exists as an alias, but will be removed in a future release. [#6250](https://github.com/scalableminds/webknossos/pull/6250)
-
->>>>>>> 0dfb7a67
 
 ### Fixed
 
