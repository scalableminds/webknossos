--- conflicted
+++ resolved
@@ -7,14 +7,10 @@
 import org.bson.types.ObjectId
 import scala.concurrent.duration.Duration
 
-<<<<<<< HEAD
 trait Formatter{
-=======
-trait Formatter {
   def formatDate(timestamp: Long): String = 
     formatDate(new Date(timestamp))
   
->>>>>>> 8ce4f33a
   def formatDate(date: Date) = {
     val cal = new GregorianCalendar(TimeZone.getTimeZone("GMT+1"))
     val sdf = new SimpleDateFormat("yyyy-MM-dd HH:mm")
