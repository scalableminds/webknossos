### define
underscore : _
app : app
backbone.marionette : marionette
./task_list_item_view : TaskListItemView
###

class TaskListView extends Backbone.Marionette.CompositeView

  template : _.template("""
    <h3>Tasks</h3>
    <table id="tasklist-table" class="table table-double-striped table-details">
      <thead>
        <tr>
          <th class="details-toggle-all"><i class="caret-right"></i><i class="caret-down"></i></th>
          <th>#</th>
          <th>Team</th>
          <th>Project</th>
          <th>Type</th>
          <th>DataSet </th>
          <th>Edit position</th>
          <th>Bounding Box</th>
          <th>Experience</th>
          <th>Priority</th>
          <th>Created</th>
          <th>States</th>
          <th>Actions</th>
         </tr>
      </thead>
    </table>
    <div class="navbar navbar-default navbar-fixed-bottom">
      <div class="navbar-form">
        <div class="btn-group">
          <a class="btn btn-primary" href="/admin/tasks/create">
            <i class="fa fa-plus"></i>Create New Task
          </a>
        </div>
      </div>
    </div>
  """)
  className : "task-administration container wide"
  childView : TaskListItemView
  childViewContainer : "table"

  ui :
    "modal" : ".modal"
    "inputName" : "#inputName"
    "detailsToggle" : ".details-toggle-all"

  events :
    "click #new-team" : "showModal"
    "click .modal .btn-primary" : "addNewTeam"
    "click @ui.detailsToggle" : "toggleAllDetails"

  initialize : ->

<<<<<<< HEAD
    @listenTo(app.vent, "paginationView:filter", @filterByQuery)
=======
    @listenTo(app.vent, "paginationView:filter", @filterBySearch)
>>>>>>> f0f49ff6

    @collection.fetch(
      silent : true #fucking important for pagination
    ).done( =>
      @collection.goTo(1)
    )


  toggleAllDetails : ->

    @ui.detailsToggle.toggleClass("open")
    app.vent.trigger("taskListView:toggleDetails")


<<<<<<< HEAD
  filterByQuery : (searchQuery) ->
=======
  filterBySearch : (searchQuery) ->
>>>>>>> f0f49ff6

    @collection.setFilter(["team", "projectName", "id", "dataSet", "priority", "created"], searchQuery)<|MERGE_RESOLUTION|>--- conflicted
+++ resolved
@@ -54,11 +54,7 @@
 
   initialize : ->
 
-<<<<<<< HEAD
-    @listenTo(app.vent, "paginationView:filter", @filterByQuery)
-=======
     @listenTo(app.vent, "paginationView:filter", @filterBySearch)
->>>>>>> f0f49ff6
 
     @collection.fetch(
       silent : true #fucking important for pagination
@@ -73,10 +69,6 @@
     app.vent.trigger("taskListView:toggleDetails")
 
 
-<<<<<<< HEAD
-  filterByQuery : (searchQuery) ->
-=======
   filterBySearch : (searchQuery) ->
->>>>>>> f0f49ff6
 
     @collection.setFilter(["team", "projectName", "id", "dataSet", "priority", "created"], searchQuery)