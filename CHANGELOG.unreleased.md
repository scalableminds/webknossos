# Changelog (Unreleased)

All notable (yet unreleased) user-facing changes to webknossos are documented in this file.
See `CHANGELOG.released.md` for the changes which are part of official releases.

The format is based on [Keep a Changelog](http://keepachangelog.com/en/1.0.0/)
and this project adheres to [Calendar Versioning](http://calver.org/) `0Y.0M.MICRO`.
For upgrade instructions, please check the [migration guide](MIGRATIONS.released.md).

## Unreleased
[Commits](https://github.com/scalableminds/webknossos/compare/21.09.0...HEAD)

### Added
- Added a new bounding box tool that allows resizing and creating bounding boxes more easily. Additionally, the context menu now contains options to modify the bounding box close to the clicked position. [#5767](https://github.com/scalableminds/webknossos/pull/5767)

### Changed
- The docker setup has been restructured, which requires changes to existing docker-compose setups. See the migration guide for details. [#5843](https://github.com/scalableminds/webknossos/pull/5843) 

### Fixed
<<<<<<< HEAD
- Fixed a bug that the displayed value range of a histogram of a color layer wasn't applied until the slider was dragged a bit. [#5853](https://github.com/scalableminds/webknossos/pull/5853)
=======
- Fixed a bug where admins could not share annotations with teams they were not explicitly a member of. [#5845](https://github.com/scalableminds/webknossos/pull/5845)
>>>>>>> e16a4381

### Removed
-

### Breaking Change
-<|MERGE_RESOLUTION|>--- conflicted
+++ resolved
@@ -17,11 +17,8 @@
 - The docker setup has been restructured, which requires changes to existing docker-compose setups. See the migration guide for details. [#5843](https://github.com/scalableminds/webknossos/pull/5843) 
 
 ### Fixed
-<<<<<<< HEAD
 - Fixed a bug that the displayed value range of a histogram of a color layer wasn't applied until the slider was dragged a bit. [#5853](https://github.com/scalableminds/webknossos/pull/5853)
-=======
 - Fixed a bug where admins could not share annotations with teams they were not explicitly a member of. [#5845](https://github.com/scalableminds/webknossos/pull/5845)
->>>>>>> e16a4381
 
 ### Removed
 -
