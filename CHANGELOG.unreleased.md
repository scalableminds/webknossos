# Changelog (Unreleased)

All notable (yet unreleased) user-facing changes to WEBKNOSSOS are documented in this file.
See `CHANGELOG.released.md` for the changes which are part of official releases.

The format is based on [Keep a Changelog](http://keepachangelog.com/en/1.0.0/)
and this project adheres to [Calendar Versioning](http://calver.org/) `0Y.0M.MICRO`.
For upgrade instructions, please check the [migration guide](MIGRATIONS.released.md).

## Unreleased
[Commits](https://github.com/scalableminds/webknossos/compare/24.02.3...HEAD)

### Added
- Added support for storing analytics events in the Postgres. [#7594](https://github.com/scalableminds/webknossos/pull/7594) [#7609](https://github.com/scalableminds/webknossos/pull/7609)
- Segment statistics are now available for ND datasets. [#7411](https://github.com/scalableminds/webknossos/pull/7411)
- Added support for uploading N5 and Neuroglancer Precomputed datasets. [#7578](https://github.com/scalableminds/webknossos/pull/7578)
- Webknossos can now open ND Zarr datasets with arbitrary axis orders (not limited to `**xyz` anymore). [#7592](https://github.com/scalableminds/webknossos/pull/7592)
- Added a new "Split from all neighboring segments" feature for the proofreading mode. [#7611](https://github.com/scalableminds/webknossos/pull/7611)
- If storage scan is enabled, the measured used storage is now displayed in the dashboard’s dataset detail view. [#7677](https://github.com/scalableminds/webknossos/pull/7677)
<<<<<<< HEAD
- Added an action to delete erronous, unimported datasets directly from the dashboard. [#7448](https://github.com/scalableminds/webknossos/pull/7448)
=======
- Prepared support to download full stl meshes via the HTTP api. [#7587](https://github.com/scalableminds/webknossos/pull/7587)
>>>>>>> 9d4a3c91

### Changed
- Datasets stored in WKW format are no longer loaded with memory mapping, reducing memory demands. [#7528](https://github.com/scalableminds/webknossos/pull/7528)
- Content Security Policy (CSP) settings are now relaxed by default. To keep stricter CSP rules, add them to your specific `application.conf`. [#7589](https://github.com/scalableminds/webknossos/pull/7589)
- WEBKNOSSOS now uses Java 21. [#7599](https://github.com/scalableminds/webknossos/pull/7599)
- Email verification is disabled by default. To enable it, set `webKnossos.user.emailVerification.activated` to `true` in your `application.conf`. [#7620](https://github.com/scalableminds/webknossos/pull/7620) [#7621](https://github.com/scalableminds/webknossos/pull/7621)
- Added more documentation for N5 and Neuroglancer precomputed web upload. [#7622](https://github.com/scalableminds/webknossos/pull/7622)
- Added the config key `webKnossos.user.timeTrackingOnlyWithSignificantChanges`, which when set to `true` will only track time if the user has made significant changes to the annotation. [#7627](https://github.com/scalableminds/webknossos/pull/7627)
- Only display UI elements to launch background jobs if the (worker) backend actually supports them. [#7591](https://github.com/scalableminds/webknossos/pull/7591)
- If the current dataset folder in the dashboard cannot be found (e.g., because somebody else deleted it), the page navigates to the root folder automatically. [#7669](https://github.com/scalableminds/webknossos/pull/7669)

### Fixed
- Fixed rare SIGBUS crashes of the datastore module that were caused by memory mapping on unstable file systems. [#7528](https://github.com/scalableminds/webknossos/pull/7528)
- Fixed loading local datasets for organizations that have spaces in their names. [#7593](https://github.com/scalableminds/webknossos/pull/7593)
- Fixed a bug where proofreading annotations would stay black until the next server restart due to expired but cached tokens. [#7598](https://github.com/scalableminds/webknossos/pull/7598)
- Fixed a bug where ad-hoc meshing didn't make use of a segment index, even when it existed. [#7600](https://github.com/scalableminds/webknossos/pull/7600)
- Fixed a bug where importing remote datasets with existing datasource-properties.jsons would not properly register the remote credentials. [#7601](https://github.com/scalableminds/webknossos/pull/7601)
- Fixed a bug in ND volume annotation downloads where the additionalAxes metadata had wrong indices. [#7592](https://github.com/scalableminds/webknossos/pull/7592)
- Fixed a bug in proofreading aka editable mapping annotations where splitting would sometimes give the new id to the selected segment rather than to the split-off one. [#7608](https://github.com/scalableminds/webknossos/pull/7608)
- Fixed small styling errors as a follow-up to the antd v5 upgrade. [#7612](https://github.com/scalableminds/webknossos/pull/7612)
- Fixed that the iOS keyboard automatically showed up when moving through a dataset. [#7660](https://github.com/scalableminds/webknossos/pull/7660)
- Fixed deprecation warnings caused by Antd \<Collapse\> components. [#7610](https://github.com/scalableminds/webknossos/pull/7610)
- Fixed small styling error with a welcome notification for new users on webknossos.org. [#7623](https://github.com/scalableminds/webknossos/pull/7623)
- Fixed that filtering by tags could produce false positives. [#7640](https://github.com/scalableminds/webknossos/pull/7640)
- Fixed a slight offset when creating a node with the mouse. [#7639](https://github.com/scalableminds/webknossos/pull/7639)
- Fixed small styling error with NML drag and drop uploading. [#7641](https://github.com/scalableminds/webknossos/pull/7641)
- Fixed a bug where the annotation list would show teams the annotation is shared with multiple times. [#7659](https://github.com/scalableminds/webknossos/pull/7659)

### Removed

### Breaking Changes
- Updated antd UI library from version 4.24.15 to 5.13.2. Drop support for nodeJs version <18. [#7522](https://github.com/scalableminds/webknossos/pull/7522)<|MERGE_RESOLUTION|>--- conflicted
+++ resolved
@@ -17,11 +17,8 @@
 - Webknossos can now open ND Zarr datasets with arbitrary axis orders (not limited to `**xyz` anymore). [#7592](https://github.com/scalableminds/webknossos/pull/7592)
 - Added a new "Split from all neighboring segments" feature for the proofreading mode. [#7611](https://github.com/scalableminds/webknossos/pull/7611)
 - If storage scan is enabled, the measured used storage is now displayed in the dashboard’s dataset detail view. [#7677](https://github.com/scalableminds/webknossos/pull/7677)
-<<<<<<< HEAD
+- Prepared support to download full stl meshes via the HTTP api. [#7587](https://github.com/scalableminds/webknossos/pull/7587)
 - Added an action to delete erronous, unimported datasets directly from the dashboard. [#7448](https://github.com/scalableminds/webknossos/pull/7448)
-=======
-- Prepared support to download full stl meshes via the HTTP api. [#7587](https://github.com/scalableminds/webknossos/pull/7587)
->>>>>>> 9d4a3c91
 
 ### Changed
 - Datasets stored in WKW format are no longer loaded with memory mapping, reducing memory demands. [#7528](https://github.com/scalableminds/webknossos/pull/7528)
