package com.scalableminds.webknossos.datastore.dataformats.precomputed

import com.scalableminds.util.cache.AlfuCache
import com.scalableminds.util.geometry.Vec3Int
import com.scalableminds.util.tools.Fox
import com.scalableminds.webknossos.datastore.dataformats.{BucketProvider, DataCubeHandle, MagLocator}
import com.scalableminds.webknossos.datastore.datareaders.precomputed.PrecomputedArray
import com.scalableminds.webknossos.datastore.datavault.VaultPath
import com.scalableminds.webknossos.datastore.models.BucketPosition
import com.scalableminds.webknossos.datastore.models.datasource.DataSourceId
import com.scalableminds.webknossos.datastore.models.requests.DataReadInstruction
import com.scalableminds.webknossos.datastore.storage.DataVaultService
import com.typesafe.scalalogging.LazyLogging
import net.liftweb.common.Empty

import scala.concurrent.ExecutionContext
import ucar.ma2.{Array => MultiArray}

class PrecomputedCubeHandle(precomputedArray: PrecomputedArray) extends DataCubeHandle with LazyLogging {

  def cutOutBucket(bucket: BucketPosition)(implicit ec: ExecutionContext): Fox[Array[Byte]] = {
    val shape = Vec3Int.full(bucket.bucketLength)
    val offset = Vec3Int(bucket.topLeft.voxelXInMag, bucket.topLeft.voxelYInMag, bucket.topLeft.voxelZInMag)
    precomputedArray.readBytesXYZ(shape, offset)
  }

  override protected def onFinalize(): Unit = ()

}

class PrecomputedBucketProvider(layer: PrecomputedLayer,
                                dataSourceId: DataSourceId,
                                val dataVaultServiceOpt: Option[DataVaultService],
                                sharedChunkContentsCache: Option[AlfuCache[String, MultiArray]])
    extends BucketProvider
    with LazyLogging {

  override def loadFromUnderlying(readInstruction: DataReadInstruction)(
      implicit ec: ExecutionContext): Fox[PrecomputedCubeHandle] = {
    val precomputedMagOpt: Option[MagLocator] =
      layer.mags.find(_.mag == readInstruction.bucket.mag)

    precomputedMagOpt match {
      case None => Fox.empty
      case Some(precomputedMag) =>
        dataVaultServiceOpt match {
          case Some(dataVaultService: DataVaultService) =>
            for {
              magPath: VaultPath <- if (precomputedMag.isRemote) {
                dataVaultService.vaultPathFor(precomputedMag)
              } else localPathFrom(readInstruction, precomputedMag.pathWithFallback)
<<<<<<< HEAD
              cubeHandle <- PrecomputedArray
                .open(magPath, precomputedMag.axisOrder, precomputedMag.channelIndex)
                .map(new PrecomputedCubeHandle(_))
=======
              chunkContentsCache <- sharedChunkContentsCache
              cubeHandle <- tryo(onError = (e: Throwable) => logger.error(TextUtils.stackTraceAsString(e)))(
                PrecomputedArray.open(magPath,
                                      dataSourceId,
                                      layer.name,
                                      precomputedMag.axisOrder,
                                      precomputedMag.channelIndex,
                                      chunkContentsCache)).map(new PrecomputedCubeHandle(_))
>>>>>>> b91b15ff
            } yield cubeHandle
          case None => Empty
        }
    }
  }

}<|MERGE_RESOLUTION|>--- conflicted
+++ resolved
@@ -49,20 +49,15 @@
               magPath: VaultPath <- if (precomputedMag.isRemote) {
                 dataVaultService.vaultPathFor(precomputedMag)
               } else localPathFrom(readInstruction, precomputedMag.pathWithFallback)
-<<<<<<< HEAD
+              chunkContentsCache <- sharedChunkContentsCache.toFox
               cubeHandle <- PrecomputedArray
-                .open(magPath, precomputedMag.axisOrder, precomputedMag.channelIndex)
+                .open(magPath,
+                      dataSourceId,
+                      layer.name,
+                      precomputedMag.axisOrder,
+                      precomputedMag.channelIndex,
+                      chunkContentsCache)
                 .map(new PrecomputedCubeHandle(_))
-=======
-              chunkContentsCache <- sharedChunkContentsCache
-              cubeHandle <- tryo(onError = (e: Throwable) => logger.error(TextUtils.stackTraceAsString(e)))(
-                PrecomputedArray.open(magPath,
-                                      dataSourceId,
-                                      layer.name,
-                                      precomputedMag.axisOrder,
-                                      precomputedMag.channelIndex,
-                                      chunkContentsCache)).map(new PrecomputedCubeHandle(_))
->>>>>>> b91b15ff
             } yield cubeHandle
           case None => Empty
         }
