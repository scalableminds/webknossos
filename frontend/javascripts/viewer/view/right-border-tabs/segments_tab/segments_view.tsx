import {
  ArrowRightOutlined,
  CloseOutlined,
  DeleteOutlined,
  DownOutlined,
  DownloadOutlined,
  ExclamationCircleOutlined,
  ExpandAltOutlined,
  EyeInvisibleOutlined,
  EyeOutlined,
  FolderOutlined,
  LoadingOutlined,
  PlusOutlined,
  ReloadOutlined,
  SearchOutlined,
  SettingOutlined,
  ShrinkOutlined,
} from "@ant-design/icons";
import {
  PricingPlanEnum,
  getFeatureNotAvailableInPlanMessage,
  isFeatureAllowedByPricingPlan,
} from "admin/organization/pricing_plan_utils";
import { getJobs, startComputeMeshFileJob } from "admin/rest_api";
import {
  Button,
  ConfigProvider,
  Divider,
  Empty,
  type MenuProps,
  Modal,
  Popover,
  Select,
  type TreeProps,
} from "antd";
import type { ItemType } from "antd/lib/menu/interface";
import type { DataNode } from "antd/lib/tree";
import app from "app";
import { ChangeColorMenuItemContent } from "components/color_picker";
import FastTooltip from "components/fast_tooltip";
import { SimpleRow } from "dashboard/folders/metadata_table";
import { useWkSelector } from "libs/react_hooks";
import Toast from "libs/toast";
import { pluralize, sleep } from "libs/utils";
import _, { isNumber, memoize } from "lodash";
import type RcTree from "rc-tree";
import React, { type Key } from "react";
import { connect } from "react-redux";
import AutoSizer from "react-virtualized-auto-sizer";
import type { Dispatch } from "redux";
<<<<<<< HEAD
import type { APIMeshFile, MetadataEntryProto } from "types/api_types";
=======
import type {
  APIDataset,
  APIMeshFileInfo,
  APISegmentationLayer,
  APIUser,
  MetadataEntryProto,
} from "types/api_types";
>>>>>>> a8a67eca
import { APIJobType, type AdditionalCoordinate } from "types/api_types";
import type { Vector3 } from "viewer/constants";
import { EMPTY_OBJECT, MappingStatusEnum } from "viewer/constants";
import {
  getMagInfoOfVisibleSegmentationLayer,
  getMappingInfo,
  getMaybeSegmentIndexAvailability,
  getVisibleSegmentationLayer,
} from "viewer/model/accessors/dataset_accessor";
import { getAdditionalCoordinatesAsString } from "viewer/model/accessors/flycam_accessor";
import { AnnotationTool } from "viewer/model/accessors/tool_accessor";
import {
  getActiveSegmentationTracing,
  getHideUnregisteredSegmentsForVisibleSegmentationLayer,
  getMeshesForCurrentAdditionalCoordinates,
  getSegmentName,
  getSelectedIds,
  getVisibleSegments,
  hasEditableMapping,
} from "viewer/model/accessors/volumetracing_accessor";
import {
  maybeFetchMeshFilesAction,
  refreshMeshAction,
  removeMeshAction,
  triggerMeshesDownloadAction,
  updateCurrentMeshFileAction,
  updateMeshOpacityAction,
  updateMeshVisibilityAction,
} from "viewer/model/actions/annotation_actions";
import { ensureSegmentIndexIsLoadedAction } from "viewer/model/actions/dataset_actions";
import {
  setAdditionalCoordinatesAction,
  setPositionAction,
} from "viewer/model/actions/flycam_actions";
import {
  loadAdHocMeshAction,
  loadPrecomputedMeshAction,
} from "viewer/model/actions/segmentation_actions";
import { updateTemporarySettingAction } from "viewer/model/actions/settings_actions";
import { getUpdateSegmentActionToToggleVisibility } from "viewer/model/actions/volumetracing_action_helpers";
import {
  batchUpdateGroupsAndSegmentsAction,
  deleteSegmentDataAction,
  removeSegmentAction,
  setActiveCellAction,
  setExpandedSegmentGroupsAction,
  setSelectedSegmentsOrGroupAction,
  toggleAllSegmentsAction,
  toggleSegmentGroupAction,
  updateSegmentAction,
} from "viewer/model/actions/volumetracing_actions";
import { api } from "viewer/singletons";
import type {
  MeshInformation,
  Segment,
  SegmentGroup,
  TreeGroup,
  WebknossosState,
} from "viewer/store";
import Store from "viewer/store";
import ButtonComponent from "viewer/view/components/button_component";
import DomVisibilityObserver from "viewer/view/components/dom_visibility_observer";
import EditableTextLabel from "viewer/view/components/editable_text_label";
import { InputWithUpdateOnBlur } from "viewer/view/components/input_with_update_on_blur";
import { getContextMenuPositionFromEvent } from "viewer/view/context_menu";
import SegmentListItem from "viewer/view/right-border-tabs/segments_tab/segment_list_item";
import {
  type SegmentHierarchyNode,
  getBaseSegmentationName,
} from "viewer/view/right-border-tabs/segments_tab/segments_view_helper";
import AdvancedSearchPopover from "../advanced_search_popover";
import DeleteGroupModalView from "../delete_group_modal_view";
import { MetadataEntryTableRows } from "../metadata_table";
import { ResizableSplitPane } from "../resizable_split_pane";
import ScrollableVirtualizedTree from "../scrollable_virtualized_tree";
import { ContextMenuContainer } from "../sidebar_context_menu";
import {
  MISSING_GROUP_ID,
  additionallyExpandGroup,
  createGroupToParentMap,
  createGroupToSegmentsMap,
  deepFlatFilter,
  findGroup,
  findParentIdForGroupId,
  getExpandedGroups,
  getGroupByIdWithSubgroups,
  getGroupNodeKey,
} from "../trees_tab/tree_hierarchy_view_helpers";
import { SegmentStatisticsModal } from "./segment_statistics_modal";

const SCROLL_DELAY_MS = 50;

const { confirm } = Modal;
const { Option } = Select;
// Interval in ms to check for running mesh file computation jobs for this dataset
const refreshInterval = 5000;

export const stlMeshConstants = {
  meshMarker: [105, 115, 111],
  // ASCII codes for ISO
  segmentIdIndex: 3, // Write cell index after the meshMarker
};
const segmentsTabId = "segment-list";

<<<<<<< HEAD
type StateProps = ReturnType<typeof mapStateToProps>;
=======
type StateProps = {
  meshes: Record<number, MeshInformation>;
  dataset: APIDataset;
  mappingInfo: ActiveMappingInfo;
  hasVolumeTracing: boolean | undefined;
  isSegmentIndexAvailable: boolean | undefined;
  segments: SegmentMap | null | undefined;
  segmentGroups: Array<SegmentGroup>;
  selectedIds: { segments: number[]; group: number | null };
  visibleSegmentationLayer: APISegmentationLayer | null | undefined;
  activeVolumeTracing: VolumeTracing | null | undefined;
  allowUpdate: boolean;
  organization: string;
  datasetName: string;
  availableMeshFiles: Array<APIMeshFileInfo> | null | undefined;
  currentMeshFile: APIMeshFileInfo | null | undefined;
  activeUser: APIUser | null | undefined;
  activeCellId: number | null | undefined;
  preferredQualityForMeshPrecomputation: number;
  preferredQualityForMeshAdHocComputation: number;
  magInfoOfVisibleSegmentationLayer: MagInfo;
};
>>>>>>> a8a67eca

const mapStateToProps = (state: WebknossosState) => {
  const visibleSegmentationLayer = getVisibleSegmentationLayer(state);
  const activeVolumeTracing = getActiveSegmentationTracing(state);
  const mappingInfo = getMappingInfo(
    state.temporaryConfiguration.activeMappingByLayer,
    visibleSegmentationLayer?.name,
  );

  const { segments, segmentGroups } = getVisibleSegments(state);

  const isVisibleButUneditableSegmentationLayerActive =
    visibleSegmentationLayer != null && visibleSegmentationLayer.tracingId == null;

  const meshesForCurrentAdditionalCoordinates =
    visibleSegmentationLayer != null
      ? getMeshesForCurrentAdditionalCoordinates(state, visibleSegmentationLayer?.name)
      : undefined;

  const isSegmentIndexAvailable = getMaybeSegmentIndexAvailability(
    state.dataset,
    visibleSegmentationLayer?.name,
  );
  const isProofreadingMode = state.uiInformation.activeTool === AnnotationTool.PROOFREAD;

  return {
    activeCellId: activeVolumeTracing?.activeCellId,
    meshes: (meshesForCurrentAdditionalCoordinates || EMPTY_OBJECT) as Record<
      number,
      MeshInformation
    >, // satisfy ts
    dataset: state.dataset,
    hideUnregisteredSegments: getHideUnregisteredSegmentsForVisibleSegmentationLayer(state),
    mappingInfo,
    hasVolumeTracing: state.annotation.volumes.length > 0,
    isSegmentIndexAvailable,
    segments,
    segmentGroups,
    datasetConfiguration: state.datasetConfiguration,
    selectedIds: getCleanedSelectedSegmentsOrGroup(state),
    visibleSegmentationLayer,
    activeVolumeTracing,
    allowUpdate:
      state.annotation.restrictions.allowUpdate && !isVisibleButUneditableSegmentationLayerActive,
    organization: state.dataset.owningOrganization,
    datasetName: state.dataset.name,
    availableMeshFiles:
      visibleSegmentationLayer != null
        ? state.localSegmentationData[visibleSegmentationLayer.name].availableMeshFiles
        : null,
    currentMeshFile:
      visibleSegmentationLayer != null
        ? state.localSegmentationData[visibleSegmentationLayer.name].currentMeshFile
        : null,
    activeUser: state.activeUser,
    preferredQualityForMeshPrecomputation:
      state.temporaryConfiguration.preferredQualityForMeshPrecomputation,
    preferredQualityForMeshAdHocComputation:
      state.temporaryConfiguration.preferredQualityForMeshAdHocComputation,
    magInfoOfVisibleSegmentationLayer: getMagInfoOfVisibleSegmentationLayer(state),
    showCheckboxes:
      !isProofreadingMode || !state.userConfiguration.selectiveVisibilityInProofreading,
  };
};

const getCleanedSelectedSegmentsOrGroup = (state: WebknossosState) => {
  const [cleanedSelectedIds, maybeUpdateStoreAction] = getSelectedIds(state);
  if (maybeUpdateStoreAction != null) {
    maybeUpdateStoreAction();
  }
  return cleanedSelectedIds;
};

const mapDispatchToProps = (dispatch: Dispatch<any>) => ({
  setHoveredSegmentId(segmentId: number | null | undefined) {
    dispatch(updateTemporarySettingAction("hoveredSegmentId", segmentId || null));
  },

  loadAdHocMesh(
    segmentId: number,
    seedPosition: Vector3,
    additionalCoordinates: AdditionalCoordinate[] | undefined | null,
  ) {
    dispatch(loadAdHocMeshAction(segmentId, seedPosition, additionalCoordinates));
  },

  loadPrecomputedMesh(
    segmentId: number,
    seedPosition: Vector3,
    seedAdditionalCoordinates: AdditionalCoordinate[] | undefined | null,
    meshFileName: string,
  ) {
    dispatch(
      loadPrecomputedMeshAction(segmentId, seedPosition, seedAdditionalCoordinates, meshFileName),
    );
  },

  setActiveCell(
    segmentId: number,
    somePosition?: Vector3,
    someAdditionalCoordinates?: AdditionalCoordinate[] | null,
  ) {
    dispatch(setActiveCellAction(segmentId, somePosition, someAdditionalCoordinates));
  },

  setCurrentMeshFile(layerName: string, fileName: string) {
    dispatch(updateCurrentMeshFileAction(layerName, fileName));
  },

  setPosition(position: Vector3) {
    dispatch(setPositionAction(position));
  },

  setAdditionalCoordinates(additionalCoordinates: AdditionalCoordinate[] | undefined | null) {
    if (
      getAdditionalCoordinatesAsString(Store.getState().flycam.additionalCoordinates) !==
      getAdditionalCoordinatesAsString(additionalCoordinates)
    ) {
      dispatch(setAdditionalCoordinatesAction(additionalCoordinates));
    }
  },

  updateSegments(
    segmentIds: number[],
    segmentShape: Partial<Segment>,
    layerName: string,
    createsNewUndoState: boolean,
  ) {
    const actions = segmentIds.map((segmentId) =>
      updateSegmentAction(segmentId, segmentShape, layerName, undefined, createsNewUndoState),
    );
    Store.dispatch(batchUpdateGroupsAndSegmentsAction(actions));
  },

  updateSegment(
    segmentId: number,
    segmentShape: Partial<Segment>,
    layerName: string,
    createsNewUndoState: boolean,
  ) {
    dispatch(
      updateSegmentAction(segmentId, segmentShape, layerName, undefined, createsNewUndoState),
    );
  },

  removeSegment(segmentId: number, layerName: string) {
    dispatch(removeSegmentAction(segmentId, layerName));
  },

  changeMeshOpacity(segmentId: number, layerName: string, opacity: number) {
    dispatch(updateMeshOpacityAction(layerName, segmentId, opacity));
  },

  deleteSegmentData(segmentId: number, layerName: string, callback?: () => void) {
    dispatch(deleteSegmentDataAction(segmentId, layerName, callback));
  },
});

type DispatchProps = ReturnType<typeof mapDispatchToProps>;
type Props = DispatchProps & StateProps;
type State = {
  renamingCounter: number;
  activeMeshJobId: string | null | undefined;
  groupTree: SegmentHierarchyNode[];
  searchableTreeItemList: SegmentHierarchyNode[];
  prevProps: Props | null | undefined;
  groupToDelete: number | null | undefined;
  activeStatisticsModalGroupId: number | null;
  contextMenuPosition: [number, number] | null | undefined;
  menu: MenuProps | null | undefined;
};

const formatMagWithLabel = (mag: Vector3, index: number) => {
  // index refers to the array of available mags. Thus, we can directly
  // use that index to pick an adequate label.
  const labels = ["Highest", "High", "Medium", "Low", "Very Low"];
  // Use "Very Low" for all low Mags which don't have extra labels
  const clampedIndex = Math.min(labels.length - 1, index);
  return `${labels[clampedIndex]} (Mag ${mag.join("-")})`;
};

const formatMeshFile = (
  meshFile: APIMeshFileInfo | null | undefined,
): string | null | undefined => {
  if (meshFile == null) return null;
  if (meshFile.mappingName == null) return meshFile.name;
  return `${meshFile.name} (${meshFile.mappingName})`;
};

function renderEmptyMeshFileSelect() {
  return (
    <Empty
      image={Empty.PRESENTED_IMAGE_SIMPLE}
      description="No mesh file found. Click the + icon to compute a mesh file."
    />
  );
}

const getExpandedKeys = (segmentGroups: TreeGroup[]) => {
  return getExpandedGroups(segmentGroups).map((group) => getGroupNodeKey(group.groupId));
};

const getExpandedKeysWithRoot = memoize((segmentGroups: TreeGroup[]) => {
  const expandedGroups = getExpandedKeys(segmentGroups);
  expandedGroups.unshift(getGroupNodeKey(MISSING_GROUP_ID));
  return expandedGroups;
});

function constructTreeData(
  groups: { name: string; groupId: number; children: SegmentGroup[] }[],
  groupToSegmentsMap: Record<number, Segment[]>,
): SegmentHierarchyNode[] {
  // Insert all trees into their respective groups in the group hierarchy and transform groups to tree nodes
  return _.sortBy(groups, "groupId").map((group) => {
    const { groupId } = group;
    const segments = groupToSegmentsMap[groupId] || [];
    const treeNode: SegmentHierarchyNode = {
      ...group,
      title: group.name,
      key: getGroupNodeKey(groupId),
      id: groupId,
      type: "group",
      children: constructTreeData(group.children, groupToSegmentsMap).concat(
        _.sortBy(segments, "id").map(
          (segment): SegmentHierarchyNode => ({
            ...segment,
            title: segment.name || "",
            type: "segment",
            key: `segment-${segment.id}`,
            id: segment.id,
            isChecked: segment.isVisible,
          }),
        ),
      ),
    };
    return treeNode;
  });
}

const rootGroup = {
  name: "Root",
  groupId: MISSING_GROUP_ID,
  key: getGroupNodeKey(MISSING_GROUP_ID),
  children: [],
  isExpanded: true,
};

class SegmentsView extends React.Component<Props, State> {
  intervalID: ReturnType<typeof setTimeout> | null | undefined;
  unmountBenchmarkListener: (() => void) | undefined;
  state: State = {
    renamingCounter: 0,
    activeMeshJobId: null,
    groupTree: [],
    searchableTreeItemList: [],
    prevProps: null,
    groupToDelete: null,
    activeStatisticsModalGroupId: null,
    contextMenuPosition: null,
    menu: null,
  };
  tree: React.RefObject<RcTree>;

  constructor(props: Props) {
    super(props);
    this.tree = React.createRef();
  }

  componentDidMount() {
    Store.dispatch(
      maybeFetchMeshFilesAction(this.props.visibleSegmentationLayer, this.props.dataset, false),
    );

    if (
      this.props.dataset.dataStore.jobsEnabled &&
      this.props.dataset.dataStore.jobsSupportedByAvailableWorkers.includes(
        APIJobType.COMPUTE_MESH_FILE,
      )
    ) {
      this.pollJobData();
    }

    Store.dispatch(ensureSegmentIndexIsLoadedAction(this.props.visibleSegmentationLayer?.name));

    this.unmountBenchmarkListener = app.vent.on(
      "benchmark:segmentlist:scroll",
      this.benchmarkScroll,
    );
  }

  benchmarkScroll = async (itemCount: number, done: () => void) => {
    if (this.tree?.current == null || this.props.segments == null) {
      return;
    }

    let counter = 0;
    // Iterate through the existing segments list until we visited itemCount
    // items.
    while (counter < itemCount) {
      for (const segment of this.props.segments.values()) {
        if (counter >= itemCount) {
          break;
        }
        await sleep(0);
        this.tree.current.scrollTo({ key: `segment-${segment.id}` });
        counter++;
      }
      if (counter === 0) {
        // Guard against empty segment list
        break;
      }
    }
    done();
  };

  componentDidUpdate(prevProps: Props) {
    if (prevProps.visibleSegmentationLayer !== this.props.visibleSegmentationLayer) {
      Store.dispatch(
        maybeFetchMeshFilesAction(this.props.visibleSegmentationLayer, this.props.dataset, false),
      );
    }

    // Scroll to selected segment.
    // The selection of the newly added segment, that wasn't in the segment list before,
    // triggers this function. Technically the segment is now present in the tree due
    // to the design in the volumetracing_saga, and it can also be found while debugging
    // this class. But in the scrollTo function, the new segment isn't found right away
    // in the tree data, thus the timeout is used as a work-around.

    setTimeout(() => {
      if (this.tree?.current == null) {
        return;
      }
      if (
        this.props.selectedIds.segments.length === 1 &&
        prevProps.selectedIds.segments[0] !== this.props.selectedIds.segments[0]
      ) {
        const selectedId = this.props.selectedIds.segments[0];
        this.tree.current.scrollTo({ key: `segment-${selectedId}` });
      }
    }, 100);
  }

  componentWillUnmount() {
    if (this.intervalID != null) {
      clearTimeout(this.intervalID);
    }
    if (this.unmountBenchmarkListener) {
      this.unmountBenchmarkListener();
    }
  }

  getExpandedGroupKeys = () => getExpandedKeysWithRoot(this.props.segmentGroups);

  getKeysOfSubGroups = (groupId: number) => {
    if (groupId !== MISSING_GROUP_ID) {
      return getGroupByIdWithSubgroups(this.props.segmentGroups, groupId)
        .filter((group) => group !== groupId)
        .map((group) => getGroupNodeKey(group));
    }
    const allSegmentGroups = this.props.segmentGroups.flatMap((group) =>
      getGroupByIdWithSubgroups(this.props.segmentGroups, group.groupId),
    );
    return allSegmentGroups.map((group) => getGroupNodeKey(group));
  };

  setExpandedGroupsFromArray = (expandedGroupsArray: Key[]) => {
    if (this.props.visibleSegmentationLayer == null) return;
    const expandedGroupSet = new Set(expandedGroupsArray as string[]);
    Store.dispatch(
      setExpandedSegmentGroupsAction(expandedGroupSet, this.props.visibleSegmentationLayer?.name),
    );
  };

  setExpandedGroupsFromSet = (expandedGroupsSet: Set<string>) => {
    if (this.props.visibleSegmentationLayer == null) return;
    Store.dispatch(
      setExpandedSegmentGroupsAction(expandedGroupsSet, this.props.visibleSegmentationLayer?.name),
    );
  };

  collapseGroups = (groupsToCollapse: string[]) => {
    if (this.props.visibleSegmentationLayer == null) return;
    const newExpandedGroups = _.difference(this.getExpandedGroupKeys(), groupsToCollapse);
    const expandedGroupSet = new Set(newExpandedGroups);
    Store.dispatch(
      setExpandedSegmentGroupsAction(expandedGroupSet, this.props.visibleSegmentationLayer.name),
    );
  };

  onSelectTreeItem = (
    keys: Key[],
    event: {
      event: "select";
      selected: boolean;
      node: any;
      selectedNodes: DataNode[];
      nativeEvent: MouseEvent;
    },
  ) => {
    const { node, nativeEvent } = event;
    const { key = "" } = node;
    if (
      nativeEvent?.target instanceof HTMLElement &&
      (nativeEvent?.target?.closest(".ant-dropdown-menu") != null ||
        nativeEvent?.target?.closest(".ant-popover") != null)
    ) {
      // Ignore events that refer to elements in a popover or dropdown, since these
      // shouldn't influence the selection of the tree component.
      return;
    }

    // Windows / Mac single pick
    const ctrlPick: boolean = nativeEvent?.ctrlKey || nativeEvent?.metaKey;

    let newSelectedKeys: string[];
    if (ctrlPick) {
      newSelectedKeys = keys as string[];
    } else {
      newSelectedKeys = [key as string];
    }
    const selectedIdsForCaseDistinction = this.getSegmentOrGroupIdsForKeys(keys as string[]);
    const selectedIdsForState = this.getSegmentOrGroupIdsForKeys(newSelectedKeys);
    const visibleSegmentationLayer = this.props.visibleSegmentationLayer;
    if (visibleSegmentationLayer == null) return;
    if (
      selectedIdsForCaseDistinction.group != null &&
      selectedIdsForCaseDistinction.segments.length > 0
    ) {
      if (selectedIdsForCaseDistinction.segments.length > 1) {
        Modal.confirm({
          title: "Do you really want to select this group?",
          content: `You have ${selectedIdsForCaseDistinction.segments.length} selected segments. Do you really want to select this group?
        This will deselect all selected segments.`,
          onOk: () => {
            Store.dispatch(
              setSelectedSegmentsOrGroupAction(
                [],
                selectedIdsForState.group,
                visibleSegmentationLayer.name,
              ),
            );
          },
          onCancel() {},
        });
      } else {
        // If only one segment is selected, select group without warning (and vice-versa) even though ctrl is pressed.
        // This behaviour is imitated from the skeleton tab.
        const selectedIds = this.getSegmentOrGroupIdsForKeys([key]);
        Store.dispatch(
          setSelectedSegmentsOrGroupAction(
            selectedIds.segments,
            selectedIds.group,
            visibleSegmentationLayer.name,
          ),
        );
      }
      return;
    }
    Store.dispatch(
      setSelectedSegmentsOrGroupAction(
        selectedIdsForState.segments,
        selectedIdsForState.group,
        visibleSegmentationLayer?.name,
      ),
    );
  };

  static getDerivedStateFromProps(nextProps: Props, prevState: State) {
    const { segments, segmentGroups } = nextProps;
    if (segments == null) {
      return { prevProps: nextProps };
    }
    let updateStateObject: Partial<State> | null = null;
    const groupToSegmentsMap = createGroupToSegmentsMap(segments);
    const rootGroupWithChildren = {
      ...rootGroup,
      children: segmentGroups,
    };
    if (
      prevState.prevProps?.segments !== segments ||
      prevState.prevProps?.segmentGroups !== segmentGroups
    ) {
      // Insert the segments into the corresponding groups and create a
      // groupTree object that can be rendered using the antd Tree component
      const generatedGroupTree = constructTreeData([rootGroupWithChildren], groupToSegmentsMap);

      // Traverse the tree hierarchy so that we get a list of segments and groups
      // that is in the same order as the rendered tree. That way, cycling through
      // the search results will not jump "randomly".
      const searchableTreeItemList: SegmentHierarchyNode[] = [];
      function visitAllItems(
        nodes: Array<SegmentHierarchyNode>,
        callback: (group: SegmentHierarchyNode) => void,
      ) {
        for (const node of nodes) {
          callback(node);
          if ("children" in node && node.children != null) {
            visitAllItems(node.children, callback);
          }
        }
      }
      visitAllItems(generatedGroupTree, (item: SegmentHierarchyNode) => {
        searchableTreeItemList.push(item);
      });
      updateStateObject = {
        groupTree: generatedGroupTree,
        searchableTreeItemList,
        prevProps: nextProps,
      };
    }
    return {
      ...updateStateObject,
      prevProps: nextProps,
    };
  }

  async pollJobData(): Promise<void> {
    const jobs = this.props.activeUser != null ? await getJobs() : [];
    const oldActiveJobId = this.state.activeMeshJobId;
    const meshJobsForDataset = jobs.filter(
      (job) => job.type === "compute_mesh_file" && job.datasetName === this.props.datasetName,
    );
    const activeJob =
      oldActiveJobId != null ? meshJobsForDataset.find((job) => job.id === oldActiveJobId) : null;

    if (activeJob != null) {
      // We are aware of a running mesh job. Check whether the job is finished now.
      switch (activeJob.state) {
        case "SUCCESS": {
          Toast.success(
            'The computation of a mesh file for this dataset has finished. You can now use the "Load Mesh (precomputed)" functionality in the context menu.',
          );
          this.setState({
            activeMeshJobId: null,
          });
          // maybeFetchMeshFiles will fetch the new mesh file and also activate it if no other mesh file
          // currently exists.
          Store.dispatch(
            maybeFetchMeshFilesAction(
              this.props.visibleSegmentationLayer,
              this.props.dataset,
              true,
            ),
          );
          break;
        }

        case "STARTED":
        case "UNKNOWN":
        case "PENDING": {
          break;
        }

        case "FAILURE": {
          Toast.info("The computation of a mesh file for this dataset didn't finish properly.");
          this.setState({
            activeMeshJobId: null,
          });
          break;
        }

        default: {
          break;
        }
      }
    } else {
      // Check whether there is an active mesh job (e.g., the user
      // started the job earlier and reopened WEBKNOSSOS in the meantime).
      const pendingJobs = meshJobsForDataset.filter(
        (job) => job.state === "STARTED" || job.state === "PENDING",
      );
      const activeMeshJobId = pendingJobs.length > 0 ? pendingJobs[0].id : null;
      this.setState({
        activeMeshJobId,
      });
    }

    // refresh according to the refresh interval
    this.intervalID = setTimeout(() => this.pollJobData(), refreshInterval);
  }

  getPrecomputeMeshesTooltipInfo = () => {
    let title = "";
    let disabled = true;

    const activeOrganization = useWkSelector((state) => state.activeOrganization);
    const activeUser = useWkSelector((state) => state.activeUser);
    if (!isFeatureAllowedByPricingPlan(activeOrganization, PricingPlanEnum.Team)) {
      return {
        disabled: true,
        title: getFeatureNotAvailableInPlanMessage(
          PricingPlanEnum.Team,
          activeOrganization,
          activeUser,
        ),
      };
    }

    if (
      !this.props.dataset.dataStore.jobsSupportedByAvailableWorkers.includes(
        APIJobType.COMPUTE_MESH_FILE,
      )
    ) {
      title = "Mesh computation jobs are not enabled for this WEBKNOSSOS instance.";
    } else if (this.props.activeUser == null) {
      title = "Please log in to precompute the meshes of this dataset.";
    } else if (!this.props.dataset.dataStore.jobsEnabled) {
      title =
        "Meshes Computation is not supported for datasets that are not natively hosted on the server. Upload your dataset directly to webknossos.org to use this feature.";
    } else if (this.props.hasVolumeTracing) {
      title = this.props.visibleSegmentationLayer?.fallbackLayer
        ? "Meshes cannot be precomputed for volume annotations. However, you can open this dataset in view mode to precompute meshes for the dataset's segmentation layer."
        : "Meshes cannot be precomputed for volume annotations.";
    } else if (this.props.visibleSegmentationLayer == null) {
      title = "There is no segmentation layer for which meshes could be precomputed.";
    } else {
      title =
        "Precompute meshes for all segments of this dataset so that meshes for segments can be loaded quickly afterwards from a mesh file.";
      disabled = false;
    }

    return {
      disabled,
      title,
    };
  };

  onSelectSegment = (segment: Segment) => {
    const visibleSegmentationLayer = this.props.visibleSegmentationLayer;
    if (visibleSegmentationLayer == null) {
      Toast.info(
        <React.Fragment>
          Cannot select segment, because there is no visible segmentation layer.
        </React.Fragment>,
      );
      return;
    }
    Store.dispatch(
      setSelectedSegmentsOrGroupAction([segment.id], null, visibleSegmentationLayer.name),
    );

    if (!segment.somePosition) {
      Toast.info(
        <React.Fragment>
          Cannot go to this segment, because its position is unknown.
        </React.Fragment>,
      );
      return;
    }
    this.props.setPosition(segment.somePosition);
    const segmentAdditionalCoordinates = segment.someAdditionalCoordinates;
    if (segmentAdditionalCoordinates != null) {
      this.props.setAdditionalCoordinates(segmentAdditionalCoordinates);
    }
  };

  startComputingMeshfile = async () => {
    const {
      mappingInfo,
      preferredQualityForMeshPrecomputation,
      magInfoOfVisibleSegmentationLayer,
    } = this.props;
    const defaultOrHigherIndex = magInfoOfVisibleSegmentationLayer.getIndexOrClosestHigherIndex(
      preferredQualityForMeshPrecomputation,
    );
    const meshfileMagIndex =
      defaultOrHigherIndex != null
        ? defaultOrHigherIndex
        : magInfoOfVisibleSegmentationLayer.getClosestExistingIndex(
            preferredQualityForMeshPrecomputation,
          );
    const meshfileMag = magInfoOfVisibleSegmentationLayer.getMagByIndexWithFallback(
      meshfileMagIndex,
      null,
    );

    if (this.props.visibleSegmentationLayer != null) {
      const isEditableMapping = hasEditableMapping(
        Store.getState(),
        this.props.visibleSegmentationLayer.name,
      );

      const maybeMappingName =
        !isEditableMapping &&
        mappingInfo.mappingStatus !== MappingStatusEnum.DISABLED &&
        mappingInfo.mappingType === "HDF5" &&
        mappingInfo.mappingName != null
          ? mappingInfo.mappingName
          : undefined;

      const job = await startComputeMeshFileJob(
        this.props.dataset.id,
        getBaseSegmentationName(this.props.visibleSegmentationLayer),
        meshfileMag,
        maybeMappingName,
      );
      this.setState({
        activeMeshJobId: job.id,
      });
      Toast.info(
        <React.Fragment>
          The computation of a mesh file was started. For large datasets, this may take a while.
          Closing this tab will not stop the computation.
          <br />
          See{" "}
          <a target="_blank" href="/jobs" rel="noopener noreferrer">
            Processing Jobs
          </a>{" "}
          for an overview of running jobs.
        </React.Fragment>,
      );
    } else {
      Toast.error(
        "The computation of a mesh file could not be started because no segmentation layer was found.",
      );
    }
  };

  handleMeshFileSelected = async (meshFileName: string) => {
    if (this.props.visibleSegmentationLayer != null && meshFileName != null) {
      this.props.setCurrentMeshFile(this.props.visibleSegmentationLayer.name, meshFileName);
    }
  };

  handleQualityChangeForPrecomputation = (magIndex: number) =>
    Store.dispatch(updateTemporarySettingAction("preferredQualityForMeshPrecomputation", magIndex));

  handleQualityChangeForAdHocGeneration = (magIndex: number) =>
    Store.dispatch(
      updateTemporarySettingAction("preferredQualityForMeshAdHocComputation", magIndex),
    );

  getAdHocMeshSettings = () => {
    const { preferredQualityForMeshAdHocComputation, magInfoOfVisibleSegmentationLayer: magInfo } =
      this.props;
    return (
      <div>
        <FastTooltip title="The higher the quality, the more computational resources are required">
          <div>Quality for Ad-Hoc Mesh Computation:</div>
        </FastTooltip>
        <Select
          size="small"
          style={{
            width: 220,
          }}
          value={magInfo.getClosestExistingIndex(preferredQualityForMeshAdHocComputation)}
          onChange={this.handleQualityChangeForAdHocGeneration}
        >
          {magInfo
            .getMagsWithIndices()
            .map(([log2Index, mag]: [number, Vector3], index: number) => (
              <Option value={log2Index} key={log2Index}>
                {formatMagWithLabel(mag, index)}
              </Option>
            ))}
        </Select>
      </div>
    );
  };

  getPreComputeMeshesPopover = () => {
    const { disabled, title } = this.getPrecomputeMeshesTooltipInfo();
    const { preferredQualityForMeshPrecomputation, magInfoOfVisibleSegmentationLayer: magInfo } =
      this.props;
    return (
      <div
        style={{
          maxWidth: 500,
        }}
      >
        <h3>Precompute Meshes</h3>
        <p>
          Mesh visualizations can be very helpful when exploring segmentations. WEBKNOSSOS can
          precompute all meshes for a segmentation layer. Once the precomputation has finished,
          individual meshes can be loaded very quickly. As an alternative, you can use the ad-hoc
          mesh functionality which is a bit slower but does not require pre-computation.
        </p>

        <div>
          <div>
            <FastTooltip title="The higher the quality, the more computational resources are required">
              Quality for Mesh Precomputation:
            </FastTooltip>
          </div>

          <Select
            size="small"
            style={{
              width: 220,
            }}
            value={magInfo.getClosestExistingIndex(preferredQualityForMeshPrecomputation)}
            onChange={this.handleQualityChangeForPrecomputation}
          >
            {magInfo
              .getMagsWithIndices()
              .map(([log2Index, mag]: [number, Vector3], index: number) => (
                <Option value={log2Index} key={log2Index}>
                  {formatMagWithLabel(mag, index)}
                </Option>
              ))}
          </Select>
        </div>

        <div
          style={{
            display: "flex",
            justifyContent: "center",
            marginTop: 16,
          }}
        >
          <FastTooltip title={title}>
            <Button
              size="large"
              loading={this.state.activeMeshJobId != null}
              type="primary"
              disabled={disabled}
              onClick={this.startComputingMeshfile}
            >
              Precompute Meshes
            </Button>
          </FastTooltip>
        </div>
      </div>
    );
  };

  getMeshesHeader = () => (
    <>
      <FastTooltip title="Select a mesh file from which precomputed meshes will be loaded.">
        <ConfigProvider
          renderEmpty={renderEmptyMeshFileSelect}
          theme={{ cssVar: { key: "antd-app-theme" } }}
        >
          <Select
            style={{
              width: 180,
              display: "inline-block",
            }}
            placeholder="Select a mesh file"
            value={this.props.currentMeshFile != null ? this.props.currentMeshFile.name : null}
            onChange={this.handleMeshFileSelected}
            size="small"
            loading={this.props.availableMeshFiles == null}
            popupMatchSelectWidth={false}
          >
            {this.props.availableMeshFiles ? (
              this.props.availableMeshFiles.map((meshFile: APIMeshFileInfo) => (
                <Option key={meshFile.name} value={meshFile.name}>
                  {formatMeshFile(meshFile)}
                </Option>
              ))
            ) : (
              <Option value="" disabled>
                No files available.
              </Option>
            )}
          </Select>
        </ConfigProvider>
      </FastTooltip>
      <FastTooltip title="Refresh list of available Mesh files">
        <ReloadOutlined
          key="refresh"
          onClick={() =>
            Store.dispatch(
              maybeFetchMeshFilesAction(
                this.props.visibleSegmentationLayer,
                this.props.dataset,
                true,
              ),
            )
          }
          style={{
            marginLeft: 8,
          }}
          className="icon-margin-right"
        >
          Reload from Server
        </ReloadOutlined>
      </FastTooltip>
      <FastTooltip title="Add a precomputed mesh file">
        <Popover content={this.getPreComputeMeshesPopover} trigger="click" placement="bottom">
          <PlusOutlined className="icon-margin-right" />
        </Popover>
      </FastTooltip>
      {this.state.activeMeshJobId != null ? (
        <FastTooltip title='A mesh file is currently being computed. See "Processing Jobs" for more information.'>
          <LoadingOutlined className="icon-margin-right" />
        </FastTooltip>
      ) : null}
      <FastTooltip title="Configure ad-hoc mesh computation">
        <Popover content={this.getAdHocMeshSettings} trigger="click" placement="bottom">
          <SettingOutlined />
        </Popover>
      </FastTooltip>
    </>
  );

  getToastForMissingPositions = (groupId: number | null) => {
    const segmentsWithoutPosition = this.getSegmentsWithMissingPosition(groupId);
    if (segmentsWithoutPosition.length > 0) {
      console.log(`Segments with unknown positions: ${segmentsWithoutPosition}`);
      return Toast.info(
        <React.Fragment>
          {pluralize("mesh", segmentsWithoutPosition.length, "meshes")} meshes couldn't be loaded
          because the segment position is unknown. The segment IDs were printed to the console.
        </React.Fragment>,
      );
    }
  };

  getSetGroupColorMenuItem = (groupId: number | null): ItemType => {
    return {
      key: "changeGroupColor",
      icon: <i className="fas fa-eye-dropper fa-sm fa-icon fa-fw" />,
      label: (
        <ChangeColorMenuItemContent
          title="Change Segment Color"
          isDisabled={false}
          onSetColor={(color) => {
            if (getVisibleSegmentationLayer == null) {
              return;
            }
            this.setGroupColor(groupId, color);
          }}
          rgb={this.getColorOfFirstSegmentOrGrey(groupId)}
        />
      ),
    };
  };

  getResetGroupColorMenuItem = (groupId: number | null): ItemType => {
    const title = "Reset Segment Color";
    return {
      key: "resetGroupColor",
      icon: <i className="fas fa-undo" />,
      label: (
        <div
          title={title}
          onClick={() => {
            if (getVisibleSegmentationLayer == null) {
              return;
            }
            this.setGroupColor(groupId, null);
            this.hideContextMenu();
          }}
        >
          Reset Segment Color
        </div>
      ),
    };
  };

  getRemoveFromSegmentListMenuItem = (groupId: number | null): ItemType => {
    return {
      key: "removeSegments",
      icon: <CloseOutlined />,
      label: (
        <div
          onClick={() => {
            if (this.props.visibleSegmentationLayer == null) {
              return;
            }
            this.handleRemoveSegmentsFromList(groupId);
            this.hideContextMenu();
          }}
        >
          Remove Segments From List
        </div>
      ),
    };
  };

  getColorOfFirstSegmentOrGrey = (groupId: number | null) => {
    const relevantSegments =
      groupId != null ? this.getSegmentsOfGroupRecursively(groupId) : this.getSelectedSegments();
    if (relevantSegments[0]?.color == null) {
      return [0.5, 0.5, 0.5] as Vector3;
    }
    return relevantSegments[0].color;
  };

  getComputeMeshesAdHocMenuItem = (groupId: number | null): ItemType => {
    return {
      key: "computeAdHoc",
      icon: <i className="fas fa-dice-d20 fa-fw fa-icon" />,
      label: (
        <div
          onClick={() => {
            if (this.props.visibleSegmentationLayer == null) {
              return;
            }
            this.handleLoadMeshesAdHoc(groupId);
            this.getToastForMissingPositions(groupId);
            this.hideContextMenu();
          }}
        >
          Compute Meshes (ad-hoc)
        </div>
      ),
    };
  };

  getShowSegmentStatistics = (id: number): ItemType => {
    if (!this.props.isSegmentIndexAvailable) return null;
    return {
      key: "segmentStatistics",
      label: (
        <>
          <div
            onClick={() => {
              this.setState({ activeStatisticsModalGroupId: id });
              this.hideContextMenu();
            }}
          >
            Show Segment Statistics
          </div>
        </>
      ),
      icon: <i className="fas fa-ruler fa-fw fa-icon" />,
    };
  };

  getLoadMeshesFromFileMenuItem = (groupId: number | null): ItemType => {
    return {
      key: "loadByFile",
      disabled: this.props.currentMeshFile == null,
      icon: <i className="fas fa-dice-d20 fa-icon fa-fw" />,
      label: (
        <div
          onClick={() => {
            if (this.props.visibleSegmentationLayer == null) {
              return;
            }
            this.handleLoadMeshesFromFile(groupId);
            this.getToastForMissingPositions(groupId);
            this.hideContextMenu();
          }}
        >
          Load Meshes (precomputed)
        </div>
      ),
    };
  };

  getReloadMenuItem = (groupId: number | null): ItemType => {
    return this.state != null && this.doesGroupHaveAnyMeshes(groupId)
      ? {
          key: "reloadMeshes",
          icon: <ReloadOutlined />,
          label: (
            <div
              onClick={() => {
                this.handleRefreshMeshes(groupId);
                this.hideContextMenu();
              }}
            >
              Refresh Meshes
            </div>
          ),
        }
      : null;
  };

  getRemoveMeshesMenuItem = (groupId: number | null): ItemType => {
    return this.state != null && this.doesGroupHaveAnyMeshes(groupId)
      ? {
          key: "removeMeshes",
          icon: <DeleteOutlined />,
          label: (
            <div
              onClick={() => {
                this.handleRemoveMeshes(groupId);
                this.hideContextMenu();
              }}
            >
              Remove Meshes
            </div>
          ),
        }
      : null;
  };

  getDownLoadMeshesMenuItem = (groupId: number | null): ItemType => {
    return this.state != null && this.doesGroupHaveAnyMeshes(groupId)
      ? {
          key: "downloadAllMeshes",
          icon: <DownloadOutlined />,
          label: (
            <div
              onClick={() => {
                this.downloadAllMeshesForGroup(groupId);
                this.hideContextMenu();
              }}
            >
              Download Meshes
            </div>
          ),
        }
      : null;
  };

  getMoveSegmentsHereMenuItem = (groupId: number): ItemType => {
    return this.props.selectedIds != null
      ? {
          key: "moveHere",
          onClick: () => {
            if (this.props.visibleSegmentationLayer == null) {
              // Satisfy TS
              return;
            }
            this.props.updateSegments(
              this.props.selectedIds.segments,
              { groupId },
              this.props.visibleSegmentationLayer.name,
              true,
            );
            this.hideContextMenu();
          },
          disabled: !this.props.allowUpdate,
          icon: <ArrowRightOutlined />,
          label: `Move active ${pluralize("segment", this.props.selectedIds.segments.length)} here`,
        }
      : null;
  };

  getMeshVisibilityStateForSegments = (
    groupId: number | null,
  ): { areSomeMeshesVisible: boolean; areSomeMeshesInvisible: boolean } => {
    const selectedSegments =
      groupId == null ? this.getSelectedSegments() : this.getSegmentsOfGroupRecursively(groupId);

    const meshes = this.props.meshes;
    const areSomeMeshesInvisible = selectedSegments.some((segment) => {
      const segmentMesh = meshes[segment.id];
      return segmentMesh != null && !meshes[segment.id].isVisible;
    });
    const areSomeMeshesVisible = selectedSegments.some((segment) => {
      const segmentMesh = meshes[segment.id];
      return segmentMesh != null && meshes[segment.id].isVisible;
    });
    return { areSomeMeshesInvisible, areSomeMeshesVisible };
  };

  maybeGetShowOrHideMeshesMenuItems = (groupId: number | null): ItemType[] => {
    if (!this.doesGroupHaveAnyMeshes(groupId)) {
      return [];
    }
    const { areSomeMeshesInvisible, areSomeMeshesVisible } =
      this.getMeshVisibilityStateForSegments(groupId);
    const menuOptions: ItemType[] = [];
    const changeVisibility = (isVisible: boolean) => {
      if (this.props.visibleSegmentationLayer == null) {
        // Satisfy TS
        return;
      }
      this.handleChangeMeshVisibilityInGroup(
        this.props.visibleSegmentationLayer.name,
        groupId,
        isVisible,
      );
      this.hideContextMenu();
    };
    if (areSomeMeshesInvisible) {
      menuOptions.push({
        key: "showMeshes",
        icon: <EyeOutlined />,
        label: <div onClick={() => changeVisibility(true)}>Show Meshes</div>,
      });
    }
    if (areSomeMeshesVisible) {
      menuOptions.push({
        key: "hideMeshes",
        icon: <EyeInvisibleOutlined />,
        label: <div onClick={() => changeVisibility(false)}>Hide Meshes</div>,
      });
    }
    return menuOptions;
  };

  setGroupColor(groupId: number | null, color: Vector3 | null) {
    const { visibleSegmentationLayer } = this.props;
    if (visibleSegmentationLayer == null) return;
    const relevantSegments =
      groupId != null ? this.getSegmentsOfGroupRecursively(groupId) : this.getSelectedSegments();
    if (relevantSegments == null) return;

    const actions = relevantSegments.map((segment) =>
      updateSegmentAction(segment.id, { color: color }, visibleSegmentationLayer.name),
    );

    Store.dispatch(batchUpdateGroupsAndSegmentsAction(actions));
  }

  handleRefreshMeshes = (groupId: number | null) => {
    const { visibleSegmentationLayer, meshes } = this.props;
    if (visibleSegmentationLayer == null) return;

    this.handlePerSegment(groupId, (segment) => {
      if (meshes[segment.id] != null) {
        Store.dispatch(refreshMeshAction(visibleSegmentationLayer.name, segment.id));
      }
    });
  };

  handleRemoveSegmentsFromList = (groupId: number | null) => {
    const { visibleSegmentationLayer } = this.props;
    if (visibleSegmentationLayer == null) return;
    this.handlePerSegment(groupId, (segment) =>
      Store.dispatch(removeSegmentAction(segment.id, visibleSegmentationLayer.name)),
    );
    // manually reset selected segments
    Store.dispatch(setSelectedSegmentsOrGroupAction([], null, visibleSegmentationLayer.name));
  };

  handleRemoveMeshes = (groupId: number | null) => {
    const { visibleSegmentationLayer, meshes } = this.props;
    if (visibleSegmentationLayer == null) return;
    this.handlePerSegment(groupId, (segment) => {
      if (meshes[segment.id] != null) {
        Store.dispatch(removeMeshAction(visibleSegmentationLayer.name, segment.id));
      }
    });
  };

  handleChangeMeshVisibilityInGroup = (
    layerName: string,
    groupId: number | null,
    isVisible: boolean,
  ) => {
    const { flycam } = Store.getState();
    const { meshes } = this.props;
    const additionalCoordinates = flycam.additionalCoordinates;
    this.handlePerSegment(groupId, (segment) => {
      if (meshes[segment.id] != null) {
        Store.dispatch(
          updateMeshVisibilityAction(layerName, segment.id, isVisible, additionalCoordinates),
        );
      }
    });
  };

  handleLoadMeshesAdHoc = (groupId: number | null) => {
    const { flycam } = Store.getState();

    this.handlePerSegment(groupId, (segment) => {
      if (segment.somePosition == null) return;
      this.props.loadAdHocMesh(segment.id, segment.somePosition, flycam.additionalCoordinates);
    });
  };

  getSegmentsWithMissingPosition = (groupId: number | null): number[] => {
    const relevantSegments =
      groupId != null ? this.getSegmentsOfGroupRecursively(groupId) : this.getSelectedSegments();
    if (relevantSegments == null) return [];
    const segmentsWithoutPosition = relevantSegments
      .filter((segment) => segment.somePosition == null)
      .map((segment) => segment.id);
    return segmentsWithoutPosition.sort();
  };

  getSelectedSegments = (): Segment[] => {
    const allSegments = this.props.segments;
    if (allSegments == null) return [];
    return this.props.selectedIds.segments.map((segmentId) => allSegments.getOrThrow(segmentId));
  };

  getSelectedItemKeys = () => {
    const mappedIdsToKeys = this.props.selectedIds.segments.map(
      (segmentId) => `segment-${segmentId}`,
    );
    if (this.props.selectedIds.group != null) {
      return mappedIdsToKeys.concat(getGroupNodeKey(this.props.selectedIds.group));
    }
    return mappedIdsToKeys;
  };

  getSegmentOrGroupIdsForKeys = (segmentOrGroupKeys: string[]) => {
    const selectedIds: { segments: number[]; group: number | null } = { segments: [], group: null };
    const groupPrefix = "Group-";
    segmentOrGroupKeys.forEach((key) => {
      if (key.startsWith(groupPrefix)) {
        // Note that negative ids can be found here, which is why Group- is used as a splitter
        const idWithSign = key.split(groupPrefix)[1];
        if (isNumber(Number.parseInt(idWithSign))) {
          selectedIds.group = Number.parseInt(idWithSign);
        }
      } else if (key.startsWith("segment-")) {
        // there should be no negative segment IDs
        const regexSplit = key.split("-");
        if (isNumber(Number.parseInt(regexSplit[1]))) {
          selectedIds.segments.push(Number.parseInt(regexSplit[1]));
        }
      }
    });
    return selectedIds;
  };

  handlePerSegment(groupId: number | null, callback: (s: Segment) => void) {
    const { visibleSegmentationLayer } = this.props;
    if (visibleSegmentationLayer == null) return;
    const relevantSegments =
      groupId != null ? this.getSegmentsOfGroupRecursively(groupId) : this.getSelectedSegments();
    relevantSegments?.forEach(callback);
  }

  handleLoadMeshesFromFile = (groupId: number | null) => {
    this.handlePerSegment(groupId, (segment: Segment) => {
      if (segment.somePosition == null || this.props.currentMeshFile == null) return;
      this.props.loadPrecomputedMesh(
        segment.id,
        segment.somePosition,
        segment.someAdditionalCoordinates,
        this.props.currentMeshFile.name,
      );
    });
  };

  downloadAllMeshesForGroup = (groupId: number | null) => {
    const { visibleSegmentationLayer } = this.props;
    if (visibleSegmentationLayer == null) return;
    const relevantSegments =
      groupId != null ? this.getSegmentsOfGroupRecursively(groupId) : this.getSelectedSegments();
    if (relevantSegments == null) return;

    const segmentsArray = relevantSegments.map((segment) => {
      return {
        segmentName: segment.name ? segment.name : "mesh",
        segmentId: segment.id,
        layerName: visibleSegmentationLayer.name,
      };
    });
    Store.dispatch(triggerMeshesDownloadAction(segmentsArray));
  };

  handleDeleteGroup = (groupId: number) => {
    const { segments, segmentGroups, visibleSegmentationLayer } = this.props;

    if (segments == null || segmentGroups == null || visibleSegmentationLayer == null) {
      return;
    }
    const segmentGroupToDelete = segmentGroups.find((el) => el.groupId === groupId);
    const groupToSegmentsMap = createGroupToSegmentsMap(segments);
    if (
      segmentGroupToDelete &&
      segmentGroupToDelete.children.length === 0 &&
      !groupToSegmentsMap[groupId]
    ) {
      // Group is empty. Delete directly without showing modal.
      this.deleteGroup(groupId);
    } else if (groupId === MISSING_GROUP_ID) {
      // Ask whether all children of root group should be deleted
      // (doesn't need recursive/not-recursive distinction, since
      // the root group itself cannot be removed).
      confirm({
        title: "Do you want to delete all segments and groups?",
        icon: <ExclamationCircleOutlined />,
        okText: "Delete",
        okType: "danger",
        onOk: () => {
          this.deleteGroup(groupId);
        },
      });
    } else {
      // Show modal
      this.setState({
        groupToDelete: groupId,
      });
    }
  };

  hideDeleteGroupsModal = () => {
    this.setState({
      groupToDelete: null,
    });
  };

  deleteGroupAndHideModal(
    groupToDelete: number | null | undefined,
    deleteChildren: boolean = false,
  ) {
    this.hideDeleteGroupsModal();

    if (groupToDelete != null) {
      this.deleteGroup(groupToDelete, deleteChildren);
    }
  }

  deleteGroup(groupId: number, deleteChildren: boolean = false): void {
    const { visibleSegmentationLayer } = this.props;
    if (visibleSegmentationLayer) {
      api.tracing.deleteSegmentGroup(groupId, deleteChildren, visibleSegmentationLayer.name);
    }
  }

  getSegmentsOfGroupRecursively = (groupId: number): Segment[] => {
    const { segments, segmentGroups } = this.props;

    if (segments == null || segmentGroups == null) {
      return [];
    }
    if (groupId === MISSING_GROUP_ID) {
      return Array.from(segments.values());
    }
    const groupToSegmentsMap = createGroupToSegmentsMap(segments);
    const relevantGroupIds = getGroupByIdWithSubgroups(segmentGroups, groupId);
    const segmentIdsNested = relevantGroupIds
      .map((groupId) => (groupToSegmentsMap[groupId] != null ? groupToSegmentsMap[groupId] : null))
      .filter((x) => x != null);
    return segmentIdsNested.flat() as Segment[];
  };

  onRenameStart = () => {
    this.setState(({ renamingCounter }) => ({ renamingCounter: renamingCounter + 1 }));
  };

  onRenameEnd = () => {
    this.setState(({ renamingCounter }) => ({ renamingCounter: renamingCounter - 1 }));
  };

  maybeExpandParentGroup = (selectedElement: SegmentHierarchyNode) => {
    if (this.tree?.current == null) {
      return;
    }
    const groupToExpand =
      selectedElement.type === "segment"
        ? selectedElement.groupId
        : createGroupToParentMap(this.props.segmentGroups)[selectedElement.id];
    const expandedGroups = additionallyExpandGroup(
      this.props.segmentGroups,
      groupToExpand,
      getGroupNodeKey,
    );
    if (expandedGroups) {
      this.setExpandedGroupsFromSet(expandedGroups);
    }
  };

  handleSearchSelect = (selectedElement: SegmentHierarchyNode) => {
    this.maybeExpandParentGroup(selectedElement);
    // As parent groups might still need to expand, we need to wait for this to finish.
    setTimeout(() => {
      if (this.tree.current) this.tree.current.scrollTo({ key: selectedElement.key });
    }, SCROLL_DELAY_MS);
    const isASegment = "color" in selectedElement;
    if (isASegment) {
      this.onSelectSegment(selectedElement);
    } else {
      if (this.props.visibleSegmentationLayer == null) return;
      Store.dispatch(
        setSelectedSegmentsOrGroupAction(
          [],
          selectedElement.id,
          this.props.visibleSegmentationLayer?.name,
        ),
      );
    }
  };

  handleSelectAllMatchingSegments = (allMatches: SegmentHierarchyNode[]) => {
    if (this.props.visibleSegmentationLayer == null) return;
    const allMatchingSegmentIds = allMatches.map((match) => {
      this.maybeExpandParentGroup(match);
      return match.id;
    });
    Store.dispatch(
      setSelectedSegmentsOrGroupAction(
        allMatchingSegmentIds,
        null,
        this.props.visibleSegmentationLayer.name,
      ),
    );
    setTimeout(() => {
      this.tree.current?.scrollTo({ key: allMatches[0].key });
    }, SCROLL_DELAY_MS);
  };

  getSegmentStatisticsModal = (groupId: number) => {
    const visibleSegmentationLayer = this.props.visibleSegmentationLayer;
    if (visibleSegmentationLayer == null) {
      return null;
    }
    if (this.state.activeStatisticsModalGroupId !== groupId) {
      return null;
    }
    const segments = this.getSegmentsOfGroupRecursively(groupId);
    if (segments.length === 0) {
      return null;
    }
    return (
      <SegmentStatisticsModal
        onCancel={() => {
          this.setState({ activeStatisticsModalGroupId: null });
        }}
        visibleSegmentationLayer={visibleSegmentationLayer}
        tracingId={this.props.activeVolumeTracing?.tracingId}
        relevantSegments={segments}
        parentGroup={groupId}
        groupTree={this.state.searchableTreeItemList}
      />
    );
  };

  showContextMenuAt = (xPos: number, yPos: number, menu: MenuProps) => {
    // On Windows the right click to open the context menu is also triggered for the overlay
    // of the context menu. This causes the context menu to instantly close after opening.
    // Therefore delay the state update to delay that the context menu is rendered. Thus
    // the context overlay does not get the right click as an event and therefore does not close.
    setTimeout(
      () =>
        this.setState({
          contextMenuPosition: [xPos, yPos],
          menu,
        }),
      0,
    );
  };

  hideContextMenu = () => {
    this.setState({ contextMenuPosition: null, menu: null });
  };

  getMultiSelectMenu = (): MenuProps => {
    const doSelectedSegmentsHaveAnyMeshes = this.doesGroupHaveAnyMeshes(null);
    return {
      items: _.flatten([
        this.getLoadMeshesFromFileMenuItem(null),
        this.getComputeMeshesAdHocMenuItem(null),
        doSelectedSegmentsHaveAnyMeshes ? this.maybeGetShowOrHideMeshesMenuItems(null) : null,
        doSelectedSegmentsHaveAnyMeshes ? this.getReloadMenuItem(null) : null,
        doSelectedSegmentsHaveAnyMeshes ? this.getRemoveMeshesMenuItem(null) : null,
        doSelectedSegmentsHaveAnyMeshes ? this.getDownLoadMeshesMenuItem(null) : null,
        this.getSetGroupColorMenuItem(null),
        this.getResetGroupColorMenuItem(null),
        this.getRemoveFromSegmentListMenuItem(null),
      ]),
    };
  };

  onCheck: TreeProps<SegmentHierarchyNode>["onCheck"] = (_checkedKeysValue, info) => {
    const visibleSegmentationLayer = getVisibleSegmentationLayer(Store.getState());
    if (!visibleSegmentationLayer) {
      return;
    }
    const { id, type } = info.node;

    if (type === "segment") {
      const action = getUpdateSegmentActionToToggleVisibility(Store.getState(), id);
      if (action != null) {
        Store.dispatch(action);
      }
    } else if (id === MISSING_GROUP_ID) {
      Store.dispatch(toggleAllSegmentsAction(visibleSegmentationLayer.name));
    } else {
      Store.dispatch(toggleSegmentGroupAction(id, visibleSegmentationLayer.name));
    }
  };

  titleRender = (treeItem: SegmentHierarchyNode) => {
    if (treeItem.type === "segment") {
      const segment = treeItem;
      return (
        <SegmentListItem
          showContextMenuAt={this.showContextMenuAt}
          hideContextMenu={this.hideContextMenu}
          key={segment.id}
          segment={segment}
          selectedSegmentIds={this.props.selectedIds.segments}
          onSelectSegment={this.onSelectSegment}
          mesh={this.props.meshes[segment.id]}
          mappingInfo={this.props.mappingInfo}
          activeCellId={this.props.activeCellId}
          setHoveredSegmentId={this.props.setHoveredSegmentId}
          allowUpdate={this.props.allowUpdate}
          updateSegment={this.props.updateSegment}
          removeSegment={this.props.removeSegment}
          setMeshOpacity={this.props.changeMeshOpacity}
          deleteSegmentData={this.props.deleteSegmentData}
          visibleSegmentationLayer={this.props.visibleSegmentationLayer}
          loadAdHocMesh={this.props.loadAdHocMesh}
          loadPrecomputedMesh={this.props.loadPrecomputedMesh}
          setActiveCell={this.props.setActiveCell}
          setPosition={this.props.setPosition}
          setAdditionalCoordinates={this.props.setAdditionalCoordinates}
          currentMeshFile={this.props.currentMeshFile}
          onRenameStart={this.onRenameStart}
          onRenameEnd={this.onRenameEnd}
          getMultiSelectMenu={this.getMultiSelectMenu}
          activeVolumeTracing={this.props.activeVolumeTracing}
        />
      );
    } else {
      const { id, name } = treeItem;
      const isEditingDisabled = !this.props.allowUpdate;
      const onOpenContextMenu = (event: React.MouseEvent<HTMLDivElement>) => {
        event.preventDefault();
        const getMenu = (): MenuProps => ({
          items: _.flatten([
            {
              key: "create",
              onClick: () => {
                this.createGroup(id);
                this.hideContextMenu();
              },
              disabled: isEditingDisabled,
              icon: <PlusOutlined />,
              label: "Create new group",
            },
            {
              key: "delete",
              disabled: isEditingDisabled,
              onClick: () => {
                this.handleDeleteGroup(id);
                this.hideContextMenu();
              },
              icon: <DeleteOutlined />,
              label: "Delete group",
            },
            this.getExpandSubgroupsItem(id),
            this.getCollapseSubgroupsItem(id),
            this.getMoveSegmentsHereMenuItem(id),
            {
              key: "groupAndMeshActionDivider",
              label: <Divider style={{ marginBottom: 0, marginTop: 0 }} />,
              disabled: true,
            },
            this.getSetGroupColorMenuItem(id),
            this.getShowSegmentStatistics(id),
            this.getLoadMeshesFromFileMenuItem(id),
            this.getComputeMeshesAdHocMenuItem(id),
            this.getReloadMenuItem(id),
            this.getRemoveMeshesMenuItem(id),
            this.maybeGetShowOrHideMeshesMenuItems(id),
            this.getDownLoadMeshesMenuItem(id),
          ]),
        });

        const [x, y] = getContextMenuPositionFromEvent(event, "segment-list-context-menu-overlay");
        this.showContextMenuAt(x, y, getMenu());
      };

      // Make sure the displayed name is not empty
      const displayableName = name?.trim() || "<Unnamed Group>";

      return (
        <div onContextMenu={onOpenContextMenu}>
          <FolderOutlined className="icon-margin-right" />
          <EditableTextLabel
            value={displayableName}
            label="Group Name"
            onChange={(name) => {
              if (this.props.visibleSegmentationLayer != null) {
                api.tracing.renameSegmentGroup(id, name, this.props.visibleSegmentationLayer.name);
              }
            }}
            margin={0}
            // The root group must not be removed or renamed
            disableEditing={!this.props.allowUpdate || id === MISSING_GROUP_ID}
            onRenameStart={this.onRenameStart}
            onRenameEnd={this.onRenameEnd}
          />
          {this.getSegmentStatisticsModal(id)}
        </div>
      );
    }
  };

  render() {
    const { groupToDelete } = this.state;

    return (
      <div id={segmentsTabId} className="padded-tab-content">
        <ContextMenuContainer
          hideContextMenu={this.hideContextMenu}
          contextMenuPosition={this.state.contextMenuPosition}
          menu={this.state.menu}
          className="segment-list-context-menu-overlay"
        />
        <DomVisibilityObserver targetId={segmentsTabId}>
          {(isVisibleInDom) => {
            if (!isVisibleInDom) return null;
            const allSegments = this.props.segments;
            const isSegmentHierarchyEmpty = !(
              allSegments?.size() || this.props.segmentGroups.length
            );

            if (!this.props.visibleSegmentationLayer) {
              return (
                <Empty
                  image={Empty.PRESENTED_IMAGE_SIMPLE}
                  description="No segmentation layer visible."
                />
              );
            }

            // checkedKeys includes all nodes with a "selected" checkbox
            const checkedKeys = deepFlatFilter(
              this.state.groupTree,
              (node) => node.type === "segment" && node.isChecked,
            ).map((node) => node.key);
            return (
              <React.Fragment>
                <div style={{ flex: 0 }}>
                  <AdvancedSearchPopover
                    onSelect={this.handleSearchSelect}
                    data={this.state.searchableTreeItemList}
                    searchKey={(item) => getSegmentName(item)}
                    provideShortcut
                    targetId={segmentsTabId}
                    onSelectAllMatches={this.handleSelectAllMatchingSegments}
                  >
                    <ButtonComponent
                      size="small"
                      title="Open the search via CTRL + Shift + F"
                      style={{ marginRight: 8 }}
                    >
                      <SearchOutlined />
                    </ButtonComponent>
                  </AdvancedSearchPopover>
                  {this.getMeshesHeader()}
                </div>
                <div style={{ flex: 1 }}>
                  {isSegmentHierarchyEmpty ? (
                    <Empty
                      image={Empty.PRESENTED_IMAGE_SIMPLE}
                      description={`There are no segments yet. ${
                        this.props.allowUpdate && this.props.hasVolumeTracing
                          ? "Use the volume tools (e.g., the brush) to create a segment. Alternatively, select or click existing segments to add them to this list."
                          : "Select or click existing segments to add them to this list."
                      }`}
                    />
                  ) : (
                    <ResizableSplitPane
                      firstChild={
                        <AutoSizer
                          // Without the default height, height will be 0 on the first render, leading
                          // to tree virtualization being disabled. This has a major performance impact.
                          defaultHeight={500}
                        >
                          {({ height, width }) => (
                            <div
                              style={{
                                height,
                                width,
                                overflow: "hidden",
                              }}
                            >
                              <ScrollableVirtualizedTree
                                treeData={this.state.groupTree}
                                allowDrop={this.allowDrop}
                                onDrop={this.onDrop}
                                onSelect={this.onSelectTreeItem}
                                className="segments-tree"
                                blockNode
                                // Passing an explicit height here, makes the tree virtualized
                                height={height} // without virtualization, pass 0 here and/or virtual={false}
                                draggable={{
                                  icon: false,
                                  nodeDraggable: () =>
                                    // Forbid renaming when segments or groups are being renamed,
                                    // since selecting text within the editable input box would not work
                                    // otherwise (instead, the item would be dragged).
                                    this.state.renamingCounter === 0 && this.props.allowUpdate,
                                }}
                                multiple
                                showLine
                                selectedKeys={this.getSelectedItemKeys()}
                                onCheck={this.onCheck}
                                checkedKeys={checkedKeys}
                                checkable={this.props.showCheckboxes}
                                switcherIcon={<DownOutlined />}
                                titleRender={this.titleRender}
                                style={{
                                  marginTop: 12,
                                  marginLeft: -14, // hide switcherIcon for root group
                                  flex: "1 1 auto",
                                  overflow: "auto", // use hidden when not using virtualization
                                }}
                                ref={this.tree}
                                onExpand={this.setExpandedGroupsFromArray}
                                expandedKeys={this.getExpandedGroupKeys()}
                              />
                            </div>
                          )}
                        </AutoSizer>
                      }
                      secondChild={this.renderDetailsForSelection()}
                    />
                  )}
                </div>
                {groupToDelete !== null ? (
                  <DeleteGroupModalView
                    onCancel={this.hideDeleteGroupsModal}
                    onJustDeleteGroup={() => {
                      this.deleteGroupAndHideModal(groupToDelete, false);
                    }}
                    onDeleteGroupAndChildren={() => {
                      this.deleteGroupAndHideModal(groupToDelete, true);
                    }}
                  />
                ) : null}
              </React.Fragment>
            );
          }}
        </DomVisibilityObserver>
      </div>
    );
  }

  renameActiveSegment = (newName: string) => {
    if (this.props.visibleSegmentationLayer == null) {
      return;
    }
    const { segments } = this.props.selectedIds;
    if (segments.length !== 1) {
      return;
    }
    const segment = this.props.segments?.getNullable(segments[0]);
    if (segment == null) {
      return;
    }

    this.props.updateSegment(
      segment.id,
      { name: newName },
      this.props.visibleSegmentationLayer.name,
      true,
    );
  };

  renderDetailsForSelection() {
    const { segments: selectedSegmentIds, group: selectedGroupId } = this.props.selectedIds;
    if (selectedSegmentIds.length === 1) {
      const readOnly = !this.props.allowUpdate;
      const segment = this.props.segments?.getNullable(selectedSegmentIds[0]);
      if (segment == null) {
        return <>Cannot find details for selected segment.</>;
      }
      return (
        <table className="metadata-table">
          <thead>
            <SimpleRow isTableHead label="ID" value={segment.id} />
          </thead>
          <tbody>
            <SimpleRow
              label="Name"
              value={
                <InputWithUpdateOnBlur
                  value={segment.name || ""}
                  onChange={this.renameActiveSegment}
                />
              }
            />
            <MetadataEntryTableRows
              item={segment}
              setMetadata={this.setMetadata}
              readOnly={readOnly}
            />
          </tbody>
        </table>
      );
    } else if (selectedGroupId != null) {
      const { segmentGroups } = this.props;
      const activeGroup = findGroup(this.props.segmentGroups, selectedGroupId);
      if (!activeGroup || this.props.segments == null) {
        return null;
      }

      const groupToSegmentsMap = createGroupToSegmentsMap(this.props.segments);
      const groupWithSubgroups = getGroupByIdWithSubgroups(segmentGroups, selectedGroupId);

      return (
        <table className="metadata-table">
          <thead>
            <SimpleRow isTableHead label="ID" value={activeGroup.groupId} />
          </thead>
          <tbody>
            <SimpleRow
              label="Name"
              value={
                <InputWithUpdateOnBlur
                  value={activeGroup.name || ""}
                  onChange={(newName) => {
                    if (this.props.visibleSegmentationLayer == null) {
                      return;
                    }
                    api.tracing.renameSegmentGroup(
                      activeGroup.groupId,
                      newName,
                      this.props.visibleSegmentationLayer.name,
                    );
                  }}
                />
              }
            />

            {groupWithSubgroups.length === 1 ? (
              <SimpleRow
                label="Segment Count"
                value={groupToSegmentsMap[selectedGroupId]?.length ?? 0}
              />
            ) : (
              <>
                <SimpleRow
                  label="Segment Count (direct children)"
                  value={groupToSegmentsMap[selectedGroupId]?.length ?? 0}
                />
                <SimpleRow
                  label="Segment Count (all children)"
                  value={_.sum(
                    groupWithSubgroups.map((groupId) => groupToSegmentsMap[groupId]?.length ?? 0),
                  )}
                />
              </>
            )}
          </tbody>
        </table>
      );
    }
    return null;
  }

  setMetadata = (segment: Segment, newProperties: MetadataEntryProto[]) => {
    if (this.props.visibleSegmentationLayer == null) {
      return;
    }
    this.props.updateSegment(
      segment.id,
      {
        metadata: newProperties,
      },
      this.props.visibleSegmentationLayer.name,
      true,
    );
  };

  getExpandSubgroupsItem(groupId: number) {
    const children = this.getKeysOfSubGroups(groupId);
    const expandedGroupsSet = new Set(this.getExpandedGroupKeys());
    const areAllChildrenExpanded = children.every((childNode) => expandedGroupsSet.has(childNode));
    const isGroupItselfExpanded = expandedGroupsSet.has(getGroupNodeKey(groupId));
    if (areAllChildrenExpanded && isGroupItselfExpanded) {
      return null;
    }
    return {
      key: "expandAll",
      onClick: () => {
        const allExpandedGroups = children.concat(this.getExpandedGroupKeys());
        if (!isGroupItselfExpanded) allExpandedGroups.push(getGroupNodeKey(groupId));
        this.setExpandedGroupsFromArray(allExpandedGroups);
        this.hideContextMenu();
      },
      icon: <ExpandAltOutlined />,
      label: "Expand all subgroups",
    };
  }

  getCollapseSubgroupsItem(groupId: number) {
    const children = this.getKeysOfSubGroups(groupId);
    const expandedKeySet = new Set(this.getExpandedGroupKeys());
    const areAllChildrenCollapsed = children.every((childNode) => !expandedKeySet.has(childNode));
    const isGroupItselfCollapsed = !expandedKeySet.has(getGroupNodeKey(groupId));
    if (areAllChildrenCollapsed || isGroupItselfCollapsed) {
      return null;
    }
    return {
      key: "collapseAll",
      onClick: () => {
        this.collapseGroups(children);
        this.hideContextMenu();
      },
      icon: <ShrinkOutlined />,
      label: "Collapse all subgroups",
    };
  }

  createGroup(parentGroupId: number): void {
    if (!this.props.visibleSegmentationLayer) {
      return;
    }

    api.tracing.createSegmentGroup(null, parentGroupId, this.props.visibleSegmentationLayer.name);
  }

  doesGroupHaveAnyMeshes = (groupId: number | null): boolean => {
    const { visibleSegmentationLayer } = this.props;
    if (visibleSegmentationLayer == null) return false;
    const relevantSegments =
      groupId != null ? this.getSegmentsOfGroupRecursively(groupId) : this.getSelectedSegments();
    if (relevantSegments.length === 0) return false;
    const meshesOfLayer = this.props.meshes;
    return relevantSegments.some((segment) => meshesOfLayer[segment.id] != null);
  };

  onDrop = (dropInfo: {
    node: SegmentHierarchyNode | null;
    dragNode: SegmentHierarchyNode;
    dropToGap: boolean;
  }) => {
    const { node, dragNode } = dropInfo;

    // Node is the node onto which dragNode is dropped
    if (node == null || this.props.visibleSegmentationLayer == null) {
      return;
    }

    // dropToGap effectively means that the user dragged the item
    // so that it should be dragged to the parent of the target node.
    // However, since a segment cannot be dragged inside of a segment,
    // dropToGap should be ignored when the target node is a segment.
    // Otherwise, the node could be dragged to the wrong location.
    const dropToGap = node.type === "segment" ? false : dropInfo.dropToGap;

    const dropTargetGroupId = node.type === "segment" ? node.groupId : node.id;
    let targetGroupId: number | null | undefined = null;
    if (dropTargetGroupId != null) {
      targetGroupId = dropToGap
        ? findParentIdForGroupId(this.props.segmentGroups, dropTargetGroupId)
        : dropTargetGroupId;
    }
    if (dragNode.type === "segment") {
      // Segment(s) were dragged onto/next to a segment or group.
      // It is possible to drag a segment that was not selected. In that case, the selected segments are moved as well.
      const selectedSegmentIds = this.props.selectedIds.segments;
      this.props.updateSegments(
        [dragNode.id, ...selectedSegmentIds],
        { groupId: targetGroupId },
        this.props.visibleSegmentationLayer.name,
        true,
      );
    } else {
      // A group is being dropped onto/next to a segment or group.
      api.tracing.moveSegmentGroup(
        dragNode.id,
        targetGroupId,
        this.props.visibleSegmentationLayer.name,
      );
    }
  };

  allowDrop = ({
    dropNode,
    dropPosition,
  }: {
    dropNode: SegmentHierarchyNode;
    dropPosition: number;
  }) => {
    // Don't allow to drag a node inside of a segment, but only
    // next to it. If dropPosition is 0, the dragging action targets
    // the child of the hovered element (which should only be allowed
    // for groups).
    return "children" in dropNode || dropPosition !== 0;
  };
}

const connector = connect(mapStateToProps, mapDispatchToProps);
export default connector(SegmentsView);<|MERGE_RESOLUTION|>--- conflicted
+++ resolved
@@ -48,17 +48,7 @@
 import { connect } from "react-redux";
 import AutoSizer from "react-virtualized-auto-sizer";
 import type { Dispatch } from "redux";
-<<<<<<< HEAD
-import type { APIMeshFile, MetadataEntryProto } from "types/api_types";
-=======
-import type {
-  APIDataset,
-  APIMeshFileInfo,
-  APISegmentationLayer,
-  APIUser,
-  MetadataEntryProto,
-} from "types/api_types";
->>>>>>> a8a67eca
+import type { APIMeshFileInfo, MetadataEntryProto } from "types/api_types";
 import { APIJobType, type AdditionalCoordinate } from "types/api_types";
 import type { Vector3 } from "viewer/constants";
 import { EMPTY_OBJECT, MappingStatusEnum } from "viewer/constants";
@@ -163,32 +153,29 @@
 };
 const segmentsTabId = "segment-list";
 
-<<<<<<< HEAD
 type StateProps = ReturnType<typeof mapStateToProps>;
-=======
-type StateProps = {
-  meshes: Record<number, MeshInformation>;
-  dataset: APIDataset;
-  mappingInfo: ActiveMappingInfo;
-  hasVolumeTracing: boolean | undefined;
-  isSegmentIndexAvailable: boolean | undefined;
-  segments: SegmentMap | null | undefined;
-  segmentGroups: Array<SegmentGroup>;
-  selectedIds: { segments: number[]; group: number | null };
-  visibleSegmentationLayer: APISegmentationLayer | null | undefined;
-  activeVolumeTracing: VolumeTracing | null | undefined;
-  allowUpdate: boolean;
-  organization: string;
-  datasetName: string;
-  availableMeshFiles: Array<APIMeshFileInfo> | null | undefined;
-  currentMeshFile: APIMeshFileInfo | null | undefined;
-  activeUser: APIUser | null | undefined;
-  activeCellId: number | null | undefined;
-  preferredQualityForMeshPrecomputation: number;
-  preferredQualityForMeshAdHocComputation: number;
-  magInfoOfVisibleSegmentationLayer: MagInfo;
-};
->>>>>>> a8a67eca
+// type StateProps = {
+//   meshes: Record<number, MeshInformation>;
+//   dataset: APIDataset;
+//   mappingInfo: ActiveMappingInfo;
+//   hasVolumeTracing: boolean | undefined;
+//   isSegmentIndexAvailable: boolean | undefined;
+//   segments: SegmentMap | null | undefined;
+//   segmentGroups: Array<SegmentGroup>;
+//   selectedIds: { segments: number[]; group: number | null };
+//   visibleSegmentationLayer: APISegmentationLayer | null | undefined;
+//   activeVolumeTracing: VolumeTracing | null | undefined;
+//   allowUpdate: boolean;
+//   organization: string;
+//   datasetName: string;
+//   availableMeshFiles: Array<APIMeshFileInfo> | null | undefined;
+//   currentMeshFile: APIMeshFileInfo | null | undefined;
+//   activeUser: APIUser | null | undefined;
+//   activeCellId: number | null | undefined;
+//   preferredQualityForMeshPrecomputation: number;
+//   preferredQualityForMeshAdHocComputation: number;
+//   magInfoOfVisibleSegmentationLayer: MagInfo;
+// };
 
 const mapStateToProps = (state: WebknossosState) => {
   const visibleSegmentationLayer = getVisibleSegmentationLayer(state);
