--- conflicted
+++ resolved
@@ -12,10 +12,6 @@
   type WebknossosTestContext,
 } from "test/helpers/apiHelpers";
 import { hasRootSagaCrashed } from "viewer/model/sagas/root_saga";
-<<<<<<< HEAD
-import { resetStoreAction, restartSagaAction, wkReadyAction } from "viewer/model/actions/actions";
-=======
->>>>>>> 723a5dc7
 import { updateUserSettingAction } from "viewer/model/actions/settings_actions";
 import Store from "viewer/store";
 import { V3 } from "libs/mjs";
@@ -35,15 +31,6 @@
 
 describe("Volume Tracing", () => {
   beforeEach<WebknossosTestContext>(async (context) => {
-<<<<<<< HEAD
-    // Setup Webknossos
-    // this will execute model.fetch(...) and initialize the store with the tracing, etc.
-    Store.dispatch(restartSagaAction());
-    Store.dispatch(resetStoreAction());
-    Store.dispatch(setActiveUserAction(dummyUser));
-
-=======
->>>>>>> 723a5dc7
     await setupWebknossosForTesting(context, "volume");
   });
 
