package models.annotation

import org.apache.pekko.actor.ActorSystem
import org.apache.pekko.stream.Materializer
import com.scalableminds.util.accesscontext.{AuthorizedAccessContext, DBAccessContext, GlobalAccessContext}
import com.scalableminds.util.geometry.{BoundingBox, Vec3Double, Vec3Int}
import com.scalableminds.util.io.{NamedStream, ZipIO}
import com.scalableminds.util.requestparsing.ObjectId
import com.scalableminds.util.time.Instant
import com.scalableminds.util.tools.{BoxImplicits, Fox, FoxImplicits, TextUtils}
import com.scalableminds.webknossos.datastore.SkeletonTracing._
import com.scalableminds.webknossos.datastore.VolumeTracing.{VolumeTracing, VolumeTracingOpt, VolumeTracings}
import com.scalableminds.webknossos.datastore.geometry.{
  AdditionalCoordinateProto,
  ColorProto,
  NamedBoundingBoxProto,
  Vec3DoubleProto,
  Vec3IntProto
}
import com.scalableminds.webknossos.datastore.helpers.{NodeDefaults, ProtoGeometryImplicits, SkeletonTracingDefaults}
import com.scalableminds.webknossos.datastore.models.VoxelSize
import com.scalableminds.webknossos.datastore.models.annotation.{
  AnnotationLayer,
  AnnotationLayerStatistics,
  AnnotationLayerType,
  AnnotationSource,
  FetchedAnnotationLayer
}
import com.scalableminds.webknossos.datastore.models.datasource.{
  AdditionalAxis,
  ElementClass,
  DataSourceLike => DataSource,
  SegmentationLayerLike => SegmentationLayer
}
import com.scalableminds.webknossos.datastore.rpc.RPC
import com.scalableminds.webknossos.tracingstore.tracings._
import com.scalableminds.webknossos.tracingstore.tracings.volume.VolumeDataZipFormat.VolumeDataZipFormat
import com.scalableminds.webknossos.tracingstore.tracings.volume.{
  MagRestrictions,
  VolumeDataZipFormat,
  VolumeTracingDefaults,
  VolumeTracingDownsampling
}
import com.typesafe.scalalogging.LazyLogging
import controllers.AnnotationLayerParameters
import models.annotation.AnnotationState._
import models.annotation.AnnotationType.AnnotationType
import models.annotation.handler.SavedTracingInformationHandler
import models.annotation.nml.NmlWriter
import models.dataset._
import models.organization.OrganizationDAO
import models.project.ProjectDAO
import models.task.{Task, TaskDAO, TaskService, TaskTypeDAO}
import models.team.{TeamDAO, TeamService}
import models.user.{User, UserDAO, UserService}
import net.liftweb.common.{Box, Full}
import play.api.i18n.{Messages, MessagesProvider}
import play.api.libs.Files.{TemporaryFile, TemporaryFileCreator}
import play.api.libs.json.{JsNull, JsObject, JsValue, Json}
import utils.{WkConf}

import java.io.{BufferedOutputStream, File, FileOutputStream}
import javax.inject.Inject
import scala.concurrent.{ExecutionContext, Future}

case class DownloadAnnotation(skeletonTracingIdOpt: Option[String],
                              volumeTracingIdOpt: Option[String],
                              skeletonTracingOpt: Option[SkeletonTracing],
                              volumeTracingOpt: Option[VolumeTracing],
                              volumeDataOpt: Option[Array[Byte]],
                              name: String,
                              voxelSizeOpt: Option[VoxelSize],
                              annotation: Annotation,
                              user: User,
                              taskOpt: Option[Task],
                              organizationId: String,
                              datasetName: String,
                              datasetId: ObjectId)

// Used to pass duplicate properties when creating a new tracing to avoid masking them.
// Uses the proto-generated geometry classes, hence the full qualifiers.
case class RedundantTracingProperties(
    editPosition: Vec3IntProto,
    editRotation: Vec3DoubleProto,
    zoomLevel: Double,
    userBoundingBoxes: Seq[NamedBoundingBoxProto],
    editPositionAdditionalCoordinates: Seq[AdditionalCoordinateProto],
)

class AnnotationService @Inject()(
    annotationInformationProvider: AnnotationInformationProvider,
    savedTracingInformationHandler: SavedTracingInformationHandler,
    annotationDAO: AnnotationDAO,
    annotationLayersDAO: AnnotationLayerDAO,
    userDAO: UserDAO,
    taskTypeDAO: TaskTypeDAO,
    taskService: TaskService,
    datasetService: DatasetService,
    datasetDAO: DatasetDAO,
    dataStoreService: DataStoreService,
    tracingStoreService: TracingStoreService,
    tracingStoreDAO: TracingStoreDAO,
    taskDAO: TaskDAO,
    teamDAO: TeamDAO,
    userService: UserService,
    teamService: TeamService,
    dataStoreDAO: DataStoreDAO,
    projectDAO: ProjectDAO,
    organizationDAO: OrganizationDAO,
    annotationRestrictionDefaults: AnnotationRestrictionDefaults,
    nmlWriter: NmlWriter,
    temporaryFileCreator: TemporaryFileCreator,
    conf: WkConf,
    rpc: RPC
)(implicit ec: ExecutionContext, val materializer: Materializer)
    extends BoxImplicits
    with FoxImplicits
    with ProtoGeometryImplicits
    with LazyLogging {
  implicit val actorSystem: ActorSystem = ActorSystem()

  val DefaultAnnotationListLimit = 1000

  private def selectSuitableTeam(user: User, dataset: Dataset): Fox[ObjectId] =
    (for {
      userTeamIds <- userService.teamIdsFor(user._id)
      datasetAllowedTeamIds <- teamService.allowedTeamIdsForDataset(dataset, cumulative = true) ?~> "allowedTeams.notFound"
    } yield {
      val selectedTeamOpt = datasetAllowedTeamIds.intersect(userTeamIds).headOption
      selectedTeamOpt match {
        case Some(selectedTeam) => Fox.successful(selectedTeam)
        case None =>
          for {
            isTeamManagerOrAdminOfOrg <- userService.isTeamManagerOrAdminOfOrg(user, user._organization)
            _ <- bool2Fox(isTeamManagerOrAdminOfOrg || dataset.isPublic || user.isDatasetManager)
            organizationTeamId <- organizationDAO.findOrganizationTeamId(user._organization)
          } yield organizationTeamId
      }
    }).flatten

  private def createVolumeTracing(
      dataSource: DataSource,
      datasetOrganizationId: String,
      datasetDataStore: DataStore,
      fallbackLayer: Option[SegmentationLayer],
      boundingBox: Option[BoundingBox] = None,
      startPosition: Option[Vec3Int] = None,
      startRotation: Option[Vec3Double] = None,
      magRestrictions: MagRestrictions,
      mappingName: Option[String]
  ): Fox[VolumeTracing] = {
    val mags = VolumeTracingDownsampling.magsForVolumeTracing(dataSource, fallbackLayer)
    val magsRestricted = magRestrictions.filterAllowed(mags)
    val additionalAxes =
      fallbackLayer.map(_.additionalAxes).getOrElse(dataSource.additionalAxesUnion)
    for {
      _ <- bool2Fox(magsRestricted.nonEmpty) ?~> "annotation.volume.magRestrictionsTooTight"
      remoteDatastoreClient = new WKRemoteDataStoreClient(datasetDataStore, rpc)
      fallbackLayerHasSegmentIndex <- fallbackLayer match {
        case Some(layer) =>
          remoteDatastoreClient.hasSegmentIndexFile(datasetOrganizationId, dataSource.id.path, layer.name)
        case None => Fox.successful(false)
      }
    } yield
      VolumeTracing(
        None,
        boundingBoxToProto(boundingBox.getOrElse(dataSource.boundingBox)),
        System.currentTimeMillis(),
        dataSource.id.path,
        vec3IntToProto(startPosition.getOrElse(dataSource.center)),
        vec3DoubleToProto(startRotation.getOrElse(vec3DoubleFromProto(VolumeTracingDefaults.editRotation))),
        elementClassToProto(
          fallbackLayer.map(layer => layer.elementClass).getOrElse(VolumeTracingDefaults.elementClass)),
        fallbackLayer.map(_.name),
        combineLargestSegmentIdsByPrecedence(fromNml = None, fromFallbackLayer = fallbackLayer.map(_.largestSegmentId)),
        0,
        VolumeTracingDefaults.zoomLevel,
        organizationId = Some(datasetOrganizationId),
        mappingName = mappingName,
        mags = magsRestricted.map(vec3IntToProto),
        hasSegmentIndex = Some(fallbackLayer.isEmpty || fallbackLayerHasSegmentIndex),
        additionalAxes = AdditionalAxis.toProto(additionalAxes)
      )
  }

  def combineLargestSegmentIdsByPrecedence(fromNml: Option[Long],
                                           fromFallbackLayer: Option[Option[Long]]): Option[Long] =
    if (fromNml.nonEmpty)
      // This was called for an NML upload. The NML had an explicit largestSegmentId. Use that.
      fromNml
    else if (fromFallbackLayer.nonEmpty)
      // There is a fallback layer. Use its largestSegmentId, even if it is None.
      // Some tracing functionality will be disabled until a segment id is set by the user.
      fromFallbackLayer.flatten
    else {
      // There is no fallback layer. Start at default segment id for fresh volume layers
      VolumeTracingDefaults.largestSegmentId
    }

  def addAnnotationLayer(annotation: Annotation,
                         organizationId: String,
                         annotationLayerParameters: AnnotationLayerParameters)(implicit ctx: DBAccessContext,
                                                                               mp: MessagesProvider): Fox[Unit] =
    for {
      dataset <- datasetDAO.findOne(annotation._dataset) ?~> "dataset.notFoundForAnnotation"
      dataSource <- datasetService.dataSourceFor(dataset).flatMap(_.toUsable) ?~> "dataSource.notFound"
      newAnnotationLayers <- createTracingsForExplorational(
        dataset,
        dataSource,
        List(annotationLayerParameters),
        organizationId,
        annotation.annotationLayers) ?~> "annotation.createTracings.failed"
      _ <- annotationLayersDAO.insertForAnnotation(annotation._id, newAnnotationLayers)
    } yield ()

  def deleteAnnotationLayer(annotation: Annotation, layerName: String): Fox[Unit] =
    for {
      _ <- annotationLayersDAO.deleteOne(annotation._id, layerName)
    } yield ()

  private def createTracingsForExplorational(dataset: Dataset,
                                             dataSource: DataSource,
                                             allAnnotationLayerParameters: List[AnnotationLayerParameters],
                                             datasetOrganizationId: String,
                                             existingAnnotationLayers: List[AnnotationLayer] = List())(
      implicit ctx: DBAccessContext,
      mp: MessagesProvider): Fox[List[AnnotationLayer]] = {

    def getAutoFallbackLayerName: Option[String] =
      dataSource.dataLayers.find {
        case _: SegmentationLayer => true
        case _                    => false
      }.map(_.name)

    def getFallbackLayer(fallbackLayerName: String): Fox[SegmentationLayer] =
      for {
        fallbackLayer <- dataSource.dataLayers
          .filter(dl => dl.name == fallbackLayerName)
          .flatMap {
            case layer: SegmentationLayer => Some(layer)
            case _                        => None
          }
          .headOption
          .toFox
        _ <- bool2Fox(
          ElementClass
            .largestSegmentIdIsInRange(fallbackLayer.largestSegmentId, fallbackLayer.elementClass)) ?~> Messages(
          "annotation.volume.largestSegmentIdExceedsRange",
          fallbackLayer.largestSegmentId,
          fallbackLayer.elementClass)
      } yield fallbackLayer

    def createAndSaveAnnotationLayer(annotationLayerParameters: AnnotationLayerParameters,
                                     oldPrecedenceLayerProperties: Option[RedundantTracingProperties],
                                     dataStore: DataStore): Fox[AnnotationLayer] =
      for {
        client <- tracingStoreService.clientFor(dataset)
        tracingIdAndName <- annotationLayerParameters.typ match {
          case AnnotationLayerType.Skeleton =>
            val skeleton = SkeletonTracingDefaults.createInstance.copy(
              datasetName = dataset.name,
              editPosition = dataSource.center,
              organizationId = Some(datasetOrganizationId),
              additionalAxes = AdditionalAxis.toProto(dataSource.additionalAxesUnion)
            )
            val skeletonAdapted = oldPrecedenceLayerProperties.map { p =>
              skeleton.copy(
                editPosition = p.editPosition,
                editRotation = p.editRotation,
                zoomLevel = p.zoomLevel,
                userBoundingBoxes = p.userBoundingBoxes,
                editPositionAdditionalCoordinates = p.editPositionAdditionalCoordinates
              )
            }.getOrElse(skeleton)
            for {
              tracingId <- client.saveSkeletonTracing(skeletonAdapted)
              name = annotationLayerParameters.name.getOrElse(
                AnnotationLayer.defaultNameForType(annotationLayerParameters.typ))
            } yield (tracingId, name)
          case AnnotationLayerType.Volume =>
            val autoFallbackLayerName =
              if (annotationLayerParameters.autoFallbackLayer) getAutoFallbackLayerName else None
            val fallbackLayerName = annotationLayerParameters.fallbackLayerName.orElse(autoFallbackLayerName)
            for {
              fallbackLayer <- Fox.runOptional(fallbackLayerName)(getFallbackLayer)
              volumeTracing <- createVolumeTracing(
                dataSource,
                datasetOrganizationId,
                dataStore,
                fallbackLayer,
                magRestrictions = annotationLayerParameters.magRestrictions.getOrElse(MagRestrictions.empty),
                mappingName = annotationLayerParameters.mappingName
              )
              volumeTracingAdapted = oldPrecedenceLayerProperties.map { p =>
                volumeTracing.copy(
                  editPosition = p.editPosition,
                  editRotation = p.editRotation,
                  zoomLevel = p.zoomLevel,
                  userBoundingBoxes = p.userBoundingBoxes,
                  editPositionAdditionalCoordinates = p.editPositionAdditionalCoordinates
                )
              }.getOrElse(volumeTracing)
              volumeTracingId <- client.saveVolumeTracing(volumeTracingAdapted, dataSource = Some(dataSource))
              name = annotationLayerParameters.name
                .orElse(autoFallbackLayerName)
                .getOrElse(AnnotationLayer.defaultNameForType(annotationLayerParameters.typ))
            } yield (volumeTracingId, name)
          case _ =>
            Fox.failure(s"Unknown AnnotationLayerType: ${annotationLayerParameters.typ}")
        }
      } yield
        AnnotationLayer(tracingIdAndName._1,
                        annotationLayerParameters.typ,
                        tracingIdAndName._2,
                        AnnotationLayerStatistics.zeroedForTyp(annotationLayerParameters.typ))

    def fetchOldPrecedenceLayer: Fox[Option[FetchedAnnotationLayer]] =
      if (existingAnnotationLayers.isEmpty) Fox.successful(None)
      else
        for {
          oldPrecedenceLayer <- selectLayerWithPrecedence(existingAnnotationLayers)
          tracingStoreClient <- tracingStoreService.clientFor(dataset)
          oldPrecedenceLayerFetched <- if (oldPrecedenceLayer.typ == AnnotationLayerType.Skeleton)
            tracingStoreClient.getSkeletonTracing(oldPrecedenceLayer, None)
          else
            tracingStoreClient.getVolumeTracing(oldPrecedenceLayer,
                                                None,
                                                skipVolumeData = true,
                                                volumeDataZipFormat = VolumeDataZipFormat.wkw,
                                                dataset.voxelSize)
        } yield Some(oldPrecedenceLayerFetched)

    def extractPrecedenceProperties(oldPrecedenceLayer: FetchedAnnotationLayer): RedundantTracingProperties =
      oldPrecedenceLayer.tracing match {
        case Left(s) =>
          RedundantTracingProperties(
            s.editPosition,
            s.editRotation,
            s.zoomLevel,
            s.userBoundingBoxes ++ s.userBoundingBox.map(
              com.scalableminds.webknossos.datastore.geometry.NamedBoundingBoxProto(0, None, None, None, _)),
            s.editPositionAdditionalCoordinates
          )
        case Right(v) =>
          RedundantTracingProperties(
            v.editPosition,
            v.editRotation,
            v.zoomLevel,
            v.userBoundingBoxes ++ v.userBoundingBox.map(
              com.scalableminds.webknossos.datastore.geometry.NamedBoundingBoxProto(0, None, None, None, _)),
            v.editPositionAdditionalCoordinates
          )
      }

    for {
      /*
        Note that the tracings have redundant properties, with a precedence logic selecting a layer
        from which the values are used. Adding a layer may change this precedence, so the redundant
        values need to be copied to the new layer from the layer that had precedence before. Otherwise, those
        properties would be masked and lost.
        Unfortunately, their history is still lost since the new layer gets only the latest snapshot.
        We do this for *every* new layer, since we only later get its ID which determines the actual precedence.
        All of this is skipped if existingAnnotationLayers is empty.
       */
      oldPrecedenceLayer <- fetchOldPrecedenceLayer
      dataStore <- dataStoreDAO.findOneByName(dataset._dataStore.trim) ?~> "dataStore.notFoundForDataset"
      precedenceProperties = oldPrecedenceLayer.map(extractPrecedenceProperties)
      newAnnotationLayers <- Fox.serialCombined(allAnnotationLayerParameters)(p =>
        createAndSaveAnnotationLayer(p, precedenceProperties, dataStore))
    } yield newAnnotationLayers
  }

  /*
   If there is more than one tracing, select the one that has precedence for the parameters (they should be identical anyway)
   This needs to match the code in NmlWriter’s selectLayerWithPrecedence, though the types are different
   */
  private def selectLayerWithPrecedence(annotationLayers: List[AnnotationLayer]): Fox[AnnotationLayer] = {
    val skeletonLayers = annotationLayers.filter(_.typ == AnnotationLayerType.Skeleton)
    val volumeLayers = annotationLayers.filter(_.typ == AnnotationLayerType.Volume)
    if (skeletonLayers.nonEmpty) {
      Fox.successful(skeletonLayers.minBy(_.tracingId))
    } else if (volumeLayers.nonEmpty) {
      Fox.successful(volumeLayers.minBy(_.tracingId))
    } else Fox.failure("Trying to select precedence layer from empty layer list.")
  }

  def createExplorationalFor(user: User,
                             datasetId: ObjectId,
                             annotationLayerParameters: List[AnnotationLayerParameters])(
      implicit ctx: DBAccessContext,
      m: MessagesProvider): Fox[Annotation] =
    for {
      dataset <- datasetDAO.findOne(datasetId) ?~> "dataset.noAccessById"
      dataSource <- datasetService.dataSourceFor(dataset)
      datasetOrganization <- organizationDAO.findOne(dataset._organization)(GlobalAccessContext) ?~> "organization.notFound"
      usableDataSource <- dataSource.toUsable ?~> Messages("dataset.notImported", dataSource.id.path)
      annotationLayers <- createTracingsForExplorational(dataset,
                                                         usableDataSource,
                                                         annotationLayerParameters,
                                                         datasetOrganization._id) ?~> "annotation.createTracings.failed"
      teamId <- selectSuitableTeam(user, dataset) ?~> "annotation.create.forbidden"
      annotation = Annotation(ObjectId.generate, datasetId, None, teamId, user._id, annotationLayers)
      _ <- annotationDAO.insertOne(annotation)
    } yield annotation

  def makeAnnotationHybrid(annotation: Annotation, organizationId: String, fallbackLayerName: Option[String])(
      implicit ctx: DBAccessContext,
      mp: MessagesProvider): Fox[Unit] =
    for {
      newAnnotationLayerType <- annotation.tracingType match {
        case TracingType.skeleton => Fox.successful(AnnotationLayerType.Volume)
        case TracingType.volume   => Fox.successful(AnnotationLayerType.Skeleton)
        case _                    => Fox.failure("annotation.makeHybrid.alreadyHybrid")
      }
      usedFallbackLayerName = if (newAnnotationLayerType == AnnotationLayerType.Volume) fallbackLayerName else None
      newAnnotationLayerParameters = AnnotationLayerParameters(
        newAnnotationLayerType,
        usedFallbackLayerName,
        autoFallbackLayer = false,
        None,
        Some(MagRestrictions.empty),
        Some(AnnotationLayer.defaultNameForType(newAnnotationLayerType)),
        None
      )
      _ <- addAnnotationLayer(annotation, organizationId, newAnnotationLayerParameters) ?~> "makeHybrid.createTracings.failed"
    } yield ()

  def downsampleAnnotation(annotation: Annotation, volumeAnnotationLayer: AnnotationLayer)(
      implicit ctx: DBAccessContext): Fox[Unit] =
    for {
      dataset <- datasetDAO.findOne(annotation._dataset) ?~> "dataset.notFoundForAnnotation"
      _ <- bool2Fox(volumeAnnotationLayer.typ == AnnotationLayerType.Volume) ?~> "annotation.downsample.volumeOnly"
      rpcClient <- tracingStoreService.clientFor(dataset)
      newVolumeTracingId <- rpcClient.duplicateVolumeTracing(volumeAnnotationLayer.tracingId, downsample = true)
      _ = logger.info(
        s"Replacing volume tracing ${volumeAnnotationLayer.tracingId} by downsampled copy $newVolumeTracingId for annotation ${annotation._id}.")
      _ <- annotationLayersDAO.replaceTracingId(annotation._id, volumeAnnotationLayer.tracingId, newVolumeTracingId)
    } yield ()

  // WARNING: needs to be repeatable, might be called multiple times for an annotation
  def finish(annotation: Annotation, user: User, restrictions: AnnotationRestrictions)(
      implicit ctx: DBAccessContext): Fox[String] = {
    def executeFinish: Fox[String] =
      for {
        _ <- annotationDAO.updateModified(annotation._id, Instant.now)
        _ <- annotationDAO.updateState(annotation._id, AnnotationState.Finished)
      } yield {
        if (annotation._task.isEmpty)
          "annotation.finished"
        else
          "task.finished"
      }

    (for {
      allowed <- restrictions.allowFinishSoft(user)
    } yield {
      if (allowed) {
        if (annotation.state == Active) {
          logger.info(
            s"Finishing annotation ${annotation._id.toString}, new state will be ${AnnotationState.Finished.toString}, access context: ${ctx.toStringAnonymous}")
          executeFinish
        } else if (annotation.state == Finished) {
          logger.info(
            s"Silently not finishing annotation ${annotation._id.toString} for it is already finished. Access context: ${ctx.toStringAnonymous}")
          Fox.successful("annotation.finished")
        } else {
          logger.info(
            s"Not finishing annotation ${annotation._id.toString} for its state is ${annotation.state.toString}. Access context: ${ctx.toStringAnonymous}")
          Fox.failure("annotation.notActive")
        }
      } else {
        logger.info(
          s"Not finishing annotation ${annotation._id.toString} due to missing permissions. Access context: ${ctx.toStringAnonymous}")
        Fox.failure("annotation.notPossible")
      }
    }).flatten
  }

  private def baseForTask(taskId: ObjectId)(implicit ctx: DBAccessContext): Fox[Annotation] =
    (for {
      list <- annotationDAO.findAllByTaskIdAndType(taskId, AnnotationType.TracingBase)
    } yield list.headOption.toFox).flatten

  def annotationsFor(taskId: ObjectId)(implicit ctx: DBAccessContext): Fox[List[Annotation]] =
    annotationDAO.findAllByTaskIdAndType(taskId, AnnotationType.Task)

  private def tracingsFromBase(annotationBase: Annotation, dataset: Dataset)(
      implicit ctx: DBAccessContext,
      m: MessagesProvider): Fox[(Option[String], Option[String])] =
    for {
      _ <- bool2Fox(dataset.isUsable) ?~> Messages("dataset.notImported", dataset.name)
      tracingStoreClient <- tracingStoreService.clientFor(dataset)
      baseSkeletonIdOpt <- annotationBase.skeletonTracingId
      baseVolumeIdOpt <- annotationBase.volumeTracingId
      newSkeletonId: Option[String] <- Fox.runOptional(baseSkeletonIdOpt)(skeletonId =>
        tracingStoreClient.duplicateSkeletonTracing(skeletonId))
      newVolumeId: Option[String] <- Fox.runOptional(baseVolumeIdOpt)(volumeId =>
        tracingStoreClient.duplicateVolumeTracing(volumeId))
    } yield (newSkeletonId, newVolumeId)

  def createAnnotationFor(user: User, taskId: ObjectId, initializingAnnotationId: ObjectId)(
      implicit m: MessagesProvider,
      ctx: DBAccessContext): Fox[Annotation] = {
    def useAsTemplateAndInsert(annotation: Annotation) =
      for {
        datasetName <- datasetDAO.getNameById(annotation._dataset)(GlobalAccessContext) ?~> "dataset.notFoundForAnnotation"
        dataset <- datasetDAO.findOne(annotation._dataset) ?~> Messages("dataset.noAccess", datasetName)
        (newSkeletonId, newVolumeId) <- tracingsFromBase(annotation, dataset) ?~> s"Failed to use annotation base as template for task $taskId with annotation base ${annotation._id}"
        annotationLayers <- AnnotationLayer.layersFromIds(newSkeletonId, newVolumeId)
        newAnnotation = annotation.copy(
          _id = initializingAnnotationId,
          _user = user._id,
          annotationLayers = annotationLayers,
          state = Active,
          typ = AnnotationType.Task,
          created = Instant.now,
          modified = Instant.now
        )
        _ <- annotationDAO.updateInitialized(newAnnotation)
      } yield newAnnotation

    for {
      annotationBase <- baseForTask(taskId) ?~> "Failed to retrieve annotation base."
      result <- useAsTemplateAndInsert(annotationBase).toFox
    } yield result
  }

  def createSkeletonTracingBase(
      datasetIdOpt: Option[ObjectId],
      datasetName: String,
      organizationId: String,
      boundingBox: Option[BoundingBox],
      startPosition: Vec3Int,
      startRotation: Vec3Double)(implicit ctx: DBAccessContext, m: MessagesProvider): Fox[SkeletonTracing] = {
    val initialNode = NodeDefaults.createInstance.withId(1).withPosition(startPosition).withRotation(startRotation)
    val initialTree = Tree(
      1,
      Seq(initialNode),
      Seq.empty,
      Some(ColorProto(1, 0, 0, 1)),
      Seq(BranchPoint(initialNode.id, System.currentTimeMillis())),
      Seq.empty,
      "",
      System.currentTimeMillis()
    )
    for {
      dataset <- datasetDAO.findOneByIdOrNameAndOrganization(datasetIdOpt, datasetName, organizationId)
    } yield
      SkeletonTracingDefaults.createInstance.copy(
        datasetName = dataset.name,
        boundingBox = boundingBox.flatMap { box =>
          if (box.isEmpty) None else Some(box)
        },
        editPosition = startPosition,
        editRotation = startRotation,
        activeNodeId = Some(1),
        trees = Seq(initialTree)
      )
  }

<<<<<<< HEAD
  def createVolumeTracingBase(datasetIdOpt: Option[ObjectId],
                              datasetName: String,
                              organizationId: String,
                              boundingBox: Option[BoundingBox],
                              startPosition: Vec3Int,
                              startRotation: Vec3Double,
                              volumeShowFallbackLayer: Boolean,
                              resolutionRestrictions: ResolutionRestrictions)(implicit ctx: DBAccessContext,
                                                                              m: MessagesProvider): Fox[VolumeTracing] =
=======
  def createVolumeTracingBase(
      datasetName: String,
      organizationId: String,
      boundingBox: Option[BoundingBox],
      startPosition: Vec3Int,
      startRotation: Vec3Double,
      volumeShowFallbackLayer: Boolean,
      magRestrictions: MagRestrictions)(implicit ctx: DBAccessContext, m: MessagesProvider): Fox[VolumeTracing] =
>>>>>>> 60f77ace
    for {
      organization <- organizationDAO.findOne(organizationId)
      dataset <- datasetDAO.findOneByIdOrNameAndOrganization(datasetIdOpt, datasetName, organizationId) ?~> Messages(
        "dataset.notFound",
        datasetName)
      dataSource <- datasetService.dataSourceFor(dataset).flatMap(_.toUsable)
      dataStore <- dataStoreDAO.findOneByName(dataset._dataStore.trim)
      fallbackLayer = if (volumeShowFallbackLayer) {
        dataSource.dataLayers.flatMap {
          case layer: SegmentationLayer => Some(layer)
          case _                        => None
        }.headOption
      } else None
      _ <- bool2Fox(fallbackLayer.forall(_.largestSegmentId.exists(_ >= 0L))) ?~> "annotation.volume.invalidLargestSegmentId"

      volumeTracing <- createVolumeTracing(
        dataSource,
        organization._id,
        dataStore,
        fallbackLayer = fallbackLayer,
        boundingBox = boundingBox.flatMap { box =>
          if (box.isEmpty) None else Some(box)
        },
        startPosition = Some(startPosition),
        startRotation = Some(startRotation),
        magRestrictions = magRestrictions,
        mappingName = None
      )
    } yield volumeTracing

  def abortInitializedAnnotationOnFailure(initializingAnnotationId: ObjectId,
                                          insertedAnnotationBox: Box[Annotation]): Fox[Unit] =
    insertedAnnotationBox match {
      case Full(_) => Fox.successful(())
      case _       => annotationDAO.abortInitializingAnnotation(initializingAnnotationId)
    }

  def createAnnotationBase(
      taskFox: Fox[Task],
      userId: ObjectId,
      skeletonTracingIdBox: Box[Option[String]],
      volumeTracingIdBox: Box[Option[String]],
      datasetId: ObjectId,
      description: Option[String]
  )(implicit ctx: DBAccessContext): Fox[Unit] =
    for {
      task <- taskFox
      skeletonIdOpt <- skeletonTracingIdBox.toFox
      volumeIdOpt <- volumeTracingIdBox.toFox
      _ <- bool2Fox(skeletonIdOpt.isDefined || volumeIdOpt.isDefined) ?~> "annotation.needsAtleastOne"
      project <- projectDAO.findOne(task._project)
      annotationLayers <- AnnotationLayer.layersFromIds(skeletonIdOpt, volumeIdOpt)
      annotationBase = Annotation(ObjectId.generate,
                                  datasetId,
                                  Some(task._id),
                                  project._team,
                                  userId,
                                  annotationLayers,
                                  description.getOrElse(""),
                                  typ = AnnotationType.TracingBase)
      _ <- annotationDAO.insertOne(annotationBase)
    } yield ()

  def createFrom(user: User,
                 dataset: Dataset,
                 annotationLayers: List[AnnotationLayer],
                 annotationType: AnnotationType,
                 name: Option[String],
                 description: String): Fox[Annotation] =
    for {
      teamId <- selectSuitableTeam(user, dataset)
      annotation = Annotation(ObjectId.generate,
                              dataset._id,
                              None,
                              teamId,
                              user._id,
                              annotationLayers,
                              description,
                              name = name.getOrElse(""),
                              typ = annotationType)
      _ <- annotationDAO.insertOne(annotation)
    } yield annotation

  def updateTeamsForSharedAnnotation(annotationId: ObjectId, teams: List[ObjectId])(
      implicit ctx: DBAccessContext): Fox[Unit] =
    annotationDAO.updateTeamsForSharedAnnotation(annotationId, teams)

  def zipAnnotations(annotations: List[Annotation],
                     zipFileName: String,
                     skipVolumeData: Boolean,
                     volumeDataZipFormat: VolumeDataZipFormat)(implicit
                                                               ctx: DBAccessContext): Fox[TemporaryFile] =
    for {
      downloadAnnotations <- getTracingsScalesAndNamesFor(annotations, skipVolumeData, volumeDataZipFormat)
      nmlsAndVolumes <- Fox.serialCombined(downloadAnnotations.flatten) {
        case DownloadAnnotation(skeletonTracingIdOpt,
                                volumeTracingIdOpt,
                                skeletonTracingOpt,
                                volumeTracingOpt,
                                volumeDataOpt,
                                name,
                                voxelSizeOpt,
                                annotation,
                                user,
                                taskOpt,
                                organizationId,
                                datasetName,
                                datasetId) =>
          for {
            fetchedAnnotationLayersForAnnotation <- FetchedAnnotationLayer.layersFromTracings(skeletonTracingIdOpt,
                                                                                              volumeTracingIdOpt,
                                                                                              skeletonTracingOpt,
                                                                                              volumeTracingOpt)
            nml = nmlWriter.toNmlStream(
              name,
              fetchedAnnotationLayersForAnnotation,
              Some(annotation),
              voxelSizeOpt,
              Some(name + "_data.zip"),
              organizationId,
              conf.Http.uri,
              datasetName,
              datasetId,
              Some(user),
              taskOpt,
              skipVolumeData,
              volumeDataZipFormat
            )
          } yield (nml, volumeDataOpt)
      }
      zip <- createZip(nmlsAndVolumes, zipFileName)
    } yield zip

  private def getTracingsScalesAndNamesFor(
      annotations: List[Annotation],
      skipVolumeData: Boolean,
      volumeDataZipFormat: VolumeDataZipFormat)(implicit ctx: DBAccessContext): Fox[List[List[DownloadAnnotation]]] = {

    def getSingleDownloadAnnotation(annotation: Annotation, voxelSizeOpt: Option[VoxelSize]) =
      for {
        user <- userService.findOneCached(annotation._user) ?~> "user.notFound"
        taskOpt <- Fox.runOptional(annotation._task)(taskDAO.findOne) ?~> "task.notFound"
        name <- savedTracingInformationHandler.nameForAnnotation(annotation)
        dataset <- datasetDAO.findOne(annotation._dataset)
        organizationId <- organizationDAO.findOrganizationIdForAnnotation(annotation._id)
        skeletonTracingIdOpt <- annotation.skeletonTracingId
        volumeTracingIdOpt <- annotation.volumeTracingId
      } yield
        DownloadAnnotation(skeletonTracingIdOpt,
                           volumeTracingIdOpt,
                           None,
                           None,
                           None,
                           name,
                           voxelSizeOpt,
                           annotation,
                           user,
                           taskOpt,
                           organizationId,
                           dataset.name,
                           dataset._id)

    def getSkeletonTracings(datasetId: ObjectId, tracingIds: List[Option[String]]): Fox[List[Option[SkeletonTracing]]] =
      for {
        dataset <- datasetDAO.findOne(datasetId)
        tracingStoreClient <- tracingStoreService.clientFor(dataset)
        tracingContainers: List[SkeletonTracings] <- Fox.serialCombined(tracingIds.grouped(1000).toList)(
          tracingStoreClient.getSkeletonTracings)
        tracingOpts: List[SkeletonTracingOpt] = tracingContainers.flatMap(_.tracings)
      } yield tracingOpts.map(_.tracing)

    def getVolumeTracings(datasetId: ObjectId, tracingIds: List[Option[String]]): Fox[List[Option[VolumeTracing]]] =
      for {
        dataset <- datasetDAO.findOne(datasetId)
        tracingStoreClient <- tracingStoreService.clientFor(dataset)
        tracingContainers: List[VolumeTracings] <- Fox.serialCombined(tracingIds.grouped(1000).toList)(
          tracingStoreClient.getVolumeTracings)
        tracingOpts: List[VolumeTracingOpt] = tracingContainers.flatMap(_.tracings)
      } yield tracingOpts.map(_.tracing)

    def getVolumeDataObjects(datasetId: ObjectId,
                             tracingIds: List[Option[String]],
                             volumeDataZipFormat: VolumeDataZipFormat): Fox[List[Option[Array[Byte]]]] =
      for {
        dataset <- datasetDAO.findOne(datasetId)
        tracingStoreClient <- tracingStoreService.clientFor(dataset)
        tracingDataObjects: List[Option[Array[Byte]]] <- Fox.serialCombined(tracingIds) {
          case None                      => Fox.successful(None)
          case Some(_) if skipVolumeData => Fox.successful(None)
          case Some(tracingId) =>
            tracingStoreClient
              .getVolumeData(tracingId,
                             version = None,
                             volumeDataZipFormat = volumeDataZipFormat,
                             voxelSize = dataset.voxelSize)
              .map(Some(_))
        }
      } yield tracingDataObjects

    def getDatasetScale(datasetId: ObjectId) =
      for {
        dataset <- datasetDAO.findOne(datasetId)
      } yield dataset.voxelSize

    val annotationsGrouped: Map[ObjectId, List[Annotation]] = annotations.groupBy(_._dataset)
    val tracingsGrouped = annotationsGrouped.map {
      case (datasetId, annotations) =>
        for {
          scale <- getDatasetScale(datasetId)
          skeletonTracingIdOpts <- Fox.serialCombined(annotations)(a => a.skeletonTracingId)
          volumeTracingIdOpts <- Fox.serialCombined(annotations)(a => a.volumeTracingId)
          skeletonTracings <- getSkeletonTracings(datasetId, skeletonTracingIdOpts)
          volumeTracings <- getVolumeTracings(datasetId, volumeTracingIdOpts)
          volumeDataObjects <- getVolumeDataObjects(datasetId, volumeTracingIdOpts, volumeDataZipFormat)
          incompleteDownloadAnnotations <- Fox.serialCombined(annotations)(getSingleDownloadAnnotation(_, scale))
        } yield
          incompleteDownloadAnnotations
            .zip(skeletonTracings)
            .map {
              case (downloadAnnotation, skeletonTracingOpt) =>
                downloadAnnotation.copy(skeletonTracingOpt = skeletonTracingOpt)
            }
            .zip(volumeTracings)
            .map {
              case (downloadAnnotation, volumeTracingOpt) =>
                downloadAnnotation.copy(volumeTracingOpt = volumeTracingOpt)
            }
            .zip(volumeDataObjects)
            .map {
              case (downloadAnnotation, volumeDataOpt) =>
                downloadAnnotation.copy(volumeDataOpt = volumeDataOpt)
            }
    }

    Fox.combined(tracingsGrouped.toList)
  }

  private def createZip(nmls: List[(NamedStream, Option[Array[Byte]])], zipFileName: String): Fox[TemporaryFile] = {
    val zipped = temporaryFileCreator.create(TextUtils.normalize(zipFileName), ".zip")
    val zipper = ZipIO.startZip(new BufferedOutputStream(new FileOutputStream(new File(zipped.path.toString))))

    def addToZip(nmls: List[(NamedStream, Option[Array[Byte]])]): Fox[Boolean] =
      nmls match {
        case (nml, volumeDataOpt) :: tail =>
          if (volumeDataOpt.isDefined) {
            val subZip = temporaryFileCreator.create(TextUtils.normalize(nml.name), ".zip")
            val subZipper =
              ZipIO.startZip(new BufferedOutputStream(new FileOutputStream(new File(subZip.path.toString))))
            volumeDataOpt.foreach(volumeData => subZipper.addFileFromBytes(nml.name + "_data.zip", volumeData))
            for {
              _ <- subZipper.addFileFromNamedStream(nml, suffix = ".nml")
              _ = subZipper.close()
              _ = zipper.addFileFromTemporaryFile(nml.name + ".zip", subZip)
              res <- addToZip(tail)
            } yield res
          } else {
            zipper.addFileFromNamedStream(nml, suffix = ".nml").flatMap(_ => addToZip(tail))
          }
        case _ =>
          Future.successful(true)
      }

    addToZip(nmls).map { _ =>
      zipper.close()
      zipped
    }
  }

  def transferAnnotationToUser(typ: String, id: String, userId: ObjectId, issuingUser: User)(
      implicit ctx: DBAccessContext): Fox[Annotation] =
    for {
      annotation <- annotationInformationProvider.provideAnnotation(typ, id, issuingUser) ?~> "annotation.notFound"
      newUser <- userDAO.findOne(userId) ?~> "user.notFound"
      _ <- datasetDAO.findOne(annotation._dataset)(AuthorizedAccessContext(newUser)) ?~> "annotation.transferee.noDatasetAccess"
      _ <- annotationDAO.updateUser(annotation._id, newUser._id)
      updated <- annotationInformationProvider.provideAnnotation(typ, id, issuingUser)
    } yield updated

  def resetToBase(annotation: Annotation)(implicit ctx: DBAccessContext, m: MessagesProvider): Fox[Unit] =
    annotation.typ match {
      case AnnotationType.Explorational =>
        Fox.failure("annotation.revert.tasksOnly")
      case AnnotationType.Task =>
        for {
          task <- taskFor(annotation)
          oldSkeletonTracingIdOpt <- annotation.skeletonTracingId // This also asserts that the annotation does not have multiple volume/skeleton layers
          oldVolumeTracingIdOpt <- annotation.volumeTracingId
          _ = logger.warn(
            s"Resetting annotation ${annotation._id} to base, discarding skeleton tracing $oldSkeletonTracingIdOpt and/or volume tracing $oldVolumeTracingIdOpt")
          annotationBase <- baseForTask(task._id)
          dataset <- datasetDAO.findOne(annotationBase._dataset)(GlobalAccessContext) ?~> "dataset.notFoundForAnnotation"
          (newSkeletonIdOpt, newVolumeIdOpt) <- tracingsFromBase(annotationBase, dataset)
          _ <- Fox.bool2Fox(newSkeletonIdOpt.isDefined || newVolumeIdOpt.isDefined) ?~> "annotation.needsEitherSkeletonOrVolume"
          _ <- Fox.runOptional(newSkeletonIdOpt)(newSkeletonId =>
            oldSkeletonTracingIdOpt.toFox.map { oldSkeletonId =>
              annotationLayersDAO.replaceTracingId(annotation._id, oldSkeletonId, newSkeletonId)
          })
          _ <- Fox.runOptional(newVolumeIdOpt)(newVolumeId =>
            oldVolumeTracingIdOpt.toFox.map { oldVolumeId =>
              annotationLayersDAO.replaceTracingId(annotation._id, oldVolumeId, newVolumeId)
          })
        } yield ()
    }

  private def settingsFor(annotation: Annotation)(implicit ctx: DBAccessContext) =
    if (annotation.typ == AnnotationType.Task || annotation.typ == AnnotationType.TracingBase)
      for {
        taskId <- annotation._task.toFox
        task: Task <- taskDAO.findOne(taskId) ?~> "task.notFound"
        taskType <- taskTypeDAO.findOne(task._taskType) ?~> "taskType.notFound"
      } yield {
        taskType.settings
      } else
      Fox.successful(AnnotationSettings.defaultFor(annotation.tracingType))

  def taskFor(annotation: Annotation)(implicit ctx: DBAccessContext): Fox[Task] =
    annotation._task.toFox.flatMap(taskId => taskDAO.findOne(taskId))

  def publicWrites(annotation: Annotation,
                   requestingUser: Option[User] = None,
                   restrictionsOpt: Option[AnnotationRestrictions] = None): Fox[JsObject] = {
    implicit val ctx: DBAccessContext = GlobalAccessContext
    for {
      dataset <- datasetDAO.findOne(annotation._dataset) ?~> "dataset.notFoundForAnnotation"
      organization <- organizationDAO.findOne(dataset._organization) ?~> "organization.notFound"
      task = annotation._task.toFox.flatMap(taskId => taskDAO.findOne(taskId))
      taskJson <- task.flatMap(t => taskService.publicWrites(t)).getOrElse(JsNull)
      userJson <- userJsonForAnnotation(annotation._user)
      settings <- settingsFor(annotation)
      restrictionsJs <- AnnotationRestrictions.writeAsJson(
        restrictionsOpt.getOrElse(annotationRestrictionDefaults.defaultsFor(annotation)),
        requestingUser)
      dataStore <- dataStoreDAO.findOneByName(dataset._dataStore.trim) ?~> "datastore.notFound"
      dataStoreJs <- dataStoreService.publicWrites(dataStore)
      teams <- teamDAO.findSharedTeamsForAnnotation(annotation._id)
      teamsJson <- Fox.serialCombined(teams)(teamService.publicWrites(_))
      tracingStore <- tracingStoreDAO.findFirst
      tracingStoreJs <- tracingStoreService.publicWrites(tracingStore)
      contributors <- userDAO.findContributorsForAnnotation(annotation._id)
      contributorsJs <- Fox.serialCombined(contributors)(c => userJsonForAnnotation(c._id, Some(c)))
    } yield {
      Json.obj(
        "modified" -> annotation.modified,
        "state" -> annotation.state,
        "isLockedByOwner" -> annotation.isLockedByOwner,
        "id" -> annotation.id,
        "name" -> annotation.name,
        "description" -> annotation.description,
        "viewConfiguration" -> annotation.viewConfiguration,
        "typ" -> annotation.typ,
        "task" -> taskJson,
        "stats" -> Json.obj(), // included for legacy parsers
        "restrictions" -> restrictionsJs,
        "annotationLayers" -> Json.toJson(annotation.annotationLayers),
        "datasetId" -> dataset._id,
        "dataSetName" -> dataset.name,
        "organization" -> organization._id,
        "dataStore" -> dataStoreJs,
        "tracingStore" -> tracingStoreJs,
        "visibility" -> annotation.visibility,
        "settings" -> settings,
        "tracingTime" -> annotation.tracingTime,
        "teams" -> teamsJson,
        "tags" -> (annotation.tags ++ Set(dataset.name, annotation.tracingType.toString)),
        "user" -> userJson,
        "owner" -> userJson,
        "contributors" -> contributorsJs,
        "othersMayEdit" -> annotation.othersMayEdit
      )
    }
  }

  def writesWithDataset(annotation: Annotation): Fox[JsObject] = {
    implicit val ctx: DBAccessContext = GlobalAccessContext
    for {
      dataset <- datasetDAO.findOne(annotation._dataset) ?~> "dataset.notFoundForAnnotation"
      tracingStore <- tracingStoreDAO.findFirst
      tracingStoreJs <- tracingStoreService.publicWrites(tracingStore)
      datasetJs <- datasetService.publicWrites(dataset, None, None, None)
    } yield
      Json.obj(
        "id" -> annotation._id.id,
        "name" -> annotation.name,
        "description" -> annotation.description,
        "typ" -> annotation.typ,
        "tracingStore" -> tracingStoreJs,
        "dataSet" -> datasetJs
      )
  }

  def writesAsAnnotationSource(annotation: Annotation, accessViaPrivateLink: Boolean): Fox[JsValue] = {
    implicit val ctx: DBAccessContext = GlobalAccessContext
    for {
      dataset <- datasetDAO.findOne(annotation._dataset) ?~> "dataset.notFoundForAnnotation"
      organization <- organizationDAO.findOne(dataset._organization) ?~> "organization.notFound"
      dataStore <- dataStoreDAO.findOneByName(dataset._dataStore.trim) ?~> "datastore.notFound"
      tracingStore <- tracingStoreDAO.findFirst
      annotationSource = AnnotationSource(
        id = annotation.id,
        annotationLayers = annotation.annotationLayers,
        datasetPath = dataset.path,
        organizationId = organization._id,
        dataStoreUrl = dataStore.publicUrl,
        tracingStoreUrl = tracingStore.publicUrl,
        accessViaPrivateLink = accessViaPrivateLink,
      )
    } yield Json.toJson(annotationSource)
  }

  private def userJsonForAnnotation(userId: ObjectId, userOpt: Option[User] = None): Fox[Option[JsObject]] =
    if (userId == ObjectId.dummyId) {
      Fox.successful(None)
    } else {
      for {
        user <- Fox.fillOption(userOpt)(userService.findOneCached(userId)(GlobalAccessContext)) ?~> "user.notFound"
        userJson <- userService.compactWrites(user)
      } yield Some(userJson)
    }

  //for Explorative Annotations list
  def writeCompactInfo(annotationInfo: AnnotationCompactInfo): JsObject = {
    val teamsJson = annotationInfo.teamNames.indices.map(
      idx =>
        Json.obj(
          "id" -> annotationInfo.teamIds(idx),
          "name" -> annotationInfo.teamNames(idx),
          "organizationId" -> annotationInfo.teamOrganizationIds(idx)
      ))

    val annotationLayerJson = annotationInfo.tracingIds.indices.map(
      idx =>
        Json.obj(
          "tracingId" -> annotationInfo.tracingIds(idx),
          "typ" -> annotationInfo.annotationLayerTypes(idx),
          "name" -> annotationInfo.annotationLayerNames(idx),
          "stats" -> annotationInfo.annotationLayerStatistics(idx)
      )
    )
    val tracingType: String = getAnnotationTypeForTag(annotationInfo)
    Json.obj(
      "modified" -> annotationInfo.modified,
      "state" -> annotationInfo.state,
      "id" -> annotationInfo.id,
      "name" -> annotationInfo.name,
      "description" -> annotationInfo.description,
      "typ" -> annotationInfo.typ,
      "stats" -> Json.obj(), // included for legacy parsers
      "isLockedByOwner" -> annotationInfo.isLockedByOwner,
      "annotationLayers" -> annotationLayerJson,
      "dataSetName" -> annotationInfo.dataSetName,
      "organization" -> annotationInfo.organization,
      "visibility" -> annotationInfo.visibility,
      "tracingTime" -> annotationInfo.tracingTime,
      "teams" -> teamsJson,
      "tags" -> (annotationInfo.tags ++ Set(annotationInfo.dataSetName, tracingType)),
      "owner" -> Json.obj(
        "id" -> annotationInfo.ownerId.toString,
        "firstName" -> annotationInfo.ownerFirstName,
        "lastName" -> annotationInfo.ownerLastName
      ),
      "othersMayEdit" -> annotationInfo.othersMayEdit,
    )
  }

  private def getAnnotationTypeForTag(annotationInfo: AnnotationCompactInfo): String = {
    val skeletonPresent = annotationInfo.annotationLayerTypes.contains(AnnotationLayerType.Skeleton.toString)
    val volumePresent = annotationInfo.annotationLayerTypes.contains(AnnotationLayerType.Volume.toString)
    if (skeletonPresent && volumePresent) {
      "hybrid"
    } else if (skeletonPresent) {
      "skeleton"
    } else {
      "volume"
    }
  }
}<|MERGE_RESOLUTION|>--- conflicted
+++ resolved
@@ -289,7 +289,7 @@
                 dataStore,
                 fallbackLayer,
                 magRestrictions = annotationLayerParameters.magRestrictions.getOrElse(MagRestrictions.empty),
-                mappingName = annotationLayerParameters.mappingName
+                mappingName = annotationLayerParameters.mappingName,
               )
               volumeTracingAdapted = oldPrecedenceLayerProperties.map { p =>
                 volumeTracing.copy(
@@ -558,7 +558,6 @@
       )
   }
 
-<<<<<<< HEAD
   def createVolumeTracingBase(datasetIdOpt: Option[ObjectId],
                               datasetName: String,
                               organizationId: String,
@@ -566,18 +565,8 @@
                               startPosition: Vec3Int,
                               startRotation: Vec3Double,
                               volumeShowFallbackLayer: Boolean,
-                              resolutionRestrictions: ResolutionRestrictions)(implicit ctx: DBAccessContext,
+                              magRestrictions: MagRestrictions)(implicit ctx: DBAccessContext,
                                                                               m: MessagesProvider): Fox[VolumeTracing] =
-=======
-  def createVolumeTracingBase(
-      datasetName: String,
-      organizationId: String,
-      boundingBox: Option[BoundingBox],
-      startPosition: Vec3Int,
-      startRotation: Vec3Double,
-      volumeShowFallbackLayer: Boolean,
-      magRestrictions: MagRestrictions)(implicit ctx: DBAccessContext, m: MessagesProvider): Fox[VolumeTracing] =
->>>>>>> 60f77ace
     for {
       organization <- organizationDAO.findOne(organizationId)
       dataset <- datasetDAO.findOneByIdOrNameAndOrganization(datasetIdOpt, datasetName, organizationId) ?~> Messages(
@@ -726,7 +715,7 @@
         skeletonTracingIdOpt <- annotation.skeletonTracingId
         volumeTracingIdOpt <- annotation.volumeTracingId
       } yield
-        DownloadAnnotation(skeletonTracingIdOpt,
+        3(skeletonTracingIdOpt,
                            volumeTracingIdOpt,
                            None,
                            None,
@@ -932,7 +921,6 @@
         "stats" -> Json.obj(), // included for legacy parsers
         "restrictions" -> restrictionsJs,
         "annotationLayers" -> Json.toJson(annotation.annotationLayers),
-        "datasetId" -> dataset._id,
         "dataSetName" -> dataset.name,
         "organization" -> organization._id,
         "dataStore" -> dataStoreJs,
