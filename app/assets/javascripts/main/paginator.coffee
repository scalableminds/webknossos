### define
jquery : $
underscore : _
../libs/toast : Toast
routes : jsRoutes
###

class Paginator
  

  constructor: (@pageSelectionDiv, data=null) ->
    
    @rowsPerPage = 100
    @allElements = null
    @elementsToShow = null
        
    tableID = @pageSelectionDiv.data("paged-table-id")
    @tbody = $("#"+tableID).find("tbody")

    @extractTemplate()
    
    if data
      @handleData(data)
    else
      @retrieveData()
    
    searchboxElement = @pageSelectionDiv.find(".pagination-searchbox")
    @addSearchboxListener(searchboxElement)
    @addHashListener(searchboxElement)


  addHashListener : (searchboxElement) ->

    if hash = window.location.hash.slice(1)
      searchboxElement.val(hash).trigger("keyup")

    window.onhashchange = ->
      searchboxElement.val(window.location.hash.slice(1)).trigger("keyup")


  extractTemplate : ->
    
    templateSource = _.unescape(@tbody.html())
    # compile
    @template = _.template(templateSource)

    @tbody.html("")
    @tbody.removeClass("hide")


  retrieveData : ->
       
    ajaxOptions =
      url : @pageSelectionDiv.data("url")
      dataType : "json"
      type : "get"

<<<<<<< HEAD
    $.ajax(ajaxOptions).then(@handleData)
=======
    @dataRetrievalPromise = $.ajax(ajaxOptions)

    @dataRetrievalPromise.then(
>>>>>>> 2412fc3f


  handleData: (responseData) =>
    
    @allElements = @elementsToShow = responseData.data

    pageCount = Math.ceil(@allElements.length / @rowsPerPage)
    
    pageSelectionHandler = (event, number) =>
      index = number - 1
      json = @getElementsForPage(index)
      @displayJSON(json)
    
    @pageSelectionDiv.bootpag(
      total: pageCount
      page: 1
      maxVisible: 20
      leaps: true
    ).on("page", pageSelectionHandler)

    # activate the first page
    pageSelectionHandler(null, 1)

    @hideLoader()

    return


  hideLoader : ->

    $("#loader").css("display" : "none")


  getElementsForPage : (index) ->
    
    start = @rowsPerPage * index
    return @elementsToShow.slice(start, start + @rowsPerPage)


  updatePageCount : ->
    
    @pageSelectionDiv.bootpag(
      total: Math.ceil(@elementsToShow.length / @rowsPerPage)
      page:  1
    )


  addSearchboxListener : (searchboxElement) ->
    
    lastQuery = null
    currentQuery = null

    searchboxElement.keyup (event) =>
      @dataRetrievalPromise.done( =>
        newQuery = $(event.currentTarget).val().toLowerCase()

        if newQuery == currentQuery
          return

        currentQuery = currentQuery
        lastQuery = currentQuery
        currentQuery = newQuery

        if currentQuery.length > 0
          @elementsToShow = []

          i = 0
          for task in @allElements
            if @JSONcontains task, currentQuery
              @elementsToShow.push task
        else
          @elementsToShow = @allElements
       
        @updatePageCount()
        @displayJSON(@getElementsForPage(0))
      )
      

  displayJSON : (jsonArray) ->
    
    htmlArray = []
    
    for element in jsonArray
      htmlArray.push(@generateHTML(element))

    @tbody.html(htmlArray.join(""))


  JSONcontains : (data, query) ->

    contains = false

    $.each data, (key, value) =>
    
      if _.isObject(value) or _.isArray(value)
         contains = @JSONcontains value, query
         return !contains # if contains then break else continue

      if _.isNumber(value) or _.isString(value)
        # stringify
        value = (value + '').toLowerCase()
        if value.indexOf(query) > -1
          contains = true
          return false # break
    
    return contains


  generateHTML : (element) ->
    
    return @template({controllers : jsRoutes.controllers, element : element})
<|MERGE_RESOLUTION|>--- conflicted
+++ resolved
@@ -55,13 +55,7 @@
       dataType : "json"
       type : "get"
 
-<<<<<<< HEAD
     $.ajax(ajaxOptions).then(@handleData)
-=======
-    @dataRetrievalPromise = $.ajax(ajaxOptions)
-
-    @dataRetrievalPromise.then(
->>>>>>> 2412fc3f
 
 
   handleData: (responseData) =>
