package models.user.time

import com.scalableminds.util.accesscontext.{DBAccessContext, GlobalAccessContext}
import com.scalableminds.util.tools.{Fox, FoxImplicits}
import com.typesafe.scalalogging.LazyLogging
import javax.inject.Inject
import models.annotation._
import models.organization.OrganizationDAO
import models.project.ProjectDAO
import models.task.TaskDAO
import models.user.{User, UserService}
import net.liftweb.common.Full
import oxalis.mail.{DefaultMails, Send}
import oxalis.thirdparty.BrainTracing
import utils.{ObjectId, WkConf}

import scala.collection.mutable
import scala.concurrent.ExecutionContext
import scala.concurrent.duration._

class TimeSpanService @Inject()(annotationDAO: AnnotationDAO,
                                userService: UserService,
                                taskDAO: TaskDAO,
                                brainTracing: BrainTracing,
                                annotationService: AnnotationService,
                                projectDAO: ProjectDAO,
                                organizationDAO: OrganizationDAO,
                                timeSpanDAO: TimeSpanDAO,
                                defaultMails: DefaultMails,
                                conf: WkConf)(implicit ec: ExecutionContext)
    extends FoxImplicits
    with LazyLogging {
  private val MaxTracingPauseMillis =
    conf.WebKnossos.User.timeTrackingPause.toMillis

  def logUserInteraction(timestamp: Long, user: User, annotation: Annotation)(
      implicit ctx: DBAccessContext): Fox[Unit] =
    logUserInteraction(Seq(timestamp), user, annotation)

  def logUserInteraction(timestamps: Seq[Long], user: User, annotation: Annotation)(
      implicit ctx: DBAccessContext): Fox[Unit] =
    trackTime(timestamps, user._id, annotation)

  def loggedTimeOfUser[T](user: User,
                          groupingF: TimeSpan => T,
                          start: Option[Long] = None,
                          end: Option[Long] = None): Fox[Map[T, Duration]] =
    for {
      timeTrackingOpt <- timeSpanDAO.findAllByUser(user._id, start, end).futureBox
    } yield {
      timeTrackingOpt match {
        case Full(timeSpans) =>
          timeSpans.groupBy(groupingF).mapValues(_.foldLeft(0L)(_ + _.time).millis)
        case _ =>
          Map.empty[T, Duration]
      }
    }

  def loggedTimeOfAnnotation[T](annotationId: ObjectId,
                                groupingF: TimeSpan => T,
                                start: Option[Long] = None,
                                end: Option[Long] = None): Fox[Map[T, Duration]] =
    for {
      timeTrackingOpt <- timeSpanDAO.findAllByAnnotation(annotationId, start, end).futureBox
    } yield {
      timeTrackingOpt match {
        case Full(timeSpans) =>
          timeSpans.groupBy(groupingF).mapValues(_.foldLeft(0L)(_ + _.time).millis)
        case _ =>
          Map.empty[T, Duration]
      }
    }

  def loggedTimePerInterval[T](groupingF: TimeSpan => T,
                               start: Option[Long] = None,
                               end: Option[Long] = None,
                               organizationId: ObjectId): Fox[Map[T, Duration]] =
    for {
      timeTrackingOpt <- timeSpanDAO.findAll(start, end, organizationId).futureBox
    } yield {
      timeTrackingOpt match {
        case Full(timeSpans) =>
          timeSpans.groupBy(groupingF).mapValues(_.foldLeft(0L)(_ + _.time).millis)
        case _ =>
          Map.empty[T, Duration]
      }
    }

  private val lastUserActivities = mutable.HashMap.empty[ObjectId, TimeSpan]

  @SuppressWarnings(Array("TraversableHead", "TraversableLast")) // Only functions call this which put at least one timestamp in the seq
  private def trackTime(timestamps: Seq[Long], _user: ObjectId, _annotation: Annotation)(
      implicit ctx: DBAccessContext): Fox[Unit] =
    if (timestamps.isEmpty) {
      logger.warn("Timetracking called with empty timestamps list.")
<<<<<<< HEAD
      Fox.successful(())
    } else {
      // Only if the annotation belongs to the user, we are going to log the time on the annotation
      val annotation = if (_annotation._user == _user) Some(_annotation) else None
      val start = timestamps.head

      var timeSpansToInsert: List[TimeSpan] = List()
      var timeSpansToUpdate: List[(TimeSpan, Long)] = List()

      def createNewTimeSpan(timestamp: Long, _user: ObjectId, annotation: Option[Annotation]) = {
        val timeSpan = TimeSpan.createFrom(timestamp, timestamp, _user, annotation.map(_._id))
        timeSpansToInsert = timeSpan :: timeSpansToInsert
=======
      return Fox.successful(())
    }
    // Only if the annotation belongs to the user, we are going to log the time on the annotation
    val annotation = if (_annotation._user == _user) Some(_annotation) else None
    val start = timestamps.head

    var timeSpansToInsert: List[TimeSpan] = List()
    var timeSpansToUpdate: List[(TimeSpan, Long)] = List()

    def createNewTimeSpan(timestamp: Long, _user: ObjectId, annotation: Option[Annotation]) = {
      val timeSpan = TimeSpan.fromTimestamp(timestamp, _user, annotation.map(_._id))
      timeSpansToInsert = timeSpan :: timeSpansToInsert
      timeSpan
    }

    def updateTimeSpan(timeSpan: TimeSpan, timestamp: Long) = {
      val duration = timestamp - timeSpan.lastUpdate
      if (duration >= 0) {
        timeSpansToUpdate = (timeSpan, timestamp) :: timeSpansToUpdate
        timeSpan.addTime(duration, timestamp)
      } else {
        logger.info(
          s"Not updating previous timespan due to negative duration $duration ms. (user ${timeSpan._user}, last timespan id ${timeSpan._id}, this=$this)")
>>>>>>> 3d521007
        timeSpan
      }

      def updateTimeSpan(timeSpan: TimeSpan, timestamp: Long) = {
        val duration = timestamp - timeSpan.lastUpdate
        if (duration >= 0) {
          timeSpansToUpdate = (timeSpan, timestamp) :: timeSpansToUpdate
          timeSpan.addTime(duration, timestamp)
        } else {
          // Negative duration. This is expected when updating an annotation with multiple layers.
          // Each layer reports updates that can overlap time-wise. We do not update the timespan with the negative duration.
          timeSpan
        }
      }

      var current = lastUserActivities
        .get(_user)
        .flatMap(lastActivity => {
          if (isNotInterrupted(start, lastActivity)) {
            if (belongsToSameTracing(lastActivity, annotation)) {
              Some(lastActivity)
            } else {
              updateTimeSpan(lastActivity, start)
              None
            }
          } else None
        })
        .getOrElse(createNewTimeSpan(start, _user, annotation))

      timestamps.sliding(2).foreach { pair =>
        val start = pair.head
        val end = pair.last
        val duration = end - start
        if (duration >= MaxTracingPauseMillis) {
          updateTimeSpan(current, start)
          current = createNewTimeSpan(end, _user, annotation)
        }
      }
      current = updateTimeSpan(current, timestamps.last)
      lastUserActivities.update(_user, current)

      flushToDb(timeSpansToInsert, timeSpansToUpdate)(ctx)
    }

  private def isNotInterrupted(current: Long, last: TimeSpan) = {
    val duration = current - last.lastUpdate
    if (duration < 0) {
      logger.info(
        s"Negative timespan duration $duration ms to previous entry. (user ${last._user}, last timespan id ${last._id}, this=$this)")
    }
    duration < MaxTracingPauseMillis
  }

  private def belongsToSameTracing(last: TimeSpan, annotation: Option[Annotation]) =
    last._annotation.map(_.id) == annotation.map(_.id)

  private def logTimeToAnnotation(duration: Long, annotation: Option[ObjectId]): Fox[Unit] =
    // Log time to annotation
    annotation match {
      case Some(a: ObjectId) =>
        annotationDAO.logTime(a, duration)(GlobalAccessContext) ?~> "FAILED: AnnotationService.logTime"
      case _ =>
        Fox.successful(())
      // do nothing, this is not a stored annotation
    }

  def signalOverTime(time: Long, annotationOpt: Option[Annotation])(implicit ctx: DBAccessContext): Fox[_] =
    for {
      annotation <- annotationOpt.toFox
      user <- userService.findOneById(annotation._user, useCache = true)(GlobalAccessContext)
      task <- annotationService.taskFor(annotation)(GlobalAccessContext)
      project <- projectDAO.findOne(task._project)
      annotationTime <- annotation.tracingTime ?~> "no annotation.tracingTime"
      timeLimit <- project.expectedTime ?~> "no project.expectedTime"
      organization <- organizationDAO.findOne(user._organization)(GlobalAccessContext)
    } yield {
      if (annotationTime >= timeLimit && annotationTime - time < timeLimit) {
        brainTracing.Mailer ! Send(
          defaultMails.overLimitMail(user, project.name, task._id.toString, annotation.id, organization))
      }
    }

  private def logTimeToTask(duration: Long, annotation: Option[Annotation]) =
    annotation.flatMap(_._task) match {
      case Some(taskId) =>
        for {
          _ <- taskDAO.logTime(taskId, duration)(GlobalAccessContext) ?~> "FAILED: TaskSQLDAO.logTime"
          _ <- signalOverTime(duration, annotation)(GlobalAccessContext).futureBox //signalOverTime is expected to fail in some cases, hence the .futureBox
        } yield {}
      case _ =>
        Fox.successful(())
    }

  // We intentionally return a Fox[Option] here, since the calling for-comprehension expects an Option[Annotation]. In case
  // None is passed in as "annotation", we want to pass this None on as Fox.successful(None) and not break the for-comprehension
  // by returning Fox.empty.
  private def getAnnotation(annotation: Option[ObjectId])(implicit ctx: DBAccessContext): Fox[Option[Annotation]] =
    annotation match {
      case Some(annotationId) =>
        annotationDAO.findOne(annotationId).map(Some(_))
      case _ =>
        Fox.successful(None)
    }

  @SuppressWarnings(Array("TryGet")) // This is okay because we check the failure case before using the try
  private def flushToDb(timespansToInsert: List[TimeSpan], timespansToUpdate: List[(TimeSpan, Long)])(
      implicit ctx: DBAccessContext) = {
    val updateResult = for {
      _ <- Fox.serialCombined(timespansToInsert)(t => timeSpanDAO.insertOne(t))
      _ <- Fox.serialCombined(timespansToUpdate)(t => updateTimeSpanInDb(t._1, t._2))
    } yield ()

    updateResult.onComplete { x =>
      if (x.isFailure || x.get.isEmpty)
        logger.warn(s"Failed to save all time updates: $x")
    }

    updateResult
  }

  private def updateTimeSpanInDb(timeSpan: TimeSpan, timestamp: Long)(implicit ctx: DBAccessContext) = {
    val duration = timestamp - timeSpan.lastUpdate
    val updated = timeSpan.addTime(duration, timestamp)

    for {
      _ <- timeSpanDAO.updateOne(updated) ?~> "FAILED: TimeSpanDAO.updateOne"
      _ <- logTimeToAnnotation(duration, updated._annotation) ?~> "FAILED: TimeSpanService.logTimeToAnnotation"
      annotation <- getAnnotation(updated._annotation)
      _ <- logTimeToTask(duration, annotation) ?~> "FAILED: TimeSpanService.logTimeToTask"
    } yield {}
  }

}<|MERGE_RESOLUTION|>--- conflicted
+++ resolved
@@ -93,7 +93,6 @@
       implicit ctx: DBAccessContext): Fox[Unit] =
     if (timestamps.isEmpty) {
       logger.warn("Timetracking called with empty timestamps list.")
-<<<<<<< HEAD
       Fox.successful(())
     } else {
       // Only if the annotation belongs to the user, we are going to log the time on the annotation
@@ -104,33 +103,8 @@
       var timeSpansToUpdate: List[(TimeSpan, Long)] = List()
 
       def createNewTimeSpan(timestamp: Long, _user: ObjectId, annotation: Option[Annotation]) = {
-        val timeSpan = TimeSpan.createFrom(timestamp, timestamp, _user, annotation.map(_._id))
+        val timeSpan = TimeSpan.fromTimestamp(timestamp, _user, annotation.map(_._id))
         timeSpansToInsert = timeSpan :: timeSpansToInsert
-=======
-      return Fox.successful(())
-    }
-    // Only if the annotation belongs to the user, we are going to log the time on the annotation
-    val annotation = if (_annotation._user == _user) Some(_annotation) else None
-    val start = timestamps.head
-
-    var timeSpansToInsert: List[TimeSpan] = List()
-    var timeSpansToUpdate: List[(TimeSpan, Long)] = List()
-
-    def createNewTimeSpan(timestamp: Long, _user: ObjectId, annotation: Option[Annotation]) = {
-      val timeSpan = TimeSpan.fromTimestamp(timestamp, _user, annotation.map(_._id))
-      timeSpansToInsert = timeSpan :: timeSpansToInsert
-      timeSpan
-    }
-
-    def updateTimeSpan(timeSpan: TimeSpan, timestamp: Long) = {
-      val duration = timestamp - timeSpan.lastUpdate
-      if (duration >= 0) {
-        timeSpansToUpdate = (timeSpan, timestamp) :: timeSpansToUpdate
-        timeSpan.addTime(duration, timestamp)
-      } else {
-        logger.info(
-          s"Not updating previous timespan due to negative duration $duration ms. (user ${timeSpan._user}, last timespan id ${timeSpan._id}, this=$this)")
->>>>>>> 3d521007
         timeSpan
       }
 
