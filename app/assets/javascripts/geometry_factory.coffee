--- conflicted
+++ resolved
@@ -148,12 +148,7 @@
         view.addGeometry VIEW_3D, texts[i]
       view.texts = texts
 
-      # create route
-<<<<<<< HEAD
-      view.createRoute 10000
-=======
       View.createRoute 10000, Route.data.task
->>>>>>> 16101eb8
 
       meshes[1][PLANE_YZ].rotation.z = prevBorders[PLANE_YZ].rotation.z = -90 /180*Math.PI
       
