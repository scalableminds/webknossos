--- conflicted
+++ resolved
@@ -295,12 +295,8 @@
     return (
       <NmlUploadZoneContainer onImport={this.uploadNmls} isUpdateAllowed>
         {whatsNextBanner}
-<<<<<<< HEAD
-        <div className="container propagate-flex-height">
+        <div className="container propagate-flex-height" style={{ minHeight: "66vh" }}>
           {pricingPlanWarnings}
-=======
-        <div className="container propagate-flex-height" style={{ minHeight: "66vh" }}>
->>>>>>> 5f041197
           {userHeader}
           <DatasetCacheProvider>
             <ActiveTabContext.Provider value={this.state.activeTabKey}>
