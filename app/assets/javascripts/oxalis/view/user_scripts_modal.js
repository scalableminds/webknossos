// @flow

/* eslint-disable no-eval, no-alert */
import React from "react";
import { Modal, Input, Select, Spin } from "antd";
import Request from "libs/request";
import { fetchGistContent } from "libs/gist";

type UserScriptsModalViewPropsType = {
  onClose: Function,
  visible: boolean,
};

class UserScriptsModalView extends React.PureComponent {
  props: UserScriptsModalViewPropsType;

  state = {
    code: "",
<<<<<<< HEAD
    isCodeChanged: false,
    scripts: [],
    // Needs to be undefined so the placeholder is displayed in the beginning
    selectedScript: undefined,
    isLoading: true,
  }

  componentWillMount() {
    Request.receiveJSON("/api/scripts").then(scripts => {
      this.setState({ isLoading: false });
      if (scripts.length) {
        this.setState({ scripts });
      }
    });
  }
=======
  };
>>>>>>> 3c5f3ef4

  handleCodeChange = (event: SyntheticInputEvent) => {
    this.setState({
      code: event.target.value,
      isCodeChanged: true,
    });
  };

  handleScriptChange = async (scriptId: string) => {
    const script = this.state.scripts.find(s => s.id === scriptId);
    if (script == null) return;
    if (!this.state.isCodeChanged || confirm("This will replace the code you've written. Continue?")) {
      this.setState({ isLoading: true });
      const content = await fetchGistContent(script.gist, script.name);
      this.setState({
        isLoading: false,
        selectedScript: scriptId,
        code: content,
        isCodeChanged: false,
      });
    }
  }

  handleClick = () => {
    try {
      eval(this.state.code);
      // close modal if the script executed successfully
      return this.props.onClose();
    } catch (error) {
      console.error(error);
      return alert(error);
    }
  };

  render() {
    return (
      <Modal
        visible={this.props.visible}
        title="Add user script"
        okText="Add"
        cancelText="Close"
        onOk={this.handleClick}
        onCancel={this.props.onClose}
      >
<<<<<<< HEAD
        <Spin spinning={this.state.isLoading}>
          <Select
            value={this.state.selectedScript}
            style={{ width: 200, "margin-bottom": 10 }}
            onChange={this.handleScriptChange}
            placeholder="Select an existing user script"
          >
            {
              this.state.scripts.map(script =>
                <Select.Option key={script.id} value={script.id}>{script.name}</Select.Option>)
            }
          </Select>
          <Input
            type="textarea"
            rows={15}
            onChange={this.handleCodeChange}
            value={this.state.code}
          />
        </Spin>
=======
        <Input type="textarea" rows={4} onChange={this.handleCodeChange} value={this.state.code} />
>>>>>>> 3c5f3ef4
      </Modal>
    );
  }
}

export default UserScriptsModalView;<|MERGE_RESOLUTION|>--- conflicted
+++ resolved
@@ -8,7 +8,7 @@
 
 type UserScriptsModalViewPropsType = {
   onClose: Function,
-  visible: boolean,
+  visible: boolean
 };
 
 class UserScriptsModalView extends React.PureComponent {
@@ -16,13 +16,12 @@
 
   state = {
     code: "",
-<<<<<<< HEAD
     isCodeChanged: false,
     scripts: [],
     // Needs to be undefined so the placeholder is displayed in the beginning
     selectedScript: undefined,
-    isLoading: true,
-  }
+    isLoading: true
+  };
 
   componentWillMount() {
     Request.receiveJSON("/api/scripts").then(scripts => {
@@ -32,31 +31,31 @@
       }
     });
   }
-=======
-  };
->>>>>>> 3c5f3ef4
 
   handleCodeChange = (event: SyntheticInputEvent) => {
     this.setState({
       code: event.target.value,
-      isCodeChanged: true,
+      isCodeChanged: true
     });
   };
 
   handleScriptChange = async (scriptId: string) => {
     const script = this.state.scripts.find(s => s.id === scriptId);
     if (script == null) return;
-    if (!this.state.isCodeChanged || confirm("This will replace the code you've written. Continue?")) {
+    if (
+      !this.state.isCodeChanged ||
+      confirm("This will replace the code you've written. Continue?")
+    ) {
       this.setState({ isLoading: true });
       const content = await fetchGistContent(script.gist, script.name);
       this.setState({
         isLoading: false,
         selectedScript: scriptId,
         code: content,
-        isCodeChanged: false,
+        isCodeChanged: false
       });
     }
-  }
+  };
 
   handleClick = () => {
     try {
@@ -79,7 +78,6 @@
         onOk={this.handleClick}
         onCancel={this.props.onClose}
       >
-<<<<<<< HEAD
         <Spin spinning={this.state.isLoading}>
           <Select
             value={this.state.selectedScript}
@@ -87,10 +85,11 @@
             onChange={this.handleScriptChange}
             placeholder="Select an existing user script"
           >
-            {
-              this.state.scripts.map(script =>
-                <Select.Option key={script.id} value={script.id}>{script.name}</Select.Option>)
-            }
+            {this.state.scripts.map(script =>
+              <Select.Option key={script.id} value={script.id}>
+                {script.name}
+              </Select.Option>
+            )}
           </Select>
           <Input
             type="textarea"
@@ -99,9 +98,6 @@
             value={this.state.code}
           />
         </Spin>
-=======
-        <Input type="textarea" rows={4} onChange={this.handleCodeChange} value={this.state.code} />
->>>>>>> 3c5f3ef4
       </Modal>
     );
   }
