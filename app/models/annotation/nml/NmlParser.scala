package models.annotation.nml

import com.scalableminds.util.geometry.{BoundingBox, Vec3Double, Vec3Int}
import com.scalableminds.util.tools.ExtendedTypes.{ExtendedDouble, ExtendedString}
<<<<<<< HEAD
=======
import com.scalableminds.util.tools.JsonHelper.bool2Box
import com.scalableminds.util.tools.Fox
>>>>>>> ff65c34a
import com.scalableminds.webknossos.datastore.SkeletonTracing._
import com.scalableminds.webknossos.datastore.VolumeTracing.{Segment, SegmentGroup, VolumeTracing}
import com.scalableminds.webknossos.datastore.geometry.{
  AdditionalAxisProto,
  AdditionalCoordinateProto,
  ColorProto,
  NamedBoundingBoxProto,
  Vec2IntProto,
  Vec3IntProto
}
import com.scalableminds.webknossos.datastore.helpers.{NodeDefaults, ProtoGeometryImplicits, SkeletonTracingDefaults}
import com.scalableminds.webknossos.datastore.models.datasource.ElementClass
import com.scalableminds.webknossos.tracingstore.tracings.ColorGenerator
import com.scalableminds.webknossos.tracingstore.tracings.skeleton.updating.TreeType
import com.scalableminds.webknossos.tracingstore.tracings.skeleton.{MultiComponentTreeSplitter, TreeValidator}
import com.typesafe.scalalogging.LazyLogging
import models.annotation.UploadedVolumeLayer
import net.liftweb.common.Box._
import net.liftweb.common.{Box, Empty, Failure, Full}
import play.api.i18n.{Messages, MessagesProvider}

import java.io.InputStream
import scala.collection.{immutable, mutable}
import scala.xml.{Attribute, NodeSeq, XML, Node => XMLNode}

object NmlParser extends LazyLogging with ProtoGeometryImplicits with ColorGenerator {

  private val DEFAULT_TIME = 0L
  private val DEFAULT_VIEWPORT = 0
  private val DEFAULT_RESOLUTION = 0
  private val DEFAULT_BITDEPTH = 0
  private val DEFAULT_DESCRIPTION = ""
  private val DEFAULT_INTERPOLATION = false
  private val DEFAULT_TIMESTAMP = 0L

  def parse(name: String,
            nmlInputStream: InputStream,
            overwritingDatasetName: Option[String],
            isTaskUpload: Boolean,
            basePath: Option[String] = None)(
      implicit m: MessagesProvider): Box[(Option[SkeletonTracing], List[UploadedVolumeLayer], String, Option[String])] =
    try {
      val data = XML.load(nmlInputStream)
      for {
        parameters <- (data \ "parameters").headOption ?~ Messages("nml.parameters.notFound")
        timestamp = parseTime(parameters \ "time")
        comments <- parseComments(data \ "comments")
        branchPoints <- parseBranchPoints(data \ "branchpoints", timestamp)
        trees <- parseTrees(data \ "thing", buildBranchPointMap(branchPoints), buildCommentMap(comments))
        treeGroups <- extractTreeGroups(data \ "groups")
        volumes = extractVolumes(data \ "volume")
        treesAndGroupsAfterSplitting = MultiComponentTreeSplitter.splitMulticomponentTrees(trees, treeGroups)
        treesSplit = treesAndGroupsAfterSplitting._1
        treeGroupsAfterSplit = treesAndGroupsAfterSplitting._2
        _ <- TreeValidator.validateTrees(treesSplit, treeGroupsAfterSplit, branchPoints, comments)
        additionalAxisProtos <- parseAdditionalAxes(parameters \ "additionalAxes")
        datasetName = overwritingDatasetName.getOrElse(parseDatasetName(parameters \ "experiment"))
        organizationName = if (overwritingDatasetName.isDefined) None
        else parseOrganizationName(parameters \ "experiment")
<<<<<<< HEAD
=======
        remoteDataStoreClientOpt = getRemoteDataStoreClient(datasetName, organizationName.getOrElse(""))
        _ <- bool2Box(volumes.length == volumes.map(_.name).distinct.length) ?~ Messages(
          "nml.duplicateVolumeLayerNames")
        canHaveSegmentIndexBools <- Fox
          .combined(
            volumes
              .map(
                v =>
                  canHaveSegmentIndex(remoteDataStoreClientOpt,
                                      organizationName.getOrElse(""),
                                      datasetName,
                                      v.fallbackLayerName))
              .toList)
          .await("NMLParser/parse was changed to return Fox in #7437. Removing this await is tracked in #7551",
                 5 seconds)
>>>>>>> ff65c34a
      } yield {
        val description = parseDescription(parameters \ "experiment")
        val wkUrl = parseWkUrl(parameters \ "experiment")
        val activeNodeId = parseActiveNode(parameters \ "activeNode")
        val (editPosition, editPositionAdditionalCoordinates) =
          parseEditPosition(parameters \ "editPosition").getOrElse((SkeletonTracingDefaults.editPosition, Seq()))
        val editRotation =
          parseEditRotation(parameters \ "editRotation").getOrElse(SkeletonTracingDefaults.editRotation)
        val zoomLevel = parseZoomLevel(parameters \ "zoomLevel").getOrElse(SkeletonTracingDefaults.zoomLevel)
        var userBoundingBoxes = parseBoundingBoxes(parameters \ "userBoundingBox")
        var taskBoundingBox: Option[BoundingBox] = None
        parseTaskBoundingBox(parameters \ "taskBoundingBox", isTaskUpload, userBoundingBoxes).foreach {
          case Left(value)  => taskBoundingBox = Some(value)
          case Right(value) => userBoundingBoxes = userBoundingBoxes :+ value
        }

        logger.debug(s"Parsed NML file. Trees: ${treesSplit.size}, Volumes: ${volumes.size}")

        val volumeLayers: List[UploadedVolumeLayer] =
          volumes.toList.map { v =>
            UploadedVolumeLayer(
              VolumeTracing(
                None,
                boundingBoxToProto(taskBoundingBox.getOrElse(BoundingBox.empty)), // Note: this property may be adapted later in adaptPropertiesToFallbackLayer
                timestamp,
                datasetName,
                editPosition,
                editRotation,
                ElementClass.uint32, // Note: this property may be adapted later in adaptPropertiesToFallbackLayer
                v.fallbackLayerName,
                v.largestSegmentId,
                0,
                zoomLevel,
                None,
                userBoundingBoxes,
                organizationName,
                segments = v.segments,
                segmentGroups = v.segmentGroups,
                hasSegmentIndex = None, // Note: this property may be adapted later in adaptPropertiesToFallbackLayer
                editPositionAdditionalCoordinates = editPositionAdditionalCoordinates,
                additionalAxes = additionalAxisProtos
              ),
              basePath.getOrElse("") + v.dataZipPath,
              v.name,
            )
          }

        val skeletonTracingOpt: Option[SkeletonTracing] =
          if (treesSplit.isEmpty && userBoundingBoxes.isEmpty) None
          else
            Some(
              SkeletonTracing(
                datasetName,
                treesSplit,
                timestamp,
                taskBoundingBox,
                activeNodeId,
                editPosition,
                editRotation,
                zoomLevel,
                version = 0,
                None,
                treeGroupsAfterSplit,
                userBoundingBoxes,
                organizationName,
                editPositionAdditionalCoordinates,
                additionalAxes = additionalAxisProtos
              )
            )

        (skeletonTracingOpt, volumeLayers, description, wkUrl)
      }
    } catch {
      case e: org.xml.sax.SAXParseException if e.getMessage.startsWith("Premature end of file") =>
        logger.debug(s"Tried  to parse empty NML file $name.")
        Empty
      case e: org.xml.sax.SAXParseException =>
        logger.debug(s"Failed to parse NML $name due to " + e)
        Failure(
          s"Failed to parse NML '$name'. Error in Line ${e.getLineNumber} " +
            s"(column ${e.getColumnNumber}): ${e.getMessage}")
      case e: Exception =>
        logger.error(s"Failed to parse NML $name due to " + e)
        Failure(s"Failed to parse NML '$name': " + e.toString)
    }

  private def extractTreeGroups(treeGroupContainerNodes: NodeSeq)(
      implicit m: MessagesProvider): Box[List[TreeGroup]] = {
    val treeGroupNodes = treeGroupContainerNodes.flatMap(_ \ "group")
    treeGroupNodes.map(parseTreeGroup).toList.toSingleBox(Messages("nml.element.invalid", "tree groups"))
  }

  private def parseTreeGroup(node: XMLNode)(implicit m: MessagesProvider): Box[TreeGroup] = {
    val idText = getSingleAttribute(node, "id")
    for {
      id <- idText.toIntOpt ?~ Messages("nml.treegroup.id.invalid", idText)
      children <- (node \ "group").map(parseTreeGroup).toList.toSingleBox("")
      name = getSingleAttribute(node, "name")
    } yield TreeGroup(name, id, children)
  }

  private def extractVolumes(volumeNodes: NodeSeq)(implicit m: MessagesProvider): immutable.Seq[NmlVolumeTag] =
    volumeNodes.map(
      node => {
        NmlVolumeTag(
          getSingleAttribute(node, "location"),
          getSingleAttributeOpt(node, "fallbackLayer"),
          getSingleAttributeOpt(node, "name"),
          parseVolumeSegmentMetadata(node \ "segments" \ "segment"),
          getSingleAttributeOpt(node, "largestSegmentId").flatMap(_.toLongOpt),
          extractSegmentGroups(node \ "groups").getOrElse(List())
        )
      }
    )

  private def extractSegmentGroups(segmentGroupContainerNodes: NodeSeq)(
      implicit m: MessagesProvider): Box[List[SegmentGroup]] = {
    val segmentGroupNodes = segmentGroupContainerNodes.flatMap(_ \ "group")
    segmentGroupNodes.map(parseSegmentGroup).toList.toSingleBox(Messages("nml.element.invalid", "segment groups"))
  }

  private def parseSegmentGroup(node: XMLNode)(implicit m: MessagesProvider): Box[SegmentGroup] = {
    val idText = getSingleAttribute(node, "id")
    for {
      id <- idText.toIntOpt ?~ Messages("nml.segmentGroup.id.invalid", idText)
      children <- (node \ "group").map(parseSegmentGroup).toList.toSingleBox("")
      name = getSingleAttribute(node, "name")
    } yield SegmentGroup(name, id, children)
  }

  private def parseVolumeSegmentMetadata(segmentNodes: NodeSeq): Seq[Segment] =
    segmentNodes.map(node => {
      val anchorPositionX = getSingleAttributeOpt(node, "anchorPositionX")
      val anchorPositionY = getSingleAttributeOpt(node, "anchorPositionY")
      val anchorPositionZ = getSingleAttributeOpt(node, "anchorPositionZ")
      val anchorPosition = (anchorPositionX, anchorPositionY, anchorPositionZ) match {
        case (Some(x), Some(y), Some(z)) => Some(Vec3IntProto(x.toInt, y.toInt, z.toInt))
        case _                           => None
      }
      val anchorPositionAdditionalCoordinates = parseAdditionalCoordinateValues(node)
      Segment(
        segmentId = getSingleAttribute(node, "id").toLong,
        anchorPosition = anchorPosition,
        name = getSingleAttributeOpt(node, "name"),
        creationTime = getSingleAttributeOpt(node, "created").flatMap(_.toLongOpt),
        color = parseColorOpt(node),
        groupId = getSingleAttribute(node, "groupId").toIntOpt,
        anchorPositionAdditionalCoordinates = anchorPositionAdditionalCoordinates
      )
    })

  private def parseTrees(treeNodes: NodeSeq,
                         branchPoints: Map[Int, List[BranchPoint]],
                         comments: Map[Int, List[Comment]])(implicit m: MessagesProvider) =
    treeNodes
      .map(treeNode => parseTree(treeNode, branchPoints, comments))
      .toList
      .toSingleBox(Messages("nml.element.invalid", "trees"))

  @SuppressWarnings(Array("TraversableHead")) // We check that size == 1 before accessing head
  private def parseBoundingBoxes(boundingBoxNodes: NodeSeq)(implicit m: MessagesProvider): Seq[NamedBoundingBoxProto] =
    if (boundingBoxNodes.size == 1 && getSingleAttribute(boundingBoxNodes.head, "id").isEmpty) {
      Seq.empty ++ parseBoundingBox(boundingBoxNodes.head).map(NamedBoundingBoxProto(0, None, None, None, _))
    } else {
      boundingBoxNodes.flatMap(node => {
        val idText = getSingleAttribute(node, "id")
        for {
          id <- idText.toIntOpt ?~ Messages("nml.boundingbox.id.invalid", idText)
          name = getSingleAttribute(node, "name")
          isVisible = getSingleAttribute(node, "isVisible").toBooleanOpt
          color = parseColorOpt(node)
          boundingBox <- parseBoundingBox(node)
          nameOpt = if (name.isEmpty) None else Some(name)
        } yield NamedBoundingBoxProto(id, nameOpt, isVisible, color, boundingBox)
      })
    }

  private def parseTaskBoundingBox(
      nodes: NodeSeq,
      isTask: Boolean,
      userBoundingBoxes: Seq[NamedBoundingBoxProto]): Option[Either[BoundingBox, NamedBoundingBoxProto]] =
    nodes.headOption.flatMap(node => parseBoundingBox(node)).map { bb =>
      if (isTask) {
        Left(bb)
      } else {
        val newId = if (userBoundingBoxes.isEmpty) 0 else userBoundingBoxes.map(_.id).max + 1
        Right(NamedBoundingBoxProto(newId, Some("task bounding box"), None, Some(getRandomColor), bb))
      }
    }

  private def parseBoundingBox(node: XMLNode) =
    for {
      topLeftX <- getSingleAttribute(node, "topLeftX").toIntOpt
      topLeftY <- getSingleAttribute(node, "topLeftY").toIntOpt
      topLeftZ <- getSingleAttribute(node, "topLeftZ").toIntOpt
      width <- getSingleAttribute(node, "width").toIntOpt
      height <- getSingleAttribute(node, "height").toIntOpt
      depth <- getSingleAttribute(node, "depth").toIntOpt
    } yield BoundingBox(Vec3Int(topLeftX, topLeftY, topLeftZ), width, height, depth)

  private def parseAdditionalAxes(nodes: NodeSeq)(implicit m: MessagesProvider): Box[Seq[AdditionalAxisProto]] = {
    val additionalAxes: Option[collection.Seq[AdditionalAxisProto]] = nodes.headOption.map(
      _.child.flatMap(
        additionalAxisNode => {
          for {
            name <- getSingleAttributeOpt(additionalAxisNode, "name")
            indexStr <- getSingleAttributeOpt(additionalAxisNode, "index")
            index <- indexStr.toIntOpt
            startStr <- getSingleAttributeOpt(additionalAxisNode, "start")
            start <- startStr.toIntOpt
            endStr <- getSingleAttributeOpt(additionalAxisNode, "end")
            end <- endStr.toIntOpt
          } yield new AdditionalAxisProto(name, index, Vec2IntProto(start, end))
        }
      )
    )
    additionalAxes match {
      case Some(axes) =>
        if (axes.map(_.name).distinct.size == axes.size) {
          Full(axes.toSeq)
        } else {
          Failure(Messages("nml.additionalCoordinates.notUnique"))
        }
      case None => Full(Seq())
    }
  }

  private def parseDatasetName(nodes: NodeSeq): String =
    nodes.headOption.map(node => getSingleAttribute(node, "name")).getOrElse("")

  private def parseDescription(nodes: NodeSeq): String =
    nodes.headOption.map(node => getSingleAttribute(node, "description")).getOrElse(DEFAULT_DESCRIPTION)

  private def parseWkUrl(nodes: NodeSeq): Option[String] =
    nodes.headOption.map(node => getSingleAttribute(node, "wkUrl"))

  private def parseOrganizationName(nodes: NodeSeq): Option[String] =
    nodes.headOption.flatMap(node => getSingleAttributeOpt(node, "organization"))

  private def parseActiveNode(nodes: NodeSeq): Option[Int] =
    nodes.headOption.flatMap(node => getSingleAttribute(node, "id").toIntOpt)

  private def parseTime(nodes: NodeSeq): Long =
    nodes.headOption.flatMap(node => getSingleAttribute(node, "ms").toLongOpt).getOrElse(DEFAULT_TIME)

  private def parseEditPosition(nodes: NodeSeq): Option[(Vec3Int, Seq[AdditionalCoordinateProto])] =
    nodes.headOption.flatMap(n => {
      val xyz = parseVec3Int(n)
      val additionalCoordinates = parseAdditionalCoordinateValues(n)
      xyz.map(value => (value, additionalCoordinates))
    })

  private def parseEditRotation(nodes: NodeSeq): Option[Vec3Double] =
    nodes.headOption.flatMap(parseRotationForParams)

  private def parseZoomLevel(nodes: NodeSeq) =
    nodes.headOption.flatMap(node => getSingleAttribute(node, "zoom").toDoubleOpt)

  private def parseBranchPoints(branchPoints: NodeSeq, defaultTimestamp: Long)(
      implicit m: MessagesProvider): Box[List[BranchPoint]] =
    (branchPoints \ "branchpoint").zipWithIndex.map {
      case (branchPoint, index) =>
        getSingleAttribute(branchPoint, "id").toIntOpt.map { nodeId =>
          val parsedTimestamp = getSingleAttribute(branchPoint, "time").toLongOpt
          val timestamp = parsedTimestamp.getOrElse(defaultTimestamp - index)
          BranchPoint(nodeId, timestamp)
        } ?~ Messages("nml.node.id.invalid", "branchpoint", getSingleAttribute(branchPoint, "id"))
    }.toList.toSingleBox(Messages("nml.element.invalid", "branchpoints"))

  private def parseVec3Int(node: XMLNode) = {
    val xText = getSingleAttribute(node, "x")
    val yText = getSingleAttribute(node, "y")
    val zText = getSingleAttribute(node, "z")
    for {
      x <- xText.toIntOpt.orElse(xText.toFloatOpt.map(math.round))
      y <- yText.toIntOpt.orElse(yText.toFloatOpt.map(math.round))
      z <- zText.toIntOpt.orElse(zText.toFloatOpt.map(math.round))
    } yield Vec3Int(x, y, z)
  }

  private def parseRotationForParams(node: XMLNode) =
    for {
      rotX <- getSingleAttribute(node, "xRot").toDoubleOpt
      rotY <- getSingleAttribute(node, "yRot").toDoubleOpt
      rotZ <- getSingleAttribute(node, "zRot").toDoubleOpt
    } yield Vec3Double(rotX, rotY, rotZ)

  private def parseRotationForNode(node: XMLNode) =
    for {
      rotX <- getSingleAttribute(node, "rotX").toDoubleOpt
      rotY <- getSingleAttribute(node, "rotY").toDoubleOpt
      rotZ <- getSingleAttribute(node, "rotZ").toDoubleOpt
    } yield Vec3Double(rotX, rotY, rotZ)

  private def parseColorOpt(node: XMLNode) =
    for {
      colorRed <- getSingleAttribute(node, "color.r").toFloatOpt
      colorBlue <- getSingleAttribute(node, "color.g").toFloatOpt
      colorGreen <- getSingleAttribute(node, "color.b").toFloatOpt
      colorAlpha <- getSingleAttribute(node, "color.a").toFloatOpt
    } yield {
      ColorProto(colorRed, colorBlue, colorGreen, colorAlpha)
    }

  private def parseName(node: XMLNode) =
    getSingleAttribute(node, "name")

  private def parseType(node: XMLNode): Option[TreeTypeProto] =
    for {
      asString <- getSingleAttributeOpt(node, "type")
      asScalaEnum <- TreeType.fromString(asString)
      asProtoEnum = TreeType.toProto(asScalaEnum)
    } yield asProtoEnum

  private def parseGroupId(node: XMLNode) =
    getSingleAttribute(node, "groupId").toIntOpt

  private def parseVisibility(node: XMLNode, color: Option[ColorProto]): Option[Boolean] =
    getSingleAttribute(node, "isVisible").toBooleanOpt match {
      case Some(isVisible) => Some(isVisible)
      case None            => color.map(c => !c.a.isNearZero)
    }

  private def parseTree(tree: XMLNode, branchPoints: Map[Int, List[BranchPoint]], comments: Map[Int, List[Comment]])(
      implicit m: MessagesProvider): Box[Tree] = {
    val treeIdText = getSingleAttribute(tree, "id")
    for {
      id <- treeIdText.toIntOpt ?~ Messages("nml.tree.id.invalid", treeIdText)
      color = parseColorOpt(tree)
      name = parseName(tree)
      treeType = parseType(tree)
      groupId = parseGroupId(tree)
      isVisible = parseVisibility(tree, color)
      nodes <- (tree \ "nodes" \ "node")
        .map(parseNode)
        .toList
        .toSingleBox(Messages("nml.tree.elements.invalid", "nodes", id))
      edges <- (tree \ "edges" \ "edge")
        .map(parseEdge)
        .toList
        .toSingleBox(Messages("nml.tree.elements.invalid", "edges", id))
      nodeIds = nodes.map(_.id)
      treeBranchPoints = nodeIds.flatMap(nodeId => branchPoints.getOrElse(nodeId, List()))
      treeComments = nodeIds.flatMap(nodeId => comments.getOrElse(nodeId, List()))
      createdTimestamp = if (nodes.isEmpty) System.currentTimeMillis()
      else nodes.minBy(_.createdTimestamp).createdTimestamp
    } yield
      Tree(id,
           nodes,
           edges,
           color,
           treeBranchPoints,
           treeComments,
           name,
           createdTimestamp,
           groupId,
           isVisible,
           treeType)
  }

  private def parseComments(comments: NodeSeq)(implicit m: MessagesProvider): Box[List[Comment]] =
    (for {
      commentNode <- comments \ "comment"
    } yield {
      for {
        nodeId <- getSingleAttribute(commentNode, "node").toIntOpt ?~ Messages("nml.comment.node.invalid",
                                                                               getSingleAttribute(commentNode, "node"))
      } yield {
        val content = getSingleAttribute(commentNode, "content")
        Comment(nodeId, content)
      }
    }).toList.toSingleBox(Messages("nml.element.invalid", "comments"))

  private def buildCommentMap(comments: List[Comment]): Map[Int, List[Comment]] = {
    val commentMap = new mutable.HashMap[Int, List[Comment]]()
    comments.foreach { c =>
      if (commentMap.contains(c.nodeId)) {
        commentMap(c.nodeId) = c :: commentMap(c.nodeId)
      } else {
        commentMap(c.nodeId) = List(c)
      }
    }
    commentMap.toMap
  }

  private def buildBranchPointMap(branchPoints: List[BranchPoint]): Map[Int, List[BranchPoint]] = {
    val branchPointMap = new mutable.HashMap[Int, List[BranchPoint]]()
    branchPoints.foreach { b =>
      if (branchPointMap.contains(b.nodeId)) {
        branchPointMap(b.nodeId) = b :: branchPointMap(b.nodeId)
      } else {
        branchPointMap(b.nodeId) = List(b)
      }
    }
    branchPointMap.toMap
  }

  private def getSingleAttribute(xmlNode: XMLNode, attribute: String): String =
    getSingleAttributeOpt(xmlNode, attribute).getOrElse("")

  private def getSingleAttributeOpt(xmlNode: XMLNode, attribute: String): Option[String] =
    xmlNode.attribute(attribute).flatMap(_.headOption.map(_.text))

  private def parseEdge(edge: XMLNode)(implicit m: MessagesProvider): Box[Edge] = {
    val sourceStr = getSingleAttribute(edge, "source")
    val targetStr = getSingleAttribute(edge, "target")
    for {
      source <- sourceStr.toIntOpt ?~ Messages("nml.edge.invalid", sourceStr)
      target <- targetStr.toIntOpt ?~ Messages("nml.edge.invalid", targetStr)
    } yield {
      Edge(source, target)
    }
  }

  private def parseViewport(node: XMLNode) =
    getSingleAttribute(node, "inVp").toIntOpt.getOrElse(DEFAULT_VIEWPORT)

  private def parseResolution(node: XMLNode) =
    getSingleAttribute(node, "inMag").toIntOpt.getOrElse(DEFAULT_RESOLUTION)

  private def parseBitDepth(node: XMLNode) =
    getSingleAttribute(node, "bitDepth").toIntOpt.getOrElse(DEFAULT_BITDEPTH)

  private def parseInterpolation(node: XMLNode) =
    getSingleAttribute(node, "interpolation").toBooleanOpt.getOrElse(DEFAULT_INTERPOLATION)

  private def parseTimestamp(node: XMLNode) =
    getSingleAttribute(node, "time").toLongOpt.getOrElse(DEFAULT_TIMESTAMP)

  private def parseNode(node: XMLNode)(implicit m: MessagesProvider): Box[Node] = {
    val nodeIdText = getSingleAttribute(node, "id")
    for {
      id <- nodeIdText.toIntOpt ?~ Messages("nml.node.id.invalid", "", nodeIdText)
      radius = getSingleAttribute(node, "radius").toFloatOpt.getOrElse(NodeDefaults.radius)
      additionalCoordinates = parseAdditionalCoordinateValues(node)
      position <- parseVec3Int(node) ?~ Messages("nml.node.attribute.invalid", "position", id)
    } yield {
      val viewport = parseViewport(node)
      val resolution = parseResolution(node)
      val timestamp = parseTimestamp(node)
      val bitDepth = parseBitDepth(node)
      val interpolation = parseInterpolation(node)
      val rotation = parseRotationForNode(node).getOrElse(NodeDefaults.rotation)
      Node(id,
           position,
           rotation,
           radius,
           viewport,
           resolution,
           bitDepth,
           interpolation,
           timestamp,
           additionalCoordinates)
    }
  }

  private def parseAdditionalCoordinateValues(node: XMLNode): Seq[AdditionalCoordinateProto] = {
    val regex = "^additionalCoordinate-(\\w)".r
    node.attributes.flatMap {
      case attribute: Attribute =>
        attribute.key match {
          case regex(axisName) =>
            Some(new AdditionalCoordinateProto(axisName, attribute.value.toString().toInt))
          case _ => None
        }
      case _ => None
    }.toSeq
  }

}<|MERGE_RESOLUTION|>--- conflicted
+++ resolved
@@ -2,11 +2,7 @@
 
 import com.scalableminds.util.geometry.{BoundingBox, Vec3Double, Vec3Int}
 import com.scalableminds.util.tools.ExtendedTypes.{ExtendedDouble, ExtendedString}
-<<<<<<< HEAD
-=======
 import com.scalableminds.util.tools.JsonHelper.bool2Box
-import com.scalableminds.util.tools.Fox
->>>>>>> ff65c34a
 import com.scalableminds.webknossos.datastore.SkeletonTracing._
 import com.scalableminds.webknossos.datastore.VolumeTracing.{Segment, SegmentGroup, VolumeTracing}
 import com.scalableminds.webknossos.datastore.geometry.{
@@ -58,6 +54,8 @@
         trees <- parseTrees(data \ "thing", buildBranchPointMap(branchPoints), buildCommentMap(comments))
         treeGroups <- extractTreeGroups(data \ "groups")
         volumes = extractVolumes(data \ "volume")
+        _ <- bool2Box(volumes.length == volumes.map(_.name).distinct.length) ?~ Messages(
+          "nml.duplicateVolumeLayerNames")
         treesAndGroupsAfterSplitting = MultiComponentTreeSplitter.splitMulticomponentTrees(trees, treeGroups)
         treesSplit = treesAndGroupsAfterSplitting._1
         treeGroupsAfterSplit = treesAndGroupsAfterSplitting._2
@@ -66,24 +64,6 @@
         datasetName = overwritingDatasetName.getOrElse(parseDatasetName(parameters \ "experiment"))
         organizationName = if (overwritingDatasetName.isDefined) None
         else parseOrganizationName(parameters \ "experiment")
-<<<<<<< HEAD
-=======
-        remoteDataStoreClientOpt = getRemoteDataStoreClient(datasetName, organizationName.getOrElse(""))
-        _ <- bool2Box(volumes.length == volumes.map(_.name).distinct.length) ?~ Messages(
-          "nml.duplicateVolumeLayerNames")
-        canHaveSegmentIndexBools <- Fox
-          .combined(
-            volumes
-              .map(
-                v =>
-                  canHaveSegmentIndex(remoteDataStoreClientOpt,
-                                      organizationName.getOrElse(""),
-                                      datasetName,
-                                      v.fallbackLayerName))
-              .toList)
-          .await("NMLParser/parse was changed to return Fox in #7437. Removing this await is tracked in #7551",
-                 5 seconds)
->>>>>>> ff65c34a
       } yield {
         val description = parseDescription(parameters \ "experiment")
         val wkUrl = parseWkUrl(parameters \ "experiment")
