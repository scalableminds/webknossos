# Routes
# This file defines all application routes (Higher priority routes first)
# ~~~~

GET           /buildinfo                                                        controllers.Application.buildInfo
GET           /features                                                         controllers.Application.features
POST          /analytics/:namespace                                             controllers.Application.analytics(namespace)
POST          /triggers/initialData                                             controllers.InitialDataController.triggerInsert
GET           /maintenance                                                      controllers.MaintenanceController.info
POST          /maintenance                                                      controllers.MaintenanceController.initMaintenance
DELETE        /maintenance                                                      controllers.MaintenanceController.closeMaintenance

# Authentication
GET           /auth/autoLogin                                                   controllers.Authentication.autoLogin
POST          /auth/register                                                    controllers.Authentication.handleRegistration
POST          /auth/login                                                       controllers.Authentication.authenticate
GET           /auth/token                                                       controllers.Authentication.getToken
DELETE        /auth/token                                                       controllers.Authentication.deleteToken
GET           /auth/switch                                                      controllers.Authentication.switchTo(to: String)
POST          /auth/startResetPassword                                          controllers.Authentication.handleStartResetPassword
POST          /auth/changePassword                                              controllers.Authentication.changePassword
POST          /auth/resetPassword                                               controllers.Authentication.handleResetPassword
GET           /auth/logout                                                      controllers.Authentication.logout
GET           /auth/sso                                                         controllers.Authentication.singleSignOn(sso: String, sig: String)
POST          /auth/createOrganizationWithAdmin                                 controllers.Authentication.createOrganizationWithAdmin

# Configurations
GET           /user/userConfiguration                                           controllers.ConfigurationController.read
PUT           /user/userConfiguration                                           controllers.ConfigurationController.update
GET           /dataSetConfigurations/:organizationName/:dataSetName             controllers.ConfigurationController.readDataSet(organizationName: String, dataSetName: String)
PUT           /dataSetConfigurations/:organizationName/:dataSetName             controllers.ConfigurationController.updateDataSet(organizationName: String, dataSetName: String)
GET           /dataSetConfigurations/default/:organizationName/:dataSetName     controllers.ConfigurationController.readDataSetDefault(organizationName: String, dataSetName: String)
PUT           /dataSetConfigurations/default/:organizationName/:dataSetName     controllers.ConfigurationController.updateDataSetDefault(organizationName: String, dataSetName: String)

# Users
POST          /user/tasks/request                                               controllers.TaskController.request
GET           /user/tasks/peek                                                  controllers.TaskController.peekNext

GET           /users                                                            controllers.UserController.list
GET           /user                                                             controllers.UserController.current
GET           /user/tasks                                                       controllers.UserController.tasks(isFinished: Option[Boolean], limit: Option[Int], pageNumber: Option[Int])
GET           /user/annotations                                                 controllers.UserController.annotations(isFinished: Option[Boolean], limit: Option[Int], pageNumber: Option[Int])
GET           /user/loggedTime                                                  controllers.UserController.loggedTime
GET           /users/:id                                                        controllers.UserController.user(id: String)
<<<<<<< HEAD
PUT           /users/:id                                                        controllers.UserController.update(id: String)
GET           /users/:id/tasks                                                  controllers.UserController.userTasks(id: String, isFinished: Option[Boolean], limit: Option[Int], pageNumber: Option[Int])
=======
PATCH         /users/:id                                                        controllers.UserController.update(id: String)
PUT           /users/:id/taskTypeId                                             controllers.UserController.updateLastTaskTypeId(id: String)
GET           /users/:id/tasks                                                  controllers.UserController.userTasks(id: String, isFinished: Option[Boolean], limit: Option[Int])
>>>>>>> 17dedc51
GET           /users/:id/loggedTime                                             controllers.UserController.userLoggedTime(id: String)
POST          /users/loggedTime                                                 controllers.UserController.usersLoggedTime
GET           /users/:id/annotations                                            controllers.UserController.userAnnotations(id: String, isFinished: Option[Boolean], limit: Option[Int], pageNumber: Option[Int])

# Team
GET           /teams                                                            controllers.TeamController.list
POST          /teams                                                            controllers.TeamController.create
DELETE        /teams/:id                                                        controllers.TeamController.delete(id: String)
GET           /teams/:id/openTasksOverview                                      controllers.ReportController.openTasksOverview(id: String)
GET           /teams/:id/progressOverview                                       controllers.ReportController.projectProgressOverview(id: String)

# DataSets
POST          /datasets/:organizationName/:dataSetName/createExplorational      controllers.AnnotationController.createExplorational(organizationName: String, dataSetName: String)
GET           /datasets                                                         controllers.DataSetController.list
POST          /datasets                                                         controllers.DataSetController.create(typ: String)
POST          /datasets/addForeign                                              controllers.DataSetController.addForeignDataStoreAndDataSet
GET           /datasets/disambiguate/:dataSetName/toNew                         controllers.DataSetController.getOrganizationForDataSet(dataSetName: String)
GET           /datasets/:organizationName/:dataSetName/health                   controllers.DataSetController.health(organizationName: String, dataSetName: String, sharingToken: Option[String])
PATCH         /datasets/:organizationName/:dataSetName                          controllers.DataSetController.update(organizationName: String, dataSetName: String)
GET           /datasets/:organizationName/:dataSetName/accessList               controllers.DataSetController.accessList(organizationName: String, dataSetName: String)
GET           /datasets/:organizationName/:dataSetName/sharingToken             controllers.DataSetController.getSharingToken(organizationName: String, dataSetName: String)
DELETE        /datasets/:organizationName/:dataSetName/sharingToken             controllers.DataSetController.deleteSharingToken(organizationName: String, dataSetName: String)
PATCH         /datasets/:organizationName/:dataSetName/teams                    controllers.DataSetController.updateTeams(organizationName: String, dataSetName: String)
GET           /datasets/:organizationName/:dataSetName/layers/:layer/thumbnail  controllers.DataSetController.thumbnail(organizationName: String, dataSetName: String, layer: String, w: Option[Int], h: Option[Int])
GET           /datasets/:organizationName/:dataSetName/isValidNewName           controllers.DataSetController.isValidNewName(organizationName: String, dataSetName: String)
GET           /datasets/:organizationName/:dataSetName                          controllers.DataSetController.read(organizationName: String, dataSetName: String, sharingToken: Option[String])

# Datastores
GET           /datastores                                                       controllers.DataStoreController.list
PUT           /datastores/:name/datasource                                      controllers.WKDataStoreController.updateOne(name: String)
PUT           /datastores/:name/datasources                                     controllers.WKDataStoreController.updateAll(name: String)
PATCH         /datastores/:name/status                                          controllers.WKDataStoreController.statusUpdate(name: String)
POST          /datastores/:name/verifyUpload                                    controllers.WKDataStoreController.validateDataSetUpload(name: String)
POST          /datastores/:name/validateUserAccess                              controllers.UserTokenController.validateAccessViaDatastore(name: String, token: String)

# Tracingstores
GET           /tracingstore                                                     controllers.WKTracingStoreController.listOne
POST          /tracingstores/:name/handleTracingUpdateReport                    controllers.WKTracingStoreController.handleTracingUpdateReport(name: String)
POST          /tracingstores/:name/validateUserAccess                           controllers.UserTokenController.validateAccessViaTracingstore(name: String, token: String)

# User access tokens for datastore authentification
POST          /userToken/generate                                               controllers.UserTokenController.generateTokenForDataStore

# Annotations
POST          /annotations/upload                                               controllers.AnnotationIOController.upload
POST          /annotations/:typ/:id/duplicate                                   controllers.AnnotationController.duplicate(typ: String, id: String)
PATCH         /annotations/:typ/:id/edit                                        controllers.AnnotationController.editAnnotation(typ: String, id: String)

PATCH         /annotations/:typ/:id/finish                                      controllers.AnnotationController.finish(typ: String, id: String)
PATCH         /annotations/:typ/finish                                          controllers.AnnotationController.finishAll(typ: String)
PATCH         /annotations/:typ/:id/reopen                                      controllers.AnnotationController.reopen(typ: String, id: String)
PUT           /annotations/:typ/:id/reset                                       controllers.AnnotationController.reset(typ: String, id: String)
PATCH         /annotations/:typ/:id/transfer                                    controllers.AnnotationController.transfer(typ: String, id: String)

GET           /annotations/:typ/:id/info                                        controllers.AnnotationController.info(typ: String, id: String)
PATCH         /annotations/:typ/:id/makeHybrid                                  controllers.AnnotationController.makeHybrid(typ: String, id: String)
DELETE        /annotations/:typ/:id                                             controllers.AnnotationController.cancel(typ: String, id: String)
POST          /annotations/:typ/:id/merge/:mergedTyp/:mergedId                  controllers.AnnotationController.merge(typ: String, id: String, mergedTyp: String, mergedId: String)
GET           /annotations/:typ/:id/download                                    controllers.AnnotationIOController.download(typ: String, id: String)

GET           /annotations/:typ/:id/loggedTime                                  controllers.AnnotationController.loggedTime(typ: String, id: String)

# Meshes
POST          /meshes                                                           controllers.MeshController.create
PUT           /meshes/:id                                                       controllers.MeshController.update(id: String)
DELETE        /meshes/:id                                                       controllers.MeshController.delete(id: String)
GET           /meshes/:id                                                       controllers.MeshController.get(id: String)
PUT           /meshes/:id/data                                                  controllers.MeshController.updateData(id: String)
GET           /meshes/:id/data                                                  controllers.MeshController.getData(id: String)

# Tasks
POST          /tasks                                                            controllers.TaskController.create
POST          /tasks/createFromFiles                                            controllers.TaskController.createFromFiles
POST          /tasks/list                                                       controllers.TaskController.listTasks
GET           /tasks/experienceDomains                                          controllers.TaskController.listExperienceDomains
GET           /tasks/:id                                                        controllers.TaskController.read(id: String)
DELETE        /tasks/:id                                                        controllers.TaskController.delete(id: String)
PUT           /tasks/:id                                                        controllers.TaskController.update(id: String)
GET           /tasks/:id/annotations                                            controllers.AnnotationController.annotationsForTask(id: String)

# TaskTypes
GET           /taskTypes                                                        controllers.TaskTypeController.list
POST          /taskTypes                                                        controllers.TaskTypeController.create
DELETE        /taskTypes/:id                                                    controllers.TaskTypeController.delete(id: String)
GET           /taskTypes/:id/tasks                                              controllers.TaskController.listTasksForType(id: String)
GET           /taskTypes/:id                                                    controllers.TaskTypeController.get(id: String)
PUT           /taskTypes/:id                                                    controllers.TaskTypeController.update(id: String)

# Scripts
GET           /scripts                                                          controllers.ScriptController.list
POST          /scripts                                                          controllers.ScriptController.create
GET           /scripts/:id                                                      controllers.ScriptController.get(id: String)
PUT           /scripts/:id                                                      controllers.ScriptController.update(id: String)
DELETE        /scripts/:id                                                      controllers.ScriptController.delete(id: String)

# Projects
GET           /projects                                                         controllers.ProjectController.list
GET           /projects/assignments                                             controllers.ProjectController.listWithStatus
POST          /projects                                                         controllers.ProjectController.create
GET           /projects/:name                                                   controllers.ProjectController.read(name: String)
DELETE        /projects/:name                                                   controllers.ProjectController.delete(name: String)
PUT           /projects/:name                                                   controllers.ProjectController.update(name: String)
GET           /projects/:name/tasks                                             controllers.ProjectController.tasksForProject(name: String)
PATCH         /projects/:name/incrementEachTasksInstances                       controllers.ProjectController.incrementEachTasksInstances(name: String, delta: Option[Long])
PATCH         /projects/:name/pause                                             controllers.ProjectController.pause(name: String)
PATCH         /projects/:name/resume                                            controllers.ProjectController.resume(name: String)
GET           /projects/:name/usersWithActiveTasks                              controllers.ProjectController.usersWithActiveTasks(name:String)
POST          /projects/:name/transferActiveTasks                               controllers.ProjectController.transferActiveTasks(name:String)

# Statistics
GET           /statistics/webknossos                                            controllers.StatisticsController.webKnossos(interval: String, start: Option[Long], end: Option[Long])
GET           /statistics/users                                                 controllers.StatisticsController.users(interval: String, start: Option[Long], end: Option[Long], limit: Int)

#Organizations
GET           /organizations                                                    controllers.OrganizationController.listAllOrganizations
GET           /operatorData                                                     controllers.OrganizationController.getOperatorData

#Timelogging
GET           /time/allusers/:year/:month                                       controllers.TimeController.getWorkingHoursOfAllUsers(year: Int, month: Int, startDay: Option[Int], endDay: Option[Int])
GET           /time/userlist/:year/:month                                       controllers.TimeController.getWorkingHoursOfUsers(email: String, year: Int, month: Int, startDay: Option[Int], endDay: Option[Int])
GET           /time/user/:userId                                                controllers.TimeController.getWorkingHoursOfUser(userId: String, startDate: Long, endDate: Long)<|MERGE_RESOLUTION|>--- conflicted
+++ resolved
@@ -42,14 +42,9 @@
 GET           /user/annotations                                                 controllers.UserController.annotations(isFinished: Option[Boolean], limit: Option[Int], pageNumber: Option[Int])
 GET           /user/loggedTime                                                  controllers.UserController.loggedTime
 GET           /users/:id                                                        controllers.UserController.user(id: String)
-<<<<<<< HEAD
-PUT           /users/:id                                                        controllers.UserController.update(id: String)
-GET           /users/:id/tasks                                                  controllers.UserController.userTasks(id: String, isFinished: Option[Boolean], limit: Option[Int], pageNumber: Option[Int])
-=======
 PATCH         /users/:id                                                        controllers.UserController.update(id: String)
 PUT           /users/:id/taskTypeId                                             controllers.UserController.updateLastTaskTypeId(id: String)
-GET           /users/:id/tasks                                                  controllers.UserController.userTasks(id: String, isFinished: Option[Boolean], limit: Option[Int])
->>>>>>> 17dedc51
+GET           /users/:id/tasks                                                  controllers.UserController.userTasks(id: String, isFinished: Option[Boolean], limit: Option[Int], pageNumber: Option[Int])
 GET           /users/:id/loggedTime                                             controllers.UserController.userLoggedTime(id: String)
 POST          /users/loggedTime                                                 controllers.UserController.usersLoggedTime
 GET           /users/:id/annotations                                            controllers.UserController.userAnnotations(id: String, isFinished: Option[Boolean], limit: Option[Int], pageNumber: Option[Int])
