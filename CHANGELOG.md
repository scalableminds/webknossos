# Changelog

All notable user-facing changes to webknossos are documented in this file.

The format is based on [Keep a Changelog](http://keepachangelog.com/en/1.0.0/)
and this project adheres to [Calendar Versioning](http://calver.org/) `0Y.0M.MICRO`.
For upgrade instructions, please check the [migration guide](MIGRATIONS.md).

## Unreleased
[Commits](https://github.com/scalableminds/webknossos/compare/20.04.0...HEAD)

### Added
- Users can undo finishing a task when the task was finished via the API, e.g. by a user script. [#4495](https://github.com/scalableminds/webknossos/pull/4495)
- Added the magnification used for determining the segment ids in the segmentation tab to the table of the tab. [#4480](https://github.com/scalableminds/webknossos/pull/4480)
- Added support for ID mapping of segmentation layer based on HDF5 agglomerate files. [#4469](https://github.com/scalableminds/webknossos/pull/4469)
- Added option to hide all unmapped segments to segmentation tab. [#4510](https://github.com/scalableminds/webknossos/pull/4510)
<<<<<<< HEAD
- Isosurface generation now also supports hdf5-style mappings. [#4531](https://github.com/scalableminds/webknossos/pull/4531)
=======
- When wK changes datasource-properties.json files of datasets, now it creates a backup log of previous versions. [#4534](https://github.com/scalableminds/webknossos/pull/4534)
>>>>>>> b83cb5b6

### Changed
- Reported datasets can now overwrite existing ones that are reported as missing, this ignores the isScratch precedence. [#4465](https://github.com/scalableminds/webknossos/pull/4465)
- Improved the performance for large skeleton tracings with lots of comments. [#4473](https://github.com/scalableminds/webknossos/pull/4473)
- Users can now input floating point numbers into the rotation field in flight and oblique mode. These values will get rounded internally. [#4507](https://github.com/scalableminds/webknossos/pull/4507)
- Deleting an empty tree group in the `Trees` tab no longer prompts for user confirmation. [#4506](https://github.com/scalableminds/webknossos/pull/4506)
- Toggling the "Render missing data black" option now automatically reloads all layers making it unnecessary to reload the whole page. [#4516](https://github.com/scalableminds/webknossos/pull/4516)
- The "mappings" attribute of segmentation layers in datasource jsons can now be omitted. [#4532](https://github.com/scalableminds/webknossos/pull/4532)

### Fixed
- Users only get tasks of datasets that they can access. [#4488](https://github.com/scalableminds/webknossos/pull/4488)
- Fixed the import of datasets which was temporarily broken. [#4497](https://github.com/scalableminds/webknossos/pull/4497)
- Fixed the displayed segment ids in segmentation tab when "Render Missing Data Black" is turned off. [#4480](https://github.com/scalableminds/webknossos/pull/4480)
- The datastore checks if a organization folder can be created before creating a new organization. [#4501](https://github.com/scalableminds/webknossos/pull/4501)

### Removed

-


## [20.04.0](https://github.com/scalableminds/webknossos/releases/tag/20.04.0) - 2020-03-23
[Commits](https://github.com/scalableminds/webknossos/compare/20.03.0...20.04.0)

### Highlights
- Added the possibility to reopen finished tasks as non-admin for a configurable time. [#4415](https://github.com/scalableminds/webknossos/pull/4415)
- Added support for drag-and-drop import of NML files even if the current view is read-only (e.g., because a dataset was opened in "view" mode). In this case, a new tracing is directly created into which the NML file is imported. [#4459](https://github.com/scalableminds/webknossos/pull/4459)
- Added support for setting view configuration defaults in the `datasource-properties.json`. Use the `defaultViewConfiguration` field for Dataset settings and the `defaultViewConfiguration` field inside a layer for layer-specific settings. [#4357](https://github.com/scalableminds/webknossos/pull/4357)


### Added
- Added support for setting view configuration defaults in the `datasource-properties.json`. Use the `defaultViewConfiguration` field for Dataset settings and the `defaultViewConfiguration` field inside a layer for layer-specific settings. [#4357](https://github.com/scalableminds/webknossos/pull/4357)
- Added a notification when downloading nml including volume that informs that the fallback data is excluded in the download. [#4413](https://github.com/scalableminds/webknossos/pull/4413)
- Added the possibility to reopen finished tasks as non-admin for a configurable time. [#4415](https://github.com/scalableminds/webknossos/pull/4415)
- Added support for drag-and-drop import of NML files even if the current view is read-only (e.g., because a dataset was opened in "view" mode). In this case, a new tracing is directly created into which the NML file is imported. [#4459](https://github.com/scalableminds/webknossos/pull/4459)
- Added download of task configurations as CSV after task creation and in the task list view. [#4491](https://github.com/scalableminds/webknossos/pull/4491)
- Added indication for reloading a dataset in the dataset actions in the dashboard. [#4421](https://github.com/scalableminds/webknossos/pull/4421)
- Added support for creating a tree group when importing a single NML into an existing annotation. [#4489](https://github.com/scalableminds/webknossos/pull/4489)
- Added login prompt to the tracing page when fetching the dataset fails. Upon successful login, the dataset gets fetched with the rights of the newly logged-in user. [#4467](https://github.com/scalableminds/webknossos/pull/4467)

### Changed
- Changed NML import in tracings to try parsing files as NMLs and protobuf regardless of the file extension. [#4421](https://github.com/scalableminds/webknossos/pull/4421)
- Using the "Best Quality First" strategy in combination with having the "Render Black Data" setting disabled works better now. [#4470](https://github.com/scalableminds/webknossos/pull/4470)
- Default interval for detecting new/deleted datasets on disk has been reduced from 10 to 1 minute. [#4464](https://github.com/scalableminds/webknossos/pull/4464)
- The config values datastore.publicUri, tracingstore.publicUri and http.uri are now reapplied from the config at every startup if your instance has localhost-stores [#4482](https://github.com/scalableminds/webknossos/pull/4482)

### Fixed
- Fixed that a node was created when using right click while brushing mode is active in hybrid tracings. [#4433](https://github.com/scalableminds/webknossos/pull/4433)
- Fixed opening view only dataset links with arbitrary modes being initially displayed in plane mode. [#4421](https://github.com/scalableminds/webknossos/pull/4421)
- Fixed that converting a volume tracing into a hybrid tracing opens the hybrid tracing in "volume" mode. [#4467](https://github.com/scalableminds/webknossos/pull/4467)
- Fixed a bug where users were wrongly allowed to edit the description of an annotation they were allowed to see but not update [#4466](https://github.com/scalableminds/webknossos/pull/4466)
- Fixed the creation of histograms for float datasets that only have one value besides 0. [#4468](https://github.com/scalableminds/webknossos/pull/4468)
- Fixed the creation of histograms for float datasets that have values close to the minimum. [#4475](https://github.com/scalableminds/webknossos/pull/4475)
- Fixed the import of datasets which was temporarily broken. [#4497](https://github.com/scalableminds/webknossos/pull/4497)

### Removed
-

## [20.03.0](https://github.com/scalableminds/webknossos/releases/tag/20.03.0) - 2020-02-27
[Commits](https://github.com/scalableminds/webknossos/compare/20.02.0...20.03.0)

### Highlights
- Added support for datasets with more layers than the hardware can render simultaneously. The user can disable layers temporarily to control for which layers the GPU resources should be used. [#4424](https://github.com/scalableminds/webknossos/pull/4424)
- Time tracking precision is improved. [#4445](https://github.com/scalableminds/webknossos/pull/4445)

### Added
- Added support for datasets with more layers than the hardware can render simultaneously. The user can disable layers temporarily to control for which layers the GPU resources should be used. [#4424](https://github.com/scalableminds/webknossos/pull/4424)
- Added a notification when downloading nml including volume that informs that the fallback data is excluded in the download. [#4413](https://github.com/scalableminds/webknossos/pull/4413)
- Added a simpler method to install webKnossos on an own server. [#4446](https://github.com/scalableminds/webknossos/pull/4446)

### Changed
- Made the navbar scrollable on small screens. [#4413](https://github.com/scalableminds/webknossos/pull/4413)
- Opening the settings sidebar when viewing a dataset or tracing defaults to the dataset settings now. [#4425](https://github.com/scalableminds/webknossos/pull/4425)
- Better onboarding experience for new users on webknossos.org. [#4439](https://github.com/scalableminds/webknossos/pull/4439)

### Fixed
- Fixed that for uint16 data layer the default value range of [0, 255] was used, causing most of the data to look white without manual adjustments. Now the correct range of [0, 65535] is used as default. [#4381](https://github.com/scalableminds/webknossos/pull/4381)
- Time tracking precision is improved. [#4445](https://github.com/scalableminds/webknossos/pull/4445)

### Removed
-


## [20.02.0](https://github.com/scalableminds/webknossos/releases/tag/20.02.0) - 2020-01-27
[Commits](https://github.com/scalableminds/webknossos/compare/20.01.0...20.02.0)

### Added
- Added new viewing permission for annotations: public (everyone with the link has access, logged in or not), internal (everyone from your organization has access), private (only you and your team managers and admins have access). The new default is internal as it is the old default non-public.
- Added support for using task ids as base for a new task, if the corresponding task only has one (finished) instance. [#4404](https://github.com/scalableminds/webknossos/pull/4404)

### Changed
- Changed the error message when importing a dataset without resolution directories. [#4389](https://github.com/scalableminds/webknossos/pull/4389)

### Fixed
- Fixed the deactivation of datasets if no datasets are present. [#4388](https://github.com/scalableminds/webknossos/pull/4388)
- Fixed the team sharing settings for private annotations. [#4409](https://github.com/scalableminds/webknossos/pull/4409)
- Fixed the team sharing loading for read only tracings. [#4411](https://github.com/scalableminds/webknossos/pull/4411)
- Fixed the renaming of annotations in the tracing view. [#4416](https://github.com/scalableminds/webknossos/pull/4416)


## [20.01.0](https://github.com/scalableminds/webknossos/releases/tag/20.01.0) - 2020-01-08
[Commits](https://github.com/scalableminds/webknossos/compare/19.12.0...20.01.0)

### Highlights
- Added a scale to the y-axis of histograms to indicate the logarithmic representation. Additionally, small histogram values are smoothed out. [#4349](https://github.com/scalableminds/webknossos/pull/4349)
- You can now share your annotations with selected teams. These annotations appear in the Shared Annotations Tab in the dashboard. [#4304](https://github.com/scalableminds/webknossos/pull/4304)

### Added
- Added `publicUri` configs for datastore and tracingstore for initial setup. [#4368](https://github.com/scalableminds/webknossos/pull/4368)
- Added a button to delete all cached data buckets of color layer and the reload them. [#4383](https://github.com/scalableminds/webknossos/pull/4383)
- Added a scale to the y-axis of histograms to indicate the logarithmic representation. Additionally, small histogram values are smoothed out. [#4349](https://github.com/scalableminds/webknossos/pull/4349)
- Added a new way of sharing annotations. You can share your annotations with selected teams. These annotations appear in the Shared Annotations Tab in the dashboard. [#4304](https://github.com/scalableminds/webknossos/pull/4304)
- Added an option to invert the color values of color layers. [#4382](https://github.com/scalableminds/webknossos/pull/4382)

### Changed
- Changed the way the new active tree is selected after deleting a tree. Now the tree with the next highest id, compared to the id of the deleted tree, is selected. [#4370](https://github.com/scalableminds/webknossos/pull/4370)
- Consolidates URI handling in the config. Pairs of `uri` and `secured` entries are now specified as just `uri` and require either `http://` or `https://` prefix. [#4368](https://github.com/scalableminds/webknossos/pull/4368)
- Renamed initial organization for the dev deployment to `sample_organization`. [#4368](https://github.com/scalableminds/webknossos/pull/4368)

### Fixed
- Fixed an issue where webKnossos would complain in certain scenarios when resolutions of datasets were not complete. [#4344](https://github.com/scalableminds/webknossos/pull/4344)
- Fixed permissions to all task lists, so only administrable tasks can get accessed. [#4331](https://github.com/scalableminds/webknossos/pull/4331)


## [19.12.0](https://github.com/scalableminds/webknossos/releases/tag/19.12.0) - 2019-11-25
[Commits](https://github.com/scalableminds/webknossos/compare/19.11.0...19.12.0)

### Highlights
- Added possibility to disable saving in an explorative annotation. This feature can save a lot of resources when dealing with very large NMLs which don't need to be persisted. [#4321](https://github.com/scalableminds/webknossos/pull/4321)
- Added support for importing tracings in a binary protobuf format via drag and drop. [#4320](https://github.com/scalableminds/webknossos/pull/4320)
- Fixed broken sorting in the dataset table of the dashboard. [#4318](https://github.com/scalableminds/webknossos/pull/4318)

### Added
- Added support for importing tracings in a binary protobuf format via drag and drop. [#4320](https://github.com/scalableminds/webknossos/pull/4320)
- Added an API to set a tree active by name. [#4317](https://github.com/scalableminds/webknossos/pull/4317)
- Added possibility to disable saving in an explorative annotation. This feature can save a lot of resources when dealing with very large NMLs which don't need to be persisted. [#4321](https://github.com/scalableminds/webknossos/pull/4321)

### Changed
- Some user actions, like deleting a group with all subtrees, resulted in lots of entries in the undo stack (one for each deleted tree). Those actions are now handled as a single atomic change and can be undone with a single undo invocation. [#4312](https://github.com/scalableminds/webknossos/pull/4312)
- The "Find Data" feature will jump to the center of the layer's bounding box, if no data could be found. The "Find Data" feature can be found next to each layer's name in the dataset settings tab. [#4346](https://github.com/scalableminds/webknossos/pull/4346)

### Fixed
- Fixed broken sorting in the dataset table of the dashboard. [#4318](https://github.com/scalableminds/webknossos/pull/4318)
- Fixed annotation access to match the text in the modal. [#4314](https://github.com/scalableminds/webknossos/pull/4314)
- Fixed that the brush tool could be selected in an read-only tracing. [#4345](https://github.com/scalableminds/webknossos/pull/4345)
- Fixed the name of downloaded annotation zips. [#4330](https://github.com/scalableminds/webknossos/pull/4330)

## [19.11.0](https://github.com/scalableminds/webknossos/releases/tag/19.11.0) - 2019-10-28
[Commits](https://github.com/scalableminds/webknossos/compare/19.10.0...19.11.0)

### Added
- Added an API to manage DataStores and TracingStores as admin. [#4286](https://github.com/scalableminds/webknossos/pull/4286)

### Fixed
- Cleaned up error reporting wording in case of dataset access failures (e.g. due to not being logged in). [#4301](https://github.com/scalableminds/webknossos/pull/4301)
- Fixed handling of uint64 data layers in sql evolution. [#4303](https://github.com/scalableminds/webknossos/pull/4303)


## [19.10.0](https://github.com/scalableminds/webknossos/releases/tag/19.10.0) - 2019-09-30
[Commits](https://github.com/scalableminds/webknossos/compare/19.09.0...19.10.0)

### Highlights
- Clicking on an experience domain of a user, while multiple users are selected will edit the domain of all selected users (instead of only the domain of the clicked row). [#4280](https://github.com/scalableminds/webknossos/pull/4280)
- Creating a new skeleton tree group will always activate that group. [#4282](https://github.com/scalableminds/webknossos/pull/4282)
- Resetting a task to the initials state is now also allowed for volume tasks. [#4276](https://github.com/scalableminds/webknossos/pull/4276)

### Added
- Reset to base is now also allowed for volume tasks. [#4276](https://github.com/scalableminds/webknossos/pull/4276)

### Changed

- Renamed "Expected Time" to "Time Limit" in the project table. [#4278](https://github.com/scalableminds/webknossos/pull/4278)
- Clicking on an experience domain of a user, while multiple users are selected will edit the domain of all selected users (instead of only the domain of the clicked row). [#4280](https://github.com/scalableminds/webknossos/pull/4280)
- Creating a new skeleton tree group will always activate that group. [#4282](https://github.com/scalableminds/webknossos/pull/4282)

### Fixed
- When creating tasks from zip, the individual nml names are used again, rather than the zip name. [#4277](https://github.com/scalableminds/webknossos/pull/4277)

### Removed
- Removed the Search shortcut (Ctrl+Shift+F) for comments in the tracing view, since that shortcut collides with the tree search. [#4291](https://github.com/scalableminds/webknossos/pull/4291)

## [19.09.0](https://github.com/scalableminds/webknossos/releases/tag/19.09.0) - 2019-08-28
[Commits](https://github.com/scalableminds/webknossos/compare/19.08.0...19.09.0)

### Highlights
- Users can see their own time statistics now. [#4220](https://github.com/scalableminds/webknossos/pull/4220)
- Added limited support for `uint64` segmentation layer by using the lower 4 bytes. [#4233](https://github.com/scalableminds/webknossos/pull/4233)
- Added a scale bar to the 3D viewport. [#4258](https://github.com/scalableminds/webknossos/pull/4258)
- Added currently spent hours on a project to the project progress view. [#4236](https://github.com/scalableminds/webknossos/pull/4236)


### Added
- Added the possibility to have an existing annotation as a base for a new task, thus making it also possible to have a base tracing for volume tasks. [#4198](https://github.com/scalableminds/webknossos/pull/4198)
- Indicating active nml downloads with a loading icon. [#4228](https://github.com/scalableminds/webknossos/pull/4228)
- Added possibility for users to see their own time statistics. [#4220](https://github.com/scalableminds/webknossos/pull/4220)
- Added merger mode as a setting for task types. Enabling this setting will automatically activate merger mode in tasks. [#4269](https://github.com/scalableminds/webknossos/pull/4269)
- The segmentation layer can now be turned invisible and also supports the find data feature. [#4232](https://github.com/scalableminds/webknossos/pull/4232)
- Enabled the advanced search for the comment tab. [#4238](https://github.com/scalableminds/webknossos/pull/4238)
- Added limited support for `uint64` segmentation layer by using the lower 4 bytes. [#4233](https://github.com/scalableminds/webknossos/pull/4233)
- Added an API route to add and delete dataStores. [#4242](https://github.com/scalableminds/webknossos/pull/4242)
- Added a scale bar to the 3D viewport. [#4258](https://github.com/scalableminds/webknossos/pull/4258)
- Added the possibility to import an nml file as a string and to reset the active skeleton tracing to the API. [#4252](https://github.com/scalableminds/webknossos/pull/4252)
- Added currently spent hours on a project to the project progress view. [#4236](https://github.com/scalableminds/webknossos/pull/4236)

### Changed
- Each of the  columns of the dataset table and explorative annotations table in the dashboard now have an individual fixed width, so the tables become scrollable on smaller screens. [#4207](https://github.com/scalableminds/webknossos/pull/4207)
- When uploading a zipped annotation (such as volume / hybrid / collection), the zip name is used for the resulting explorative annotation, rather than the name of the contained NML file. [#4222](https://github.com/scalableminds/webknossos/pull/4222)
- Color and segmentation layer are not longer treated separately in the dataset settings in tracing/view mode.  [#4232](https://github.com/scalableminds/webknossos/pull/4232)

### Fixed
- Data for disabled or invisible layers will no longer be downloaded, saving bandwidth and speeding up webKnossos in general. [#4202](https://github.com/scalableminds/webknossos/pull/4202)
- Fixed tooltip not disappearing in the statistics view in certain circumstances. [#4219](https://github.com/scalableminds/webknossos/pull/4219)
- Fixed the error messages when trying to access a dataset with insufficient permissions. [#4244](https://github.com/scalableminds/webknossos/pull/4244)
- Fixed the upload of volume tracings by recognizing the correct format of the fallback layer. [#4248](https://github.com/scalableminds/webknossos/pull/4248)
- Fixed an imprecision when exporting an NML via the front-end. [#4262](https://github.com/scalableminds/webknossos/pull/4262)
- Fixed viewing and tracing of datasets which only contain a segmentation layer. [#4265](https://github.com/scalableminds/webknossos/pull/4265)


## [19.08.0](https://github.com/scalableminds/webknossos/releases/tag/19.08.0) - 2019-07-29
[Commits](https://github.com/scalableminds/webknossos/compare/19.07.0...19.08.0)

### Highlights
- Added the possibility to remove isosurfaces from the 3D viewport by CTRL+Clicking it. [#4185](https://github.com/scalableminds/webknossos/pull/4185)
- Added support for int16 and uint16 color layers. [#4152](https://github.com/scalableminds/webknossos/pull/4152)
- Team managers and admins can now get tasks that they had previously cancelled. [#4088](https://github.com/scalableminds/webknossos/pull/4088)
- Increased performance for time logging. [#4196](https://github.com/scalableminds/webknossos/pull/4196)

### Added
- Volume tasks with only one finished instance can now be viewed as CompoundTask. [#4167](https://github.com/scalableminds/webknossos/pull/4167)
- Added the possibility to remove isosurfaces from the 3D viewport by CTRL+Clicking it. [#4185](https://github.com/scalableminds/webknossos/pull/4185)
- Added support for `int16` and `uint16` color layers. [#4152](https://github.com/scalableminds/webknossos/pull/4152)
- Added histogram support for `int16` and `uint16` color layers. Additionally refined support for `float` color layers. [#4195](https://github.com/scalableminds/webknossos/pull/4195)

### Changed
- Volume project download zips are reorganized to contain a zipfile for each annotation (that in turn contains a data.zip and an nml file). [#4167](https://github.com/scalableminds/webknossos/pull/4167)
- Team managers and admins can now get tasks that they had previously cancelled. [#4088](https://github.com/scalableminds/webknossos/pull/4088)
- Recording is now automatically turned off when switching from flight/oblique to orthogonal mode to prevent accidental node creation when switching back later. [#4211](https://github.com/scalableminds/webknossos/pull/4211)

### Fixed
- Fixed a bug where volume tracings could not be converted to hybrid. [#4159](https://github.com/scalableminds/webknossos/pull/4159)
- Fixed a bug where for uint24 color layers, scrambled data was shown for missing magnifications. [#4188](https://github.com/scalableminds/webknossos/pull/4188)
- Fixed a bug where collapsing/expanding all tree groups would trigger when toggling a single tree [#4178](https://github.com/scalableminds/webknossos/pull/4178)
- Fixed performance for time logging. [#4196](https://github.com/scalableminds/webknossos/pull/4196)
- Personal tracing layouts are saved per user now. [#4217](https://github.com/scalableminds/webknossos/pull/4217)
- Fixed an error message when quickly resizing the browser window. [#4205](https://github.com/scalableminds/webknossos/pull/4205)

### Removed
-


## [19.07.0](https://github.com/scalableminds/webknossos/releases/tag/19.07.0) - 2019-07-01
[Commits](https://github.com/scalableminds/webknossos/compare/19.06.0...19.07.0)

### Highlights
- Added a histogram and min- / max-sliders to the dataset settings for each layer. This replaces the brightness and contrast settings. [#4105](https://github.com/scalableminds/webknossos/pull/4105)
- Added the possibility to enforce a certain magnification range for tasks (can be configured in the corresponding task type). [#4101](https://github.com/scalableminds/webknossos/pull/4101)
- Added the possibility for admins to add experience domains while creating new tasks. [#4119](https://github.com/scalableminds/webknossos/pull/4119)

### Added
- Added the possibility to enforce a certain magnification range for tasks (can be configured in the corresponding task type). [#4101](https://github.com/scalableminds/webknossos/pull/4101)
- Added the possibility for admins to add experience domains while creating new tasks. [#4119](https://github.com/scalableminds/webknossos/pull/4119)
- Added a histogram to the dataset settings for each layer. It simplifies adjusting the brightness and contrast of a layer and replaces the brightness and contrast slider. [#4105](https://github.com/scalableminds/webknossos/pull/4105)
- The dataset and the explorative annotations table in the dashboard are now horizontally scrollable if the window is not wide enough. Additionally, clicking on the name of a dataset in the dataset table opens the dataset in view mode. [#4136](https://github.com/scalableminds/webknossos/pull/4136)
- Added an two additional buttons to the dropdown menu of the tree hierarchy view. On Click, one collapses the other expands all subgroups. [#4143](https://github.com/scalableminds/webknossos/pull/4143)
### Changed
- The tooltip of the timeline chart in the Time Tracking view now displays the duration in minutes:seconds. [#4121](https://github.com/scalableminds/webknossos/pull/4121)
- Reactivated and renamed the "Quality" setting to "Hardware Utilization". Using a higher value will render data in higher quality, but puts more stress on the user's hardware and bandwidth. [#4142](https://github.com/scalableminds/webknossos/pull/4142)


### Fixed
- Fixed that team managers couldn't view time tracking details of other users anymore. [#4125](https://github.com/scalableminds/webknossos/pull/4125)
- Fixed the positioning of the tooltip of the timeline chart in the Time Tracking view. [#4121](https://github.com/scalableminds/webknossos/pull/4121)
- Fixed a rendering problem which caused a red viewport on some Windows machines. [#4133](https://github.com/scalableminds/webknossos/pull/4133)

### Removed
- The brightness and contrast slider in the dataset got removed in favour of the new histogram feature. [#4105](https://github.com/scalableminds/webknossos/pull/4105)


## [19.06.0](https://github.com/scalableminds/webknossos/releases/tag/19.06.0) - 2019-05-27
[Commits](https://github.com/scalableminds/webknossos/compare/19.05.0...19.06.0)

### Highlights
- The time tracking view now displays dates instead of hours when having more than one day selected. [#4028](https://github.com/scalableminds/webknossos/pull/4028)
- BossDB datasets can now be added to webKnossos using the webknossos-connect service. [#4036](https://github.com/scalableminds/webknossos/pull/4036)
- When holding CTRL while toggling the visibility of a layer, that layer will be made exclusively visible. [#4061](https://github.com/scalableminds/webknossos/pull/4061)

### Added
- Non-admin users now can see their own tracing time statistics. [#4028](https://github.com/scalableminds/webknossos/pull/4028)
- The extent of a dataset is now displayed next to the scale in the dataset list in the dashboard. [#4058](https://github.com/scalableminds/webknossos/pull/4058)
- BossDB datasets can now be added to webKnossos using the webknossos-connect service. [#4036](https://github.com/scalableminds/webknossos/pull/4036)
- Added an auto-brush feature for selected datasets. [#4053](https://github.com/scalableminds/webknossos/pull/4053)
- When holding CTRL while toggling the visibility of a layer, that layer will be made exclusively visible. This change makes it easier to quickly compare different data layers against each other. [#4061](https://github.com/scalableminds/webknossos/pull/4061)

### Changed
- Heavily improved mapping creation/activation performance. [#4103](https://github.com/scalableminds/webknossos/pull/4103)
- The NML parser now rounds floating point values in node coordinates. [#4045](https://github.com/scalableminds/webknossos/pull/4045)
- The time tracking view now displays dates instead of hours when having more then one day selected. The display id's in the timeline diagram are not the task ids. The tooltip of the timeline diagram also got a rework. [#4028](https://github.com/scalableminds/webknossos/pull/4028)
- Improved the editing of datasets. Changes suggested by webKnossos will be easier to recognize as suggestions. [4104](https://github.com/scalableminds/webknossos/pull/4104)
- The time tracking view now displays dates instead of hours when having more than one day selected. The display id's in the timeline diagram are not the task ids. The tooltip of the timeline diagram also got a rework. [#4028](https://github.com/scalableminds/webknossos/pull/4028)

### Fixed
- Fixed an issue where the 3D view was not rendered correctly after maximizing another pane. [#4098](https://github.com/scalableminds/webknossos/pull/4098)
- The admin task list now only shows tasks belonging to a project one can administrate. [#4087](https://github.com/scalableminds/webknossos/pull/4087)
- When making a hybrid tracing from a volume tracing, the user bounding box is no longer lost. [#4062](https://github.com/scalableminds/webknossos/pull/4062)

### Removed
- It is no longer possible to scroll through planes while dragging one. [#4085](https://github.com/scalableminds/webknossos/pull/4085)


## [19.05.0](https://github.com/scalableminds/webknossos/releases/tag/19.05.0) - 2019-04-29
[Commits](https://github.com/scalableminds/webknossos/compare/19.04.0...19.05.0)

### Changed
- Improved performance for large tracings. [#3995](https://github.com/scalableminds/webknossos/pull/3995)
- Improved how the rendering quality can be adapted in the settings. The setting can now be used to tune the quality to your hardware specification. [#4015](https://github.com/scalableminds/webknossos/pull/4015)
- Empty trees in skeleton tracings are now allowed. [#4010](https://github.com/scalableminds/webknossos/pull/4010)
- Creating a hybrid tracing now asks whether to use the existing segmentation layer or use a new one. [#4033](https://github.com/scalableminds/webknossos/pull/4033)

### Fixed
- Fixed a missing redirect after registering for an existing organization (with autoVerify=true) via the onboarding flow. [#3984](https://github.com/scalableminds/webknossos/pull/3984)
- Fixed rendering artifacts which could occur under certain conditions. [#4015](https://github.com/scalableminds/webknossos/pull/4015)
- Fixed that the zoom step was reset after switching to a new task. [#4049](https://github.com/scalableminds/webknossos/pull/4049)


## [19.04.0](https://github.com/scalableminds/webknossos/releases/tag/19.04.0) - 2019-04-01
[Commits](https://github.com/scalableminds/webknossos/compare/19.03.0...19.04.0)

### Highlights
This release multiple new interactions are expanding webKnossos:
- Added merger mode for skeleton and hybrid tracings. It allows to merge segments from e.g. generated oversegmentations. [#3619](https://github.com/scalableminds/webknossos/pull/3619)
- Added a shortcut (Q) and button to screenshot the tracing views. [#3834](https://github.com/scalableminds/webknossos/pull/3834)
- Rendered isosurfaces in the 3D viewport can now be interacted with. Shift+Click on an isosurface will jump exactly to where you clicked. Also, hovering over an isosurface will highlight that cell in all viewports. [#3858](https://github.com/scalableminds/webknossos/pull/3858)
- Neuroglancer precomputed datasets can now be added to webKnossos using the webknossos-connect service. [#3843](https://github.com/scalableminds/webknossos/pull/3843)

Also the data viewing and tracing workflow is smoothed further:
- Different loading strategies are now supported ("best quality first" and "progressive quality"). Additionally, the rendering can use different magnifications as a fallback. [#3801](https://github.com/scalableminds/webknossos/pull/3801)
- Performance improvements :racing_car: [#3880](https://github.com/scalableminds/webknossos/pull/3880) & [#3902](https://github.com/scalableminds/webknossos/pull/3902)

### Added
- Rendered isosurfaces in the 3D viewport can now be interacted with. Shift+Click on an isosurface will jump exactly to where you clicked. Also, hovering over an isosurface will highlight that cell in all viewports. [#3858](https://github.com/scalableminds/webknossos/pull/3858)
- webKnossos now comes with a list of sample datasets that can be automatically downloaded and imported from the menu. [#3725](https://github.com/scalableminds/webknossos/pull/3725)
- Added a shortcut (Q) and button in the actions dropdown to screenshot the tracing views. The screenshots will contain everything that is visible in the tracing views, so feel free to disable the crosshairs in the settings or toggle the tree visibility using the (1) and (2) shortcuts before triggering the screenshot. [#3834](https://github.com/scalableminds/webknossos/pull/3834)
- Neuroglancer precomputed datasets can now be added to webKnossos using the webknossos-connect (wk-connect) service. To setup a wk-connect datastore follow the instructions in the [Readme](https://github.com/scalableminds/webknossos-connect). Afterwards, datasets can be added through "Add Dataset" - "Add Dataset via wk-connect". [#3843](https://github.com/scalableminds/webknossos/pull/3843)
- Added support for mappings for 8-bit and 16-bit segmentation layers. [#3953](https://github.com/scalableminds/webknossos/pull/3953)
- The dataset settings within the tracing view allow to select between different loading strategies now ("best quality first" and "progressive quality"). Additionally, the rendering can use different magnifications as a fallback (instead of only one magnification). [#3801](https://github.com/scalableminds/webknossos/pull/3801)
- The mapping selection dropdown is now sorted alphabetically. [#3864](https://github.com/scalableminds/webknossos/pull/3864)
- Added the possibility to filter datasets in the dashboard according to their availability. By default, datasets which are missing on disk (e.g., when the datastore was deleted) are not shown anymore. This behavior can be configured via the settings icon next to the search box in the dashboard. [#3883](https://github.com/scalableminds/webknossos/pull/3883)
- Added merger mode for skeleton and hybrid tracings. It allows to merge segments from e.g. generated segmentations. [#3619](https://github.com/scalableminds/webknossos/pull/3619)
- The HTML template now includes SEO tags for demo instances and hides internal instances from search engines.
- Segmentation ID mappings can now be used in volume and hybrid tracings. [#3949](https://github.com/scalableminds/webknossos/pull/3949)
- A maximize-button was added to the viewports in the annotation view. Maximization can also be toggled with the `.` shortcut. [#3876](https://github.com/scalableminds/webknossos/pull/3876)
- [webknossos-connect](https://github.com/scalableminds/webknossos-connect) now starts with webKnossos on local and development instances by default. [#3913](https://github.com/scalableminds/webknossos/pull/3913)
- The visibilities of trees in a skeleton tracing is now persisted across page loads. [#3942](https://github.com/scalableminds/webknossos/pull/3942)
- Added a button for each color layer to enable/disable the layer. [#3943](https://github.com/scalableminds/webknossos/pull/3943)
- Paginated routes now send a `X-Total-Count` HTTP header which shows how many entries were found in total. [#3899](https://github.com/scalableminds/webknossos/pull/3899)

### Changed
- Improved the flight mode performance for tracings with very large trees (>80.000 nodes). [#3880](https://github.com/scalableminds/webknossos/pull/3880)
- Tweaked the highlighting of the active node. The inner node looks exactly as a non-active node and is not round, anymore. An active node is circled by a "halo". In arbitrary mode, the halo is hidden and the active node is round. [#3868](https://github.com/scalableminds/webknossos/pull/3868)
- Improved the performance of moving through a dataset which should make the overall interaction smoother. [#3902](https://github.com/scalableminds/webknossos/pull/3902)
- Brush size is independent of zoom value, now. This change simplifies volume annotations, as brush sizes can be adapted to certain structures (e.g., vesicles) and don't need to be changed when zooming. [#3868](https://github.com/scalableminds/webknossos/pull/3889)
- Reworked the search in the trees tab. [#3878](https://github.com/scalableminds/webknossos/pull/3878)

### Fixed
- Fixed a bug where failed large save requests lead to inconsistent tracings on the server. [#3829](https://github.com/scalableminds/webknossos/pull/3829)
- Fixed the setting which enables to hide the planes within the 3D viewport. [#3857](https://github.com/scalableminds/webknossos/pull/3857)
- Fixed a bug which allowed the brush size to become negative when using shortcuts. [#3861](https://github.com/scalableminds/webknossos/pull/3861)
- Fixed interpolation along z-axis. [#3888](https://github.com/scalableminds/webknossos/pull/3888)
- Fixed that the halo of the active node could cover other nodes. [#3919](https://github.com/scalableminds/webknossos/pull/3919)
- Fixed that the 3D viewport was partially occluded due to clipping distance issues. [#3919](https://github.com/scalableminds/webknossos/pull/3919)
- Fixed that scrolling with the mouse wheel over a data viewport also scrolled the page. This bug appeared with the new Chrome version 73. [#3939](https://github.com/scalableminds/webknossos/pull/3939)

### Removed
- Removed FPS meter in Annotation View. [#3916](https://github.com/scalableminds/webknossos/pull/3916)


## [19.03.0](https://github.com/scalableminds/webknossos/releases/tag/19.03.0) - 2019-03-04
[Commits](https://github.com/scalableminds/webknossos/compare/19.02.0...19.03.0)

### Highlights
- The tracing view got two major improvements:
   - Data rendering is now fully using the available space and doesn't have to be quadratic anymore. Increasing the size of a viewport will result in more data being rendered (as opposed to the same data will be upscaled). [#3634](https://github.com/scalableminds/webknossos/pull/3634)
   - The active node is highlighted with a "halo ring". Additionally, the node is also rendered as a circle. In flight and oblique modes the halo is hidden. [#3731](https://github.com/scalableminds/webknossos/pull/3731)
- Added the possibility to create volume annotation tasks. When creating a task type, select whether to create `volume` or `skeleton` tasks. Compound viewing and file upload for volume tasks is not yet supported. [#3712](https://github.com/scalableminds/webknossos/pull/3712)
- Mappings for segmentations will be read automatically from the file system. It's not necessary to define the mappings within the `datasource-properties.json` anymore. [#3720](https://github.com/scalableminds/webknossos/pull/3720)

### Added
- Added the possibility to create volume annotation tasks. When creating a task type, select whether to create `volume` or `skeleton` tasks. Note that compound viewing for volume tasks is not supported yet. Same for creating volume tasks from uploaded nml/data files. [#3712](https://github.com/scalableminds/webknossos/pull/3712)
- Added an UI to select a mapping for a segmentation layer. The UI is placed in the segmentation tab within the tracing view. [#3720](https://github.com/scalableminds/webknossos/pull/3720)
- Added a button to jump to actual data if the bounding box of a dataset contains a lot of black data. [#3682](https://github.com/scalableminds/webknossos/pull/3682)

### Changed
- Data rendering is not tied to square viewports, anymore. As a result the screen space is used more efficiently to show data. Also, increasing the size of a viewport will result in more data being rendered (as opposed to the same data will be upscaled). [#3634](https://github.com/scalableminds/webknossos/pull/3634)
- Mappings for segmentations will be read automatically from the file system. It's not necessary to define the mappings within the `datasource-properties.json`, anymore. [#3720](https://github.com/scalableminds/webknossos/pull/3720)
- The active node is highlighted with a "halo ring". Additionally, the node is also rendered as a circle. In flight and oblique modes the halo is hidden. [#3731](https://github.com/scalableminds/webknossos/pull/3731)
- In the dashboard list of active tasks, the project name is now featured more prominently, as it switched places with the task type summary. [#3792](https://github.com/scalableminds/webknossos/pull/3792)
- Isosurfaces are now loaded from the middle outwards. [#3818](https://github.com/scalableminds/webknossos/pull/3818)
- The brush size will now be remembered across page reloads. [#3827](https://github.com/scalableminds/webknossos/pull/3827)
- Do not show publication view if no publications are specified. [#3778](https://github.com/scalableminds/webknossos/pull/3778)

### Fixed
- Fixed an error that occured when changing the URL hash. [#3746](https://github.com/scalableminds/webknossos/pull/3746)
- Fixed a bug in the timeline chart rendering. The start and end time of the timeline chart now match the selected time range. [#3772](https://github.com/scalableminds/webknossos/pull/3772)
- The modals for a new task description and recommended task settings are no longer shown in read-only tracings. [#3724](https://github.com/scalableminds/webknossos/pull/3724)
- Fixed a rendering bug when opening a task that only allowed flight/oblique mode tracing. [#3783](https://github.com/scalableminds/webknossos/pull/3783)
- Fixed a bug where some NMLs caused the webKnossos tab to freeze during NML upload. [#3758](https://github.com/scalableminds/webknossos/pull/3758)
- Fixed a bug where some skeleton save requests were wrongly rejected if they were sent more than once. [#3767](https://github.com/scalableminds/webknossos/pull/3767)
- Fixed a bug which caused a wrong aspect ratio in the 3D viewport when changing the layout. [#3817](https://github.com/scalableminds/webknossos/pull/3817)


## [19.02.0](https://github.com/scalableminds/webknossos/releases/tag/19.02.0) - 2019-02-04
[Commits](https://github.com/scalableminds/webknossos/compare/19.01.0...19.02.0)

### Highlights

- The Dataset Gallery was redesigned to be a Publication Gallery instead. It will feature scientific publications together with their published datasets and information such as the species, brain region or acquisition method of such datasets. [#3653](https://github.com/scalableminds/webknossos/pull/3653)
  Please see the [migration guide](MIGRATIONS.md#19020---2019-02-04) on how to add publications.
- Also, this release includes new features that enrich the view of your data:
   - Isosurface computation can now be triggered for whole segments (shift + click on a segment in view mode). [#3655](https://github.com/scalableminds/webknossos/pull/3655)
   - Added the possibility to fade the alpha value of data layers. Also, a dataset can now contain both RGB and grayscale layers. [#3670](https://github.com/scalableminds/webknossos/pull/3670)
- The volume annotation brush tool will now automatically fill any enclosed areas if the brushed outline is closed in one stroke. [#3698](https://github.com/scalableminds/webknossos/pull/3698)
  <img src="https://user-images.githubusercontent.com/1702075/51846983-02d34480-231b-11e9-86f2-2d8c4b0c9bd0.gif" width="200" />


### Added

- Added the possibility to fade the alpha value of data layers. Also, a dataset can now contain both RGB and grayscale layers. [#3670](https://github.com/scalableminds/webknossos/pull/3670)
- Added the possibility to disable that the current layout is saved automatically when changing it. Instead, the layout can be saved explicitly. [#3620](https://github.com/scalableminds/webknossos/pull/3620)
- Added the possibility to use flight and oblique mode when viewing a dataset. [#3644](https://github.com/scalableminds/webknossos/pull/3644)
- Added pagination to the REST API route `GET /projects/:name/tasks` (new optional parameters `limit` and `pageNumber`). [#3659](https://github.com/scalableminds/webknossos/pull/3659)
- Added the possibility to open the version restore view for read-only tracings. Older versions can be previewed and be downloaded as NML. [#3660](https://github.com/scalableminds/webknossos/pull/3660)

### Changed

- Team managers are now also allowed to create and own scripts. [#3676](https://github.com/scalableminds/webknossos/pull/3676)
- The Dataset Gallery was redesigned to be a Publication Gallery instead. It will feature scientific publications together with their published datasets and information such as the species, brain region or acquisition method of such datasets. [#3653](https://github.com/scalableminds/webknossos/pull/3653)
- Annotations for non-public datasets can now be shared using the "Share" functionality without making the dataset public. [#3664](https://github.com/scalableminds/webknossos/pull/3664)
- The volume annotation brush tool will now automatically fill any enclosed areas if the brushed outline is closed in one stroke. [#3698](https://github.com/scalableminds/webknossos/pull/3698)
  <img src="https://user-images.githubusercontent.com/1702075/51846983-02d34480-231b-11e9-86f2-2d8c4b0c9bd0.gif" width="200" />
- Statistics are now separated by organization, rather than showing the webKnossos instance’s totals. [#3663](https://github.com/scalableminds/webknossos/pull/3663)
- NML files can be imported into arbitrary datasets. Users will be asked to confirm the import process if the dataset of the NML differs from the currently active dataset. [#3716](https://github.com/scalableminds/webknossos/pull/3716)

### Fixed

- Fixed a rendering bug which caused data to be clipped in certain scenarios for datasets with anisotropic resolutions. [#3609](https://github.com/scalableminds/webknossos/pull/3609)
- Fixed a bug where saving tracings failed after they were open for >24h. [#3633](https://github.com/scalableminds/webknossos/pull/3633)
- Fixed a bug that resulted in slow data loading when moving quickly through a dataset. [#3656](https://github.com/scalableminds/webknossos/pull/3656)
- Fixed a bug which caused the wrong magnification to be rendered when zooming out very far. [#3641](https://github.com/scalableminds/webknossos/pull/3641)
- Fixed a bug which broke the functionality to toggle the visibility of a tree in a skeleton tracing. [#3719](https://github.com/scalableminds/webknossos/pull/3719)

## [19.01.0](https://github.com/scalableminds/webknossos/releases/tag/19.01.0) - 2019-01-14
[Commits](https://github.com/scalableminds/webknossos/compare/18.12.0...19.01.0)

### Highlights

- You can now create tracings on datasets of other organizations, provided you have access rights to the dataset (i.e. it is public). [#3533](https://github.com/scalableminds/webknossos/pull/3533)
- Added the experimental feature to dynamically render isosurfaces for segmentation layers (can be enabled in the dataset settings when viewing a dataset). [#3495](https://github.com/scalableminds/webknossos/pull/3495)
- Added the possibility to specify a recommended user configuration in a task type. The recommended configuration will be shown to users when they trace a task with a different task type and the configuration can be accepted or declined. [#3466](https://github.com/scalableminds/webknossos/pull/3466)
- Added the possibility to select multiple trees in skeleton tracings in the tree tab by using ctrl + left mouse. Deleting and moving trees will affect all selected trees. [#3457](https://github.com/scalableminds/webknossos/pull/3457)

### Added

- Added the possibility to select multiple trees in skeleton tracings in the tree tab by using ctrl + left mouse. Deleting and moving trees will affect all selected trees. [#3457](https://github.com/scalableminds/webknossos/pull/3457)
- Added the possibility to specify a recommended user configuration in a task type. The recommended configuration will be shown to users when they trace a task with a different task type and the configuration can be accepted or declined. [#3466](https://github.com/scalableminds/webknossos/pull/3466)
- You can now create tracings on datasets of other organizations, provided you have access rights to the dataset (i.e. it is public). [#3533](https://github.com/scalableminds/webknossos/pull/3533)
- Datasets imported through a datastore that is marked as 'scratch' will now show a construction-like header and error message to encourage moving the datasets to a permanent storage location. [#3500](https://github.com/scalableminds/webknossos/pull/3500)
- Added the experimental feature to dynamically render isosurfaces for segmentation layers (can be enabled in the dataset settings when viewing a dataset). [#3495](https://github.com/scalableminds/webknossos/pull/3495)
- Adds healthchecks to all Dockerfiles for automatic service healing [#3606](https://github.com/scalableminds/webknossos/pull/3606)
- Added possibility to load more tasks or explorative annotations in the dashboard. [#3505](https://github.com/scalableminds/webknossos/pull/3505)
- Adds a second colorful thumbnail for the datasets which have a segmentation layer and this segmentation thumbnail will be shown on hover over the other thumbnail. [#3507](https://github.com/scalableminds/webknossos/pull/3507)

### Fixed

- Fixed a performance issue for large tracings with many branch points. [#3519](https://github.com/scalableminds/webknossos/pull/3519)
- Fixed bug which caused buckets to disappear randomly. [#3531](https://github.com/scalableminds/webknossos/pull/3531)
- Fixed a bug which broke the redirect after dataset upload via GUI. [#3571](https://github.com/scalableminds/webknossos/pull/3571)

## [18.12.0](https://github.com/scalableminds/webknossos/releases/tag/18.12.0) - 2018-11-26
[Commits](https://github.com/scalableminds/webknossos/compare/18.11.0...18.12.0)

### Highlights

- Added the possibility to add STL mesh files to tracings. [#3367](https://github.com/scalableminds/webknossos/pull/3367)
- Improved support for datasets with a large skew in scale. [#3398](https://github.com/scalableminds/webknossos/pull/3398)
- Improved performance for flight mode. [#3392](https://github.com/scalableminds/webknossos/pull/3392)
- Fixed the guessed bounding box for datasets that do not start at (0,0,0). [#3437](https://github.com/scalableminds/webknossos/pull/3437)

### Added

- Added the possibility to add STL mesh files to tracings. [#3367](https://github.com/scalableminds/webknossos/pull/3367)

### Changed

- Improved support for datasets with a large skew in scale (e.g., [600, 600, 35]). [#3398](https://github.com/scalableminds/webknossos/pull/3398)
- Improved performance for flight mode. [#3392](https://github.com/scalableminds/webknossos/pull/3392)

### Fixed

- Fixed a bug where the initial onboarding setup failed if automatic initial data was disabled. [#3421](https://github.com/scalableminds/webknossos/pull/3421)
- Fixed a permission issue in the try setup.
- Fixed a bug where the guessed bounding box for datasets that do not start at (0,0,0) was too large. [#3437](https://github.com/scalableminds/webknossos/pull/3437)
- Fixed a bug where dataset list refresh failed when datasets for non-existing organizations were reported. [#3438](https://github.com/scalableminds/webknossos/pull/3438)
- Editing team access rights for datasets now works even if the datastore has no disk write access. [#3411](https://github.com/scalableminds/webknossos/pull/3411)
- Fixed a bug where the form values when editing TaskTypes were missing. [#3451](https://github.com/scalableminds/webknossos/pull/3451)
- Fixed a bug which caused RGB data to not render correctly. [#3455](https://github.com/scalableminds/webknossos/pull/3455)

### Removed

- Removed support to watch additional dataset directories, no longer automatically creating symbolic links to the main directory. [#3416](https://github.com/scalableminds/webknossos/pull/3416)

## [18.11.0](https://github.com/scalableminds/webknossos/releases/tag/18.11.0) - 2018-10-29

[Commits](https://github.com/scalableminds/webknossos/compare/18.10.0...18.11.0)

### Highlights

- Skeleton and volume tracings will be more unified, resulting in hybrid tracings that can contain both structures:
  - Hybrid tracings are now enabled by default. They allow to combine the functionality of skeleton and volume annotations in one tracing. [#3399](https://github.com/scalableminds/webknossos/pull/3399)
  - Old volume tracing versions now also can be restored. Access it through the dropdown next to the Save button. [#3349](https://github.com/scalableminds/webknossos/pull/3349)
- The tracing view was improved:
  - The info tab in tracing views now displays the extent of the current dataset. [#3371](https://github.com/scalableminds/webknossos/pull/3371).
  - A User can now have multiple layouts for tracing views. [#3299](https://github.com/scalableminds/webknossos/pull/3299)
  - More layouting improvements: [#3256](https://github.com/scalableminds/webknossos/pull/3256) [#3256](https://github.com/scalableminds/webknossos/pull/3256) [#3272](https://github.com/scalableminds/webknossos/pull/3272)

### Added

- Added support for duplicate dataset names for different organizations. [#3137](https://github.com/scalableminds/webknossos/pull/3137)
- Extended the version restore view and added a view to restore older versions of a volume tracing. Access it through the dropdown next to the Save button. [#3349](https://github.com/scalableminds/webknossos/pull/3349)
- Added support to watch additional dataset directories, automatically creating symbolic links to the main directory. [#3330](https://github.com/scalableminds/webknossos/pull/3330)
- Added a button to the users list view that revokes admin rights from all selected users. [#3378](https://github.com/scalableminds/webknossos/pull/3378)
- Hybrid tracings are now enabled by default. They allow to combine the functionality of skeleton and volume annotations in one tracing. [#3399](https://github.com/scalableminds/webknossos/pull/3399)
- A User can now have multiple layouts for tracing views. [#3299](https://github.com/scalableminds/webknossos/pull/3299)
- Added support for datasets with sparse resolutions (e.g., [[1, 1, 1], [16, 16, 16]]). [#3406](https://github.com/scalableminds/webknossos/pull/3406)
- The info tab in tracing views now displays the extent of the current dataset. [#3371](https://github.com/scalableminds/webknossos/pull/3371).

### Changed

- The UI for editing experience domains of users was improved. [#3254](https://github.com/scalableminds/webknossos/pull/3254)
- The tracing layout was changed to be more compact. [#3256](https://github.com/scalableminds/webknossos/pull/3256)
- It is no longer possible to draw outside of a viewport with the brush tool in volume tracing. [#3283](https://github.com/scalableminds/webknossos/pull/3283)
- There is now a separate tracingstore module, the datastore is no longer responsible for saving tracings. [#3281](https://github.com/scalableminds/webknossos/pull/3281)
- The version history view shows versions grouped by day and time now. [#3365](https://github.com/scalableminds/webknossos/pull/3365)
- Users can now access the annotations of other users (of the same organization) given the link, even if they are non-public. [#3348](https://github.com/scalableminds/webknossos/pull/3348)

### Fixed

- Fixed a layouting issue which occurred on a fresh page load when the layout was scaled to be bigger than the available space. [#3256](https://github.com/scalableminds/webknossos/pull/3256)
- Fixed overlap in comment tab for long tree names or comments. [#3272](https://github.com/scalableminds/webknossos/pull/3272)
- Fixed that CTRL + Shift + F opens two search popovers in the tracing view. Instead, the shortcut will only open the tree search now. [#3407](https://github.com/scalableminds/webknossos/pull/3407)
- Fixed a bug which caused data to not be displayed correctly if adjacent data does not exist.[#3270](https://github.com/scalableminds/webknossos/pull/3270)
- Fixed a bug which caused data to not be displayed correctly if adjacent data does not exist. [#3270](https://github.com/scalableminds/webknossos/pull/3270)
- Fixed a bug which caused initial rendering to sometimes miss some buckets. [#3262](https://github.com/scalableminds/webknossos/pull/3262)
- Fixed a bug which caused the save-button to never show success for volume tracings. [#3267](https://github.com/scalableminds/webknossos/pull/3267)
- Fixed a rendering bug which caused data to turn black sometimes when moving around. [#3409](https://github.com/scalableminds/webknossos/pull/3409)

## [18.10.0](https://github.com/scalableminds/webknossos/releases/tag/18.10.0) - 2018-09-22

[Commits](https://github.com/scalableminds/webknossos/compare/18.09.0...18.10.0)

### Highlights

- WebKnossos is documented now! Check it out: https://docs.webknossos.org [#3011](https://github.com/scalableminds/webknossos/pull/3011)
- There are multiple improvements of the tracing view:
  - Added customizable layouting to the tracing view. [#3070](https://github.com/scalableminds/webknossos/pull/3070)
  - Improved general performance of the tracing view by leveraging web workers. [#3162](https://github.com/scalableminds/webknossos/pull/3162)
  - Added a view to restore any older version of a skeleton tracing. Access it through the dropdown next to the Save button. [#3194](https://github.com/scalableminds/webknossos/pull/3194)
  - And more usability improvements: [#3126](https://github.com/scalableminds/webknossos/pull/3126), [#3066](https://github.com/scalableminds/webknossos/pull/3066)
- Project administration got some UI improvements: [#3077](https://github.com/scalableminds/webknossos/pull/3077), [#3224](https://github.com/scalableminds/webknossos/pull/3224), [#3233](https://github.com/scalableminds/webknossos/pull/3233)
- Improved security by enabling http security headers. [#3084](https://github.com/scalableminds/webknossos/pull/3084)

### Added

- Added URLs to the tabs in the dashboard. [#3183](https://github.com/scalableminds/webknossos/pull/3183)
- Improved security by enabling http security headers. [#3084](https://github.com/scalableminds/webknossos/pull/3084)
- Added the possibility to write markdown in the annotation description. [#3081](https://github.com/scalableminds/webknossos/pull/3081)
- Added a view to restore any older version of a skeleton tracing. Access it through the dropdown next to the Save button. [#3194](https://github.com/scalableminds/webknossos/pull/3194)
  ![version-restore-highlight](https://user-images.githubusercontent.com/1702075/45428378-6842d380-b6a1-11e8-88c2-e4ffcd762cd5.png)
- Added customizable layouting to the tracing view. [#3070](https://github.com/scalableminds/webknossos/pull/3070)
- Added the brush size to the settings on the left in volume tracing. The size can now also be adjusted by using only the keyboard. [#3126](https://github.com/scalableminds/webknossos/pull/3126)
- Added a user documentation for webKnossos [#3011](https://github.com/scalableminds/webknossos/pull/3011)
- Tree groups can now be activated. This allows to rename a tree group analogous to renaming a tree. Also, toggling the visibility of a tree group can now be done by using the shortcuts "1" and "2". [#3066](https://github.com/scalableminds/webknossos/pull/3066)
- Added the possibility to upload multiple NML files during task creation, even if they are not in a zip archive
- Added the possibility to supply a dedicated "sorting date" for datasets to change the sorting order in the gallery view, by default the creation date is used [#3124](https://github.com/scalableminds/webknossos/pull/3124)
- Added bar-chart visualization to project progress report. [#3224](https://github.com/scalableminds/webknossos/pull/3224)
- Added a button to collapse all comments. [#3215](https://github.com/scalableminds/webknossos/pull/3215)
- The datasets in the dashboard are now sorted according to their user-specific usage. As a result, relevant datasets should appear at the top of the list. [#3206](https://github.com/scalableminds/webknossos/pull/3206)
- 3D Meshes can now be imported into the tracing view by uploading corresponding STL files. [#3242](https://github.com/scalableminds/webknossos/pull/3242)

### Changed

- The modal used to change the experience of users by admins got a rework. [#3077](https://github.com/scalableminds/webknossos/pull/3077)
- During task creation, specifying an experience domain is now possible by choosing from existing domains. [#3233](https://github.com/scalableminds/webknossos/pull/3233)
- Unified the search functionality within webKnossos to implement an AND logic everyhwere. [#3228](https://github.com/scalableminds/webknossos/pull/3228)
- Renamed "Soma Clicking" to "Single-Node-Tree Mode". [#3141](https://github.com/scalableminds/webknossos/pull/3141/files)
- The fallback segmentation layer attribute of volume tracings is now persisted to NML/ZIP files. Upon re-upload, only volume tracings with this attribute will show a fallback layer. Use `tools/volumeAddFallbackLayer.py` to add this attribute to existing volume tracings. [#3088](https://github.com/scalableminds/webknossos/pull/3088)
- When splitting a tree, the split part that contains the initial node will now keep the original tree name and id. [#3145](https://github.com/scalableminds/webknossos/pull/3145)
- Improve error messages for parsing faulty NMLs. [#3227](https://github.com/scalableminds/webknossos/pull/3227)
- Finished tasks will be displayed with less details and sorted by their finishing date in the dashboard. [#3202](https://github.com/scalableminds/webknossos/pull/3202)
- Improved layouting for narrow screens. [#3226](https://github.com/scalableminds/webknossos/pull/3226)
- The welcome header will now also show on the default page if there are no existing organisations. [#3133](https://github.com/scalableminds/webknossos/pull/3133)
- Simplified the sharing of tracings. Users can simply copy the active URL from the browser's URL bar to share a tracing (assuming the tracing is public). [#3176](https://github.com/scalableminds/webknossos/pull/3176)
- Improved general performance of the tracing view by leveraging web workers. [#3162](https://github.com/scalableminds/webknossos/pull/3162)
- Improved overall drag-and-drop behavior by preventing the browser from opening the dragged file when the actual drag target was missed. [#3222](https://github.com/scalableminds/webknossos/pull/3222)
- The checkboxes in the user list view will clear now after the experience domains of users have been changed. [#3178](https://github.com/scalableminds/webknossos/pull/3178)
- Resetting a user's task requires a confirmation now. [#3181](https://github.com/scalableminds/webknossos/pull/3181)

### Fixed

- Fixed a bug where large volume downloads contained invalid data.zip archives. [#3086](https://github.com/scalableminds/webknossos/pull/3086)
- Fixed the sorting of the dashboard task list and explorative annotation list. [#3153](https://github.com/scalableminds/webknossos/pull/3153)
- Fixed a missing notification when a task annotation was reset. [#3207](https://github.com/scalableminds/webknossos/pull/3207)
- Fixed a bug where non-privileged users were wrongly allowed to pause/unpause projects. [#3097](https://github.com/scalableminds/webknossos/pull/3097)
- Fixed a bug in copy-segmentation-slice feature. [#3245](https://github.com/scalableminds/webknossos/pull/3245)
- Fixed a regression bug which caused the initial data loading to fail sometimes. [#3149](https://github.com/scalableminds/webknossos/pull/3149)
- Fixed a bug which caused a blank screen sometimes when the user is not logged in. [#3167](https://github.com/scalableminds/webknossos/pull/3167)
- Fixed a bug where NML downloads of Task Annotations failed. [#3166](https://github.com/scalableminds/webknossos/pull/3166)
- Fixed a bug where viewing Compound Annotations (such as all tasks for a project in one view) failed. [#3174](https://github.com/scalableminds/webknossos/pull/3174)

### Removed

- Removed the automatic redirect to the onboarding page from the default page if there are no existing organisations. [#3133](https://github.com/scalableminds/webknossos/pull/3133)

## [18.09.0](https://github.com/scalableminds/webknossos/releases/tag/18.09.0) - 2018-08-20

[Commits](https://github.com/scalableminds/webknossos/compare/18.08.0...18.09.0)

### Highlights

- The dashboard gallery loads faster [#3036](https://github.com/scalableminds/webknossos/pull/3036) and tracings in the dashboard can show their descriptions [#3035](https://github.com/scalableminds/webknossos/pull/3035).
- Managing new users got easier through "new inactive users" notifications [#2994](https://github.com/scalableminds/webknossos/pull/2994), and also team managers can activate them now [#3050](https://github.com/scalableminds/webknossos/pull/3050).
- Improved the UI for sharing datasets and tracings [#3029](https://github.com/scalableminds/webknossos/pull/3029).
- The tracing view got a progress-indicator [#2935](https://github.com/scalableminds/webknossos/pull/2935) and scale-bars [#3049](https://github.com/scalableminds/webknossos/pull/3049).
- When merging datasets within a tracing via the merge-modal, the user can choose whether the merge should be executed directly in the currently opened tracing. Alternatively, a new annotation can be created which is accessible via the dashboard, as before [#2935](https://github.com/scalableminds/webknossos/pull/2935).

### Added

- Added two new properties to mapping json files. The `colors: [<hsvHueValue1>, <hsvHueValue2>, ...]` property can be used to specify up to 256 custom colors for the first 256 equivalence classes of the mapping. The `hideUnmappedIds: <true|false>` property indicates whether segments that were not mapped should be rendered transparently or not. [#2965](https://github.com/scalableminds/webknossos/pull/2965)
- Added a button for refreshing the dataset in the backend cache. [#2975](https://github.com/scalableminds/webknossos/pull/2975)
- Added the possibility to see the description of a tracing within the dashboard. [#3035](https://github.com/scalableminds/webknossos/pull/3035)
- Comments of tracing trees can now be cycled through by keeping n and p pressed. [#3041](https://github.com/scalableminds/webknossos/pull/3041)
- All dates in webknossos will be shown in the browser's timezone. On hover, a tooltip will show the date in UTC. [#2916](https://github.com/scalableminds/webknossos/pull/2916) ![image](https://user-images.githubusercontent.com/2486553/42888385-74c82bc0-8aa8-11e8-9c3e-7cfc90ce93bc.png)
- When merging datasets within a tracing via the merge-modal, the user can choose whether the merge should be executed directly in the currently opened tracing. Alternatively, a new annotation can be created which is accessible via the dashboard (as it has been before).
- Added shortcuts for moving along the current tracing direction in orthogonal mode. Pressing 'e' (and 'r' for the reverse direction) will move along the "current direction", which is defined by the vector between the last two created nodes.
- Added a banner to the user list to notify admins of new inactive users that need to be activated. [#2994](https://github.com/scalableminds/webknossos/pull/2994)
- When a lot of changes need to be persisted to the server (e.g., after importing a large NML), the save button will show a percentage-based progress indicator.
- Changing tabs in a tracing view will not disable the keyboard shortcuts anymore. [#3042](https://github.com/scalableminds/webknossos/pull/3042)
- Added the possibility for admins to see and transfer all active tasks of a project to a single user in the project tab[#2863](https://github.com/scalableminds/webknossos/pull/2863)
- Added the possibility to import multiple NML files into the active tracing. This can be done by dragging and dropping the files directly into the tracing view. [#2908](https://github.com/scalableminds/webknossos/pull/2908)
- Added placeholders and functionality hints to (nearly) empty lists and tables in the admin views. [#2969](https://github.com/scalableminds/webknossos/pull/2969)
- Added the possibility to copy volume tracings to own account
- During the import of multiple NML files, the user can select an option to automatically create a group per file so that the imported trees are organized in a hierarchy. [#2908](https://github.com/scalableminds/webknossos/pull/2908)
- Added the option to display scale bars in the viewports for orthogonal mode. [#3049](https://github.com/scalableminds/webknossos/pull/3049)
- Added functions to the front-end API to activate a tree and to change the color of a tree. [#2997](https://github.com/scalableminds/webknossos/pull/2997)
- When a new team or project is created, invalid names will be directly marked in red. [#3034](https://github.com/scalableminds/webknossos/pull/3034)
- Added an error message to the NML upload if the needed permissions are missing for the upload. [#3051](https://github.com/scalableminds/webknossos/pull/3051)
- Comments can now contain references to nodes (`#<nodeid>`) or positions (`#(<x,y,z>)`). Clicking on such a reference activates the respective node or position and centers it. [#2950](https://github.com/scalableminds/webknossos/pull/2950)
- Added a default text to the task view to indicate, that no users are assigned to a task. [#3030](https://github.com/scalableminds/webknossos/issues/3030)

### Changed

- Added a checkbox to disable the warning when deleting a tree. An accidentally deleted tree can easily be restored using the Undo functionality. [#2995](https://github.com/scalableminds/webknossos/pull/2995)
- Improved the UI for sharing datasets and tracings. [#3029](https://github.com/scalableminds/webknossos/pull/3029)
- Team managers are now allowed to activate users (previously admin-only) [#3050](https://github.com/scalableminds/webknossos/pull/3050)
- Improved the loading time of datasets in the dashboard. [#3036](https://github.com/scalableminds/webknossos/pull/3036)

### Fixed

- Fixed a bug where unloaded data was sometimes shown as black instead of gray. [#2963](https://github.com/scalableminds/webknossos/pull/2963)
- Fixed that URLs linking to a certain position in a dataset or tracing always led to the position of the active node. [#2960](https://github.com/scalableminds/webknossos/pull/2960)
- Fixed that setting a bounding box in view mode did not work. [#3015](https://github.com/scalableminds/webknossos/pull/3015)
- Fixed a bug where viewing Compound Annotations (such as viewing all instances of a task at once) failed with a permission issue. [#3023](https://github.com/scalableminds/webknossos/pull/3023)
- Fixed that the segmentation layer is loaded from the server even when the segmentation opacity is set to 0. [#3067](https://github.com/scalableminds/webknossos/pull/3067)
- Fixed a bug where the team name was not displayed in the task types view of admins. [#3053](https://github.com/scalableminds/webknossos/pull/3053)

## [18.08.0](https://github.com/scalableminds/webknossos/releases/tag/18.08.0) - 2018-07-23

[Commits](https://github.com/scalableminds/webknossos/compare/18.07.0...18.08.0)

### Highlights

- Performance improvements for the tracing views. #2709 #2724 #2821
- Added onboarding flow for initial setup of WebKnossos. #2859
- The dataset gallery got a redesign with mobile support. #2761
- Improved the import dialog for datasets. Important fields can now be edited via form inputs instead of having to change the JSON. The JSON is still changeable when enabling an "Advanced" mode. #2881
- Added possibility to share a special link to invite users to join your organization. Following that link, the sign-up form will automatically register the user for the correct organization. #2898

### Added

- Added release version to navbar [#2888](https://github.com/scalableminds/webknossos/pull/2888)
- Users can view datasets in a table from the dashboard. That view also allows to create explorational tracings (which had to be done via the gallery view for non-admins before). [#2866](https://github.com/scalableminds/webknossos/pull/2866)
- Added the task bounding box of a skeleton tracing to NML files. [#2827](https://github.com/scalableminds/webknossos/pull/2827) \
   Example: `<taskBoundingBox topLeftX="0" topLeftY="0" topLeftZ="0" width="512" height="512" depth="512" />`
- Added the possibility to kick a user out of the organization team. [#2801](https://github.com/scalableminds/webknossos/pull/2801)
- Added a mandatory waiting interval of 10 seconds when getting a task with a new task type. The modal containing the task description cannot be closed earlier. These ten seconds should be used to fully understand the new task type. [#2793](https://github.com/scalableminds/webknossos/pull/2793)
- Added possibility to share a special link to invite users to join your organization. Following that link, the sign-up form will automatically register the user for the correct organization. [#2898](https://github.com/scalableminds/webknossos/pull/2898)
- Added more debugging related information in case of unexpected errors. The additional information can be used when reporting the error. [#2766](https://github.com/scalableminds/webknossos/pull/2766)
- Added permission for team managers to create explorational tracings on datasets without allowed teams. [#2758](https://github.com/scalableminds/webknossos/pull/2758)
- Added higher-resolution images for dataset gallery thumbnails. [#2745](https://github.com/scalableminds/webknossos/pull/2745)
- Added permission for admins to get tasks from all projects in their organization. [#2728](https://github.com/scalableminds/webknossos/pull/2728)
- Added the shortcut to copy the currently hovered cell id (CTRL + I) to non-volume-tracings, too. [#2726](https://github.com/scalableminds/webknossos/pull/2726)
- Added permission for team managers to refresh datasets. [#2688](https://github.com/scalableminds/webknossos/pull/2688)
- Added backend-unit-test setup and a first test for NML validation. [#2829](https://github.com/scalableminds/webknossos/pull/2829)
- Added progress indicators to the save button for cases where the saving takes some time (e.g., when importing a large NML). [#2947](https://github.com/scalableminds/webknossos/pull/2947)
- Added the possibility to not sort comments by name. When clicking the sort button multiple times, sorting is switched to sort by IDs. [#2915](https://github.com/scalableminds/webknossos/pull/2915)
- Added displayName for organizations. [#2869](https://github.com/scalableminds/webknossos/pull/2869)
- Added onboarding flow for initial setup of WebKnossos. [#2859](https://github.com/scalableminds/webknossos/pull/2859)
- Added the possibility to show the task in a random order. [#2860](https://github.com/scalableminds/webknossos/pull/2860)

### Changed

- Improved the search functionality in the datasets view. The datasets will be sorted so that the best match is shown first. If a different sorting is desired, the sorting-arrows in the columns can still be used to change the sorting criteria. [#2834](https://github.com/scalableminds/webknossos/pull/2834)
- Improved performance in orthogonal mode. [#2821](https://github.com/scalableminds/webknossos/pull/2821)
- When deleting the last node of a tree, that tree will not be removed automatically anymore. Instead, the tree will just be empty. To remove that active tree, the "delete" shortcut can be used again. [#2806](https://github.com/scalableminds/webknossos/pull/2806)
- Renamed "Cancel" to "Reset and Cancel" for tasks. [#2910](https://github.com/scalableminds/webknossos/pull/2910)
- Changed the type of the initial node of new tasks to be a branchpoint (if not created via NML). [#2799](https://github.com/scalableminds/webknossos/pull/2799)
- The dataset gallery got a redesign with mobile support. [#2761](https://github.com/scalableminds/webknossos/pull/2761)
- Improved the performance of saving large changes to a tracing (e.g., when importing a large NML). [#2947](https://github.com/scalableminds/webknossos/pull/2947)
- Improved loading speed of buckets. [#2724](https://github.com/scalableminds/webknossos/pull/2724)
- Changed the task search, when filtered by user, to show all instead of just active tasks (except for canceled tasks). [#2774](https://github.com/scalableminds/webknossos/pull/2774)
- Improved the import dialog for datasets. Important fields can now be edited via form inputs instead of having to change the JSON. The JSON is still changeable when enabling an "Advanced" mode. [#2881](https://github.com/scalableminds/webknossos/pull/2881)
- Hid old paused projects in the project progress report even if they have open instances. [#2768](https://github.com/scalableminds/webknossos/pull/2768)
- Excluded canceled tasks and base tracings from the list at `api/projects/:name/usersWithOpenTasks`. [#2765](https://github.com/scalableminds/webknossos/pull/2765)
- Streamlined the order in which initial buckets are loaded when viewing a dataset. [#2749](https://github.com/scalableminds/webknossos/pull/2749)
- Reduced the number of scenarios in which segmentation-related warnings are shown (e.g, not for skeleton tracings when there are multiple resolutions for segmentations anyway). [#2715](https://github.com/scalableminds/webknossos/pull/2715)
- Email addresses for notifications about new users and about task overtime are no longer specified instance-wide but once per organization. [#2939](https://github.com/scalableminds/webknossos/pull/2939)
- Improved tracing view page load performance by decreasing WebGL shader compilation time. [#2709](https://github.com/scalableminds/webknossos/pull/2709)
- Improved error reporting for project progress page. [#2955](https://github.com/scalableminds/webknossos/pull/2955)
- Redesigned the user task list to make it easier to read the whole task description. [#2861](https://github.com/scalableminds/webknossos/pull/2861)

### Fixed

- Fixed a bug which caused segmentation data to be requested as four-bit when four-bit-mode was enabled. [#2828](https://github.com/scalableminds/webknossos/pull/2828)
- Fixed a bug where possible comments or branchpoints sometimes were not properly deleted when deleting a node. [2897](https://github.com/scalableminds/webknossos/pull/2897)
- Fixed a bug which caused projects to be unpaused when the project priority was changed. [#2795](https://github.com/scalableminds/webknossos/pull/2795)
- Fixed an unnecessary warning when deleting a tree in a task, that warned about deleting the initial node although the initial node was not contained in the deleted tree. [#2812](https://github.com/scalableminds/webknossos/pull/2812)
- Fixed a bug where the comment tab was scrolled into view horizontally if a node with a comment was activated. [#2805](https://github.com/scalableminds/webknossos/pull/2805)
- Fixed a bug in for Firefox users where a long tree list created an unnecessary scroll region. [#2787](https://github.com/scalableminds/webknossos/pull/2787)
- Fixed clicking on a task type within the task list page, so that the task type page will actually only show the linked task type. [#2769](https://github.com/scalableminds/webknossos/pull/2769)
- Fixed clicking on a project within the task list page, so that the project page will actually only show the linked project. [#2759](https://github.com/scalableminds/webknossos/pull/2759)
- Fixed a bug in the front-end API's `setMapping` call which caused ignored calls if the provided object was mutated. [#2921](https://github.com/scalableminds/webknossos/pull/2921)
- Fixed a bug where cell IDs in the segmentation tab were not shown for all zoomsteps. [#2726](https://github.com/scalableminds/webknossos/pull/2726)
- Fixed the naming of the initial tree in tasks. [#2689](https://github.com/scalableminds/webknossos/pull/2689)
- Fixed a regression affecting node selection, shortcuts and 3d viewport navigation. [#2673](https://github.com/scalableminds/webknossos/pull/2673)
- Fixed the dataset zip upload for datasets, which only have one data layer and no config file. [#2840](https://github.com/scalableminds/webknossos/pull/2840)
- Fixed a bug where task deletion broke the task listing for users who had active annotations for the task [#2884](https://github.com/scalableminds/webknossos/pull/2884)
- Fixed that decimal scales (e.g., 11.24, 11.24, 30) couldn't be defined for datasets in "simple" mode. [#2912](https://github.com/scalableminds/webknossos/pull/2912)

## [18.07.0](https://github.com/scalableminds/webknossos/releases/tag/18.07.0) - 2018-07-05

First release<|MERGE_RESOLUTION|>--- conflicted
+++ resolved
@@ -14,11 +14,8 @@
 - Added the magnification used for determining the segment ids in the segmentation tab to the table of the tab. [#4480](https://github.com/scalableminds/webknossos/pull/4480)
 - Added support for ID mapping of segmentation layer based on HDF5 agglomerate files. [#4469](https://github.com/scalableminds/webknossos/pull/4469)
 - Added option to hide all unmapped segments to segmentation tab. [#4510](https://github.com/scalableminds/webknossos/pull/4510)
-<<<<<<< HEAD
+- When wK changes datasource-properties.json files of datasets, now it creates a backup log of previous versions. [#4534](https://github.com/scalableminds/webknossos/pull/4534)
 - Isosurface generation now also supports hdf5-style mappings. [#4531](https://github.com/scalableminds/webknossos/pull/4531)
-=======
-- When wK changes datasource-properties.json files of datasets, now it creates a backup log of previous versions. [#4534](https://github.com/scalableminds/webknossos/pull/4534)
->>>>>>> b83cb5b6
 
 ### Changed
 - Reported datasets can now overwrite existing ones that are reported as missing, this ignores the isScratch precedence. [#4465](https://github.com/scalableminds/webknossos/pull/4465)
