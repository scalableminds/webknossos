PolyhedronRasterizer = require("./polyhedron_rasterizer")
{M4x4, V3}           = require("libs/mjs")

class PingStrategy3d

  velocityRangeStart : 0
  velocityRangeEnd : 0

  roundTripTimeRangeStart : 0
  roundTripTimeRangeEnd : 0

  contentTypes : []

  name : 'Abstract'


  forContentType : (contentType) ->

    _.isEmpty(@contentTypes) or _.includes(@contentTypes, contentType)


  inVelocityRange : (value) ->

    @velocityRangeStart <= value <= @velocityRangeEnd


  inRoundTripTimeRange : (value) ->

    @roundTripTimeRangeStart <= value <= @roundTripTimeRangeEnd


  ping : ->

    throw "Needs to be implemented in subclass"


  getExtentObject : (poly0, poly1, zoom0, zoom1) ->

    min_x : Math.min(poly0.min_x << zoom0, poly1.min_x << zoom1)
    min_y : Math.min(poly0.min_y << zoom0, poly1.min_y << zoom1)
    min_z : Math.min(poly0.min_z << zoom0, poly1.min_z << zoom1)
    max_x : Math.max(poly0.max_x << zoom0, poly1.max_x << zoom1)
    max_y : Math.max(poly0.max_y << zoom0, poly1.max_y << zoom1)
    max_z : Math.max(poly0.max_z << zoom0, poly1.max_z << zoom1)


  modifyMatrixForPoly : (matrix, zoomStep) ->

    matrix[12] >>= (5 + zoomStep)
    matrix[13] >>= (5 + zoomStep)
    matrix[14] >>= (5 + zoomStep)
    matrix[12] += 1
    matrix[13] += 1
    matrix[14] += 1


class PingStrategy3d.DslSlow extends PingStrategy3d

  velocityRangeStart : 0
  velocityRangeEnd : Infinity

  roundTripTimeRangeStart : 0
  roundTripTimeRangeEnd : Infinity

  name : 'DSL_SLOW'

  pingPolyhedron : PolyhedronRasterizer.Master.squareFrustum(
    5, 5, -0.5
    4, 4, 2
  )

<<<<<<< HEAD
  ping : (matrix) ->

    pullQueue = []

    #-----------
=======

  ping : (matrix, zoomStep) ->

    pullQueue = []

>>>>>>> 8fb687a4
    matrix0 = M4x4.clone(matrix)
    @modifyMatrixForPoly(matrix0, zoomStep)

    polyhedron0 = @pingPolyhedron.transformAffine(matrix0)

    testAddresses = polyhedron0.collectPointsOnion(matrix0[12], matrix0[13], matrix0[14])

    i = 0
    while i < testAddresses.length
      bucket_x = testAddresses[i++]
      bucket_y = testAddresses[i++]
      bucket_z = testAddresses[i++]

      pullQueue.push(bucket: [bucket_x, bucket_y, bucket_z, zoomStep], priority: 0)

    return pullQueue
    # priority 0 is highest


module.exports = PingStrategy3d<|MERGE_RESOLUTION|>--- conflicted
+++ resolved
@@ -69,19 +69,10 @@
     4, 4, 2
   )
 
-<<<<<<< HEAD
-  ping : (matrix) ->
-
-    pullQueue = []
-
-    #-----------
-=======
-
   ping : (matrix, zoomStep) ->
 
     pullQueue = []
 
->>>>>>> 8fb687a4
     matrix0 = M4x4.clone(matrix)
     @modifyMatrixForPoly(matrix0, zoomStep)
 
