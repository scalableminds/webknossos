--- conflicted
+++ resolved
@@ -6,20 +6,6 @@
 User-facing changes are documented in the [changelog](CHANGELOG.released.md).
 
 ## Unreleased
-<<<<<<< HEAD
-[Commits](https://github.com/scalableminds/webknossos/compare/23.11.0...HEAD)
-- The config `setting play.http.secret.key` (secret random string) now requires a minimum length of 32 bytes.
-- If your setup contains webknossos-workers, postgres evolution 110 introduces the column `supportedJobCommands`. This needs to be filled in manually for your workers. Currently available job commands are `compute_mesh_file`, `compute_segment_index_file`, `convert_to_wkw`, `export_tiff`, `find_largest_segment_id`, `infer_nuclei`, `infer_neurons`, `materialize_volume_annotation`, `render_animation`. [#7463](https://github.com/scalableminds/webknossos/pull/7463)
-- If your setup contains webknossos-workers,  postgres evolution 110 introduces the columns `maxParallelHighPriorityJobs` and `maxParallelLowPriorityJobs`. Make sure to set those values to match what you want for your deployment. [#7463](https://github.com/scalableminds/webknossos/pull/7463)
-- If your setup contains webknossos-workers, you may want to add the new available worker job `compute_segment_index_file` to the `supportedJobCommands` column of one or more of your workers. [#7493](https://github.com/scalableminds/webknossos/pull/7493)
-- The WEBKNOSSOS api version has changed to 6. The `isValidNewName` route for datasets now returns 200 regardless of whether the name is valid or not. The body contains a JSON object with the key "isValid". [#7550](https://github.com/scalableminds/webknossos/pull/7550)
-- If your setup contains ND datasets, run the python3 script at `tools/migrate-axis-bounds/migration.py` on your datastores to update the datasource-properties.jsons of the ND datasets. [#7535](https://github.com/scalableminds/webknossos/pull/7535)
-- With the upgrade to Play 3 and the migration to pekko ([#7562](https://github.com/scalableminds/webknossos/pull/7562)), configuration keys using akka need to be changed. For the default configuration this results in the following changes:
-  - akka.requestTimeout → pekko.requestTimeout
-  - akka.actor.default-dispatcher → pekko.actor.default-dispatcher
 - WKW datasets can now only be read if they have a `header.wkw` file in their mag directories. If specific datasets can no longer be loaded, consider adding such a file. Backend logging should show according error message. [#7528](https://github.com/scalableminds/webknossos/pull/7528)
-=======
-[Commits](https://github.com/scalableminds/webknossos/compare/24.02.0...HEAD)
->>>>>>> b4c50261
 
 ### Postgres Evolutions: