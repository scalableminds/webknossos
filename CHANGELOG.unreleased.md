--- conflicted
+++ resolved
@@ -39,11 +39,8 @@
 - Fixed loading agglomeate skeletons for agglomerate ids larger than 2^31. [#6472](https://github.com/scalableminds/webknossos/pull/6472)
 - Fixed bug which could lead to conflict-warnings even though there weren't any. [#6477](https://github.com/scalableminds/webknossos/pull/6477)
 - Fixed that one could not change the color of a segment or tree in Firefox. [#6488](https://github.com/scalableminds/webknossos/pull/6488)
-<<<<<<< HEAD
 - Fixed validation of layer selection when trying to start globalization of floodfills. [#6497](https://github.com/scalableminds/webknossos/pull/6497)
-=======
 - Fixed filtering for public datasets in dataset table. [#6496](https://github.com/scalableminds/webknossos/pull/6496)
->>>>>>> a7e7239d
 
 ### Removed
 
