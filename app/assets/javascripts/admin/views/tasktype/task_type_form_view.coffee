--- conflicted
+++ resolved
@@ -163,14 +163,9 @@
 
   initialize : ->
 
-<<<<<<< HEAD
-    if @options.isEditForm
-      @model.fetch().then(=> @prefillForm())
-=======
     @isEditMode = @options.isEditMode
     if @isEditMode
-      @model.fetch().done(=> @prefillForm())
->>>>>>> 68bed081
+      @model.fetch().then(=> @prefillForm())
 
 
   prefillForm : ->
