### define
app : app
backbone : Backbone
../model/dimensions : Dimensions
../../libs/resizable_buffer : ResizableBuffer
../constants : constants
three : THREE
###

class CellLayer

  COLOR_NORMAL : new THREE.Color(0x000000)
  COLOR_DELETE : new THREE.Color(0xff0000)

  constructor : (@volumeTracing, @flycam) ->

    _.extend(this, Backbone.Events)

    @color = @COLOR_NORMAL

<<<<<<< HEAD
    @listenTo(@volumeTracing, "volumeAnnotated", @reset)
    @listenTo(@volumeTracing, "updateLayer", (contourList) ->
      @reset()
      for p in contourList
        @addEdgePoint(p)
    )
=======
    @volumeTracing.on({
      updateLayer : (cellId, contourList) =>
        @color = if cellId == 0 then @COLOR_DELETE else @COLOR_NORMAL
        @reset()
        for p in contourList
          @addEdgePoint(p)
      volumeAnnotated : =>
        @reset()
      })
>>>>>>> 8ac832f0

    @createMeshes()


  createMeshes : ->

    edgeGeometry = new THREE.BufferGeometry()
    edgeGeometry.addAttribute( 'position', Float32Array, 0, 3 )
    edgeGeometry.dynamic = true

    @edge = new THREE.Line(edgeGeometry, new THREE.LineBasicMaterial({linewidth: 2}), THREE.LineStrip)
    @edge.vertexBuffer = new ResizableBuffer(3)

    @reset()


  reset : ->

    @edge.material.color = @color
    @edge.vertexBuffer.clear()
    @finalizeMesh(@edge)


  getMeshes : ->

    return [@edge]


  addEdgePoint : (pos) ->

    # pos might be integer, but the third dimension needs to be exact.
    globalPos = @flycam.getPosition()
    edgePoint = pos.slice()
    edgePoint[@thirdDimension] = globalPos[@thirdDimension]

    @edge.vertexBuffer.push(edgePoint)
    @finalizeMesh(@edge)

    app.vent.trigger("rerender")


  finalizeMesh : (mesh) ->

    positionAttribute = mesh.geometry.attributes.position

    positionAttribute.array       = mesh.vertexBuffer.getBuffer()
    positionAttribute.numItems    = mesh.vertexBuffer.getLength() * 3
    positionAttribute.needsUpdate = true
<|MERGE_RESOLUTION|>--- conflicted
+++ resolved
@@ -18,24 +18,13 @@
 
     @color = @COLOR_NORMAL
 
-<<<<<<< HEAD
     @listenTo(@volumeTracing, "volumeAnnotated", @reset)
     @listenTo(@volumeTracing, "updateLayer", (contourList) ->
+      @color = if cellId == 0 then @COLOR_DELETE else @COLOR_NORMAL
       @reset()
       for p in contourList
         @addEdgePoint(p)
     )
-=======
-    @volumeTracing.on({
-      updateLayer : (cellId, contourList) =>
-        @color = if cellId == 0 then @COLOR_DELETE else @COLOR_NORMAL
-        @reset()
-        for p in contourList
-          @addEdgePoint(p)
-      volumeAnnotated : =>
-        @reset()
-      })
->>>>>>> 8ac832f0
 
     @createMeshes()
 
