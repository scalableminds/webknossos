--- conflicted
+++ resolved
@@ -89,11 +89,7 @@
 echo "deb https://dl.yarnpkg.com/debian/ stable main" | sudo tee /etc/apt/sources.list.d/yarn.list
 
 sudo apt update
-<<<<<<< HEAD
-sudo apt install -y nodejs git postgresql postgresql-client unzip zip yarn redis-server build-essential libblosc1 libbrotli1 libdraco-dev cmake
-=======
 sudo apt install -y git postgresql postgresql-client unzip zip yarn redis-server build-essential libblosc1 libbrotli1 libdraco-dev cmake
->>>>>>> 2b7d4569
 
  # Install sdkman, java, scala and sbt
 curl -s "https://get.sdkman.io" | bash
