# Changelog (Unreleased)

All notable (yet unreleased) user-facing changes to WEBKNOSSOS are documented in this file.
See `CHANGELOG.released.md` for the changes which are part of official releases.

The format is based on [Keep a Changelog](http://keepachangelog.com/en/1.0.0/)
and this project adheres to [Calendar Versioning](http://calver.org/) `0Y.0M.MICRO`.
For upgrade instructions, please check the [migration guide](MIGRATIONS.released.md).

## Unreleased
[Commits](https://github.com/scalableminds/webknossos/compare/25.05.1...HEAD)

### Added
- Meshes of Neuroglancer Precomputed Datasets can now be viewed. [#8236](https://github.com/scalableminds/webknossos/pull/8236)
- Added the possibility to join an organization without requiring a paid user slot in case an organization already pays for the same user. Such a user is called a "Guest User". [#8502](https://github.com/scalableminds/webknossos/pull/8502)
- Added that "Create Animation" jobs will now use the correct segment colors for rendering meshes. [#8605](https://github.com/scalableminds/webknossos/pull/8605)
- In the NML upload route, the additional form field `description` can be specified. If so, it will overwrite the description contained in the NML files. [#8631](https://github.com/scalableminds/webknossos/pull/8631)
- Added the possibility for super users to retry manually cancelled jobs from the jobs list. [#8629](https://github.com/scalableminds/webknossos/pull/8629)
- Added checkboxes to the segments tab that allow to show/hide individual segments. The visibility of segments that are not listed in the segments list can be controlled with a new "Hide unlisted segments" toggle in the layer settings. Additionally, you can right-click a segment in a data viewport and select "Only show this segment" (and similar functionality). [#8546](https://github.com/scalableminds/webknossos/pull/8546)
- Instead of pasting a dataset position from the clipboard to the position input box, you can simply paste it without focussing the position input first. Furthermore, you can also paste a "hash string", such as `#1406,1794,1560,0,0.234,186`, as it can be found in WK URLs. Pasting such a string will also set the encoded zoom, rotation, viewport etc. Note that the `#` has to be included in the pasted text. You can also copy and paste an entire link, but note that the dataset or annotation id in the link will be ignored. [#8652](https://github.com/scalableminds/webknossos/pull/8652)

### Changed
- Remove `data.maybe` dependency and replaced with regular Typescript types. [#8563](https://github.com/scalableminds/webknossos/pull/8563)
- Updated `View Modes` documentation page with links for mouse and keyboard shortcuts. [#8582](https://github.com/scalableminds/webknossos/pull/8582)
- Renamed the button to view the compound annotation of all tasks of a tasktype to be more descriptive. [#8565](https://github.com/scalableminds/webknossos/pull/8565)
- Replaced fixed threshold of 40 meshes by a dynamic limit based on the number of triangles in the mesh for the "Create Animation" job. [#8588](https://github.com/scalableminds/webknossos/pull/8588)
- Replaced Redux selector `useSelector((state: OxalisState) => ...)` with a typed `useWkSelector(state => ...)` shorthand. [#8591](https://github.com/scalableminds/webknossos/pull/8591)
- Renamed `OxalisState`, `OxalisApplication`, and `OxalisApi` to their respective `Webknossos{State, API, Application}` equivalent [#8591](https://github.com/scalableminds/webknossos/pull/8591)
- Renamed `frontend/javascripts/oxalis` to `frontend/javascripts/viewer`. [#8601](https://github.com/scalableminds/webknossos/pull/8601)
- When loading data from a data layer that has data stored beyond the bounding box specified in the datasource-properties.json, data outside of the bounding box is now zeroed. (the layer is “clipped”). [#8551](https://github.com/scalableminds/webknossos/pull/8551)
- Updated to Typescript from version `5.5` to `5.8`. [#8613](https://github.com/scalableminds/webknossos/pull/8613)
- Updated Voxelytics log streaming to also include the `log_path` attribute. [#8615](https://github.com/scalableminds/webknossos/pull/8615)
- When creating or uploading a non-task volume annotation layer with a fallback segmentation layer, the annotation layer’s bounding box will now be limited to that layer’s, instead of the whole dataset’s. [#7580](https://github.com/scalableminds/webknossos/pull/7580)
- Refactored the `skeletonTracing.TreeMap` structure to use `DiffableMap` type. [#8626](https://github.com/scalableminds/webknossos/pull/8626)

### Fixed
- When selecting a skeleton node in a viewport, its tree is focused and scrolled to in the skeleton tab, even if its parent group was collapsed before. [#8585](https://github.com/scalableminds/webknossos/pull/8585)
- Fixed that the minimum size of bounding boxes for AI neuron and mitochondria inferral was not checked before starting the job. [#8561](https://github.com/scalableminds/webknossos/pull/8561)
- Fixed that layer bounding boxes were sometimes colored green even though this should only happen for tasks. [#8535](https://github.com/scalableminds/webknossos/pull/8535)
- Fixed that annotations could not be opened anymore (caused by #8535). [#8599](https://github.com/scalableminds/webknossos/pull/8599)
- Voxels outside of the layer bounding box cannot be brushed, anymore. [#8602](https://github.com/scalableminds/webknossos/pull/8602)
- The guest tag is now also shown for guest admin users. [#8612](https://github.com/scalableminds/webknossos/pull/8612)
- Fixed a rare bug where segment bounding box would not be displayed correctly, with the request potentially even crashing the server. [#8590](https://github.com/scalableminds/webknossos/pull/8590)
- Fixed a rare bug where download requests would terminate without sending the whole annotation. [#8624](https://github.com/scalableminds/webknossos/pull/8624)
- Fixed that deletion of dataset would lead to an error. [#8639](https://github.com/scalableminds/webknossos/pull/8639)
- Fixed a bug where merging annotations with large tree IDs could lead to an error. [#8643](https://github.com/scalableminds/webknossos/pull/8643)
- Fixed that the segment stats were sometimes not displayed in the context menu. [#8645](https://github.com/scalableminds/webknossos/pull/8645)
- Fixed a bug in zarr streaming where directly after the datastore startup, chunk responses would have status 404 (leading zarr clients to fill with fill_value). Now it will yield status 503, so that clients can retry or escalate this as an error. [#8644](https://github.com/scalableminds/webknossos/pull/8644)
<<<<<<< HEAD
- Improved efficiency of saving bounding box related changes. [#8492](https://github.com/scalableminds/webknossos/pull/8492)
=======
- Fixed regression which caused the import of trees (also of agglomerate skeletons) to crash if the annotation was not empty. [#8656](https://github.com/scalableminds/webknossos/pull/8656)
>>>>>>> 76d15b33

### Removed
- The old "Selective Segment Visibility" feature that allowed to only see the active and the hovered segment was removed. From now on the visibility of segments can be controlled with checkboxes in the segment list and with the "Hide unlisted segments" toggle in the layer settings. [#8546](https://github.com/scalableminds/webknossos/pull/8546)

### Breaking Changes<|MERGE_RESOLUTION|>--- conflicted
+++ resolved
@@ -46,11 +46,8 @@
 - Fixed a bug where merging annotations with large tree IDs could lead to an error. [#8643](https://github.com/scalableminds/webknossos/pull/8643)
 - Fixed that the segment stats were sometimes not displayed in the context menu. [#8645](https://github.com/scalableminds/webknossos/pull/8645)
 - Fixed a bug in zarr streaming where directly after the datastore startup, chunk responses would have status 404 (leading zarr clients to fill with fill_value). Now it will yield status 503, so that clients can retry or escalate this as an error. [#8644](https://github.com/scalableminds/webknossos/pull/8644)
-<<<<<<< HEAD
 - Improved efficiency of saving bounding box related changes. [#8492](https://github.com/scalableminds/webknossos/pull/8492)
-=======
 - Fixed regression which caused the import of trees (also of agglomerate skeletons) to crash if the annotation was not empty. [#8656](https://github.com/scalableminds/webknossos/pull/8656)
->>>>>>> 76d15b33
 
 ### Removed
 - The old "Selective Segment Visibility" feature that allowed to only see the active and the hovered segment was removed. From now on the visibility of segments can be controlled with checkboxes in the segment list and with the "Hide unlisted segments" toggle in the layer settings. [#8546](https://github.com/scalableminds/webknossos/pull/8546)
