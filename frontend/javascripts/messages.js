--- conflicted
+++ resolved
@@ -349,10 +349,7 @@
     "The project report page could not be refreshed. Please try to reload the page.",
   planned_maintenance:
     "WebKnossos is temporarily under maintenance. Please check back again in a few minutes.",
-<<<<<<< HEAD
   "ui.moving_center_tab_into_border_error": "You cannot move this tab into a sidebar!",
   "ui.moving_border_tab_into_center_error": "You cannot move this tab out of this sidebar!",
-=======
   "ui.no_form_active": "Could not set the initial form values as the form could not be loaded.",
->>>>>>> 61d3bee9
 };