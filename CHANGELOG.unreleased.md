--- conflicted
+++ resolved
@@ -15,11 +15,8 @@
 - Added a warning to the segmentation tab when viewing `uint64` bit segmentation data. [#4598](https://github.com/scalableminds/webknossos/pull/4598)
 - Added the possibility to have multiple user-defined bounding boxes in an annotation. Task bounding boxes are automatically converted to such user bounding boxes upon “copy to my account” / reupload as explorational annotation. [#4536](https://github.com/scalableminds/webknossos/pull/4536)
 - Added additional information to each task in CSV download. [#4647](https://github.com/scalableminds/webknossos/pull/4647)
-<<<<<<< HEAD
 - Added the possibility to configure the sender address used in emails wk sends (mail.defaultSender in application.conf). [#4701](https://github.com/scalableminds/webknossos/pull/4701)
-=======
 - Added a warning during task creation if task dataset cannot be accessed by project team members. [#4695](https://github.com/scalableminds/webknossos/pull/4695)
->>>>>>> aa436e8d
 
 ### Changed
 - Separated the permissions of Team Managers (now actually team-scoped) and Dataset Managers (who can see all datasets). The database evolution makes all Team Managers also Dataset Managers, so no workflows should be interrupted. New users may have to be made Dataset Managers, though. For more information, refer to the updated documentation. [#4663](https://github.com/scalableminds/webknossos/pull/4663)
