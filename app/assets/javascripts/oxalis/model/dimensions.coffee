### define
../constants : constants
###

# This is a class with static methods dealing with dimensions and
# conversions between them.

Dimensions =

  PLANE_XY : constants.PLANE_XY
  PLANE_YZ : constants.PLANE_YZ
  PLANE_XZ : constants.PLANE_XZ
  VIEW_3D  : constants.VIEW_3D
	
  getIndices : (planeID) ->         # Returns a ordered 3-tuple [x, y, z] which
    switch planeID                  # represents the dimensions from the viewpoint
      when constants.PLANE_XY then [0, 1, 2]  # of each plane. For example, moving along the
      when constants.PLANE_YZ then [2, 1, 0]  # X-Axis of the YZ-Plane is eqivalent to moving
      when constants.PLANE_XZ then [0, 2, 1]  # along the Z axis in the cube -> ind[0]=2

  # Translate Dimension: Helper method to translate arrays with three elements
  transDim : (array, planeID) ->
    ind = @getIndices(planeID)
    return [array[ind[0]], array[ind[1]], array[ind[2]]]

<<<<<<< HEAD
  # Return the plane in which dim is always the same
  planeForThirdDimension : (dim) ->
    switch dim
      when 2 then @PLANE_XY
      when 0 then @PLANE_YZ
      when 1 then @PLANE_XZ

  # Opposite of planeForThirdDimension
  thirdDimensionForPlane : (planeID) ->
    switch planeID
      when @PLANE_XY then 2
      when @PLANE_YZ then 0
      when @PLANE_XZ then 1

  # Floor number, as done at texture rendering
  round : (number) ->
    return ~~number

  roundCoordinate : (coordinate) ->
    res = coordinate.slice()
    for i in [0...res.length]
      res[i] = @round(res[i])
    return res

  distance : (pos1, pos2) ->
    sumOfSquares = 0
    for i in [0..2]
=======
  distance : (pos1, pos2) ->
    sumOfSquares = 0
    for i in [0...pos1.length]
>>>>>>> 5c27ec21
      diff = pos1[i] - pos2[i]
      sumOfSquares += diff * diff
    return Math.sqrt(sumOfSquares)<|MERGE_RESOLUTION|>--- conflicted
+++ resolved
@@ -23,7 +23,6 @@
     ind = @getIndices(planeID)
     return [array[ind[0]], array[ind[1]], array[ind[2]]]
 
-<<<<<<< HEAD
   # Return the plane in which dim is always the same
   planeForThirdDimension : (dim) ->
     switch dim
@@ -50,12 +49,7 @@
 
   distance : (pos1, pos2) ->
     sumOfSquares = 0
-    for i in [0..2]
-=======
-  distance : (pos1, pos2) ->
-    sumOfSquares = 0
     for i in [0...pos1.length]
->>>>>>> 5c27ec21
       diff = pos1[i] - pos2[i]
       sumOfSquares += diff * diff
     return Math.sqrt(sumOfSquares)