--- conflicted
+++ resolved
@@ -1,86 +1,12 @@
-<<<<<<< HEAD
-=======
-require.config
-
-  baseUrl : "/assets/javascripts"
-
-  waitSeconds : 0
-
-  paths :
-    "jquery"              : "../bower_components/jquery/jquery"
-    "underscore"          : "../bower_components/lodash/dist/lodash"
-    "bootstrap"           : "../bower_components/bootstrap/docs/assets/js/bootstrap"
-    "slider"              : "../bower_components/bootstrap-slider/bootstrap-slider"
-    "coffee-script"       : "../bower_components/coffee-script/extras/coffee-script"
-    "backbone.marionette" : "../bower_components/backbone.marionette/lib/backbone.marionette"
-    "backbone"            : "../bower_components/backbone/backbone"
-    "three"               : "../bower_components/three.js/build/three"
-    "three.color"         : "../bower_components/three.js/examples/js/math/ColorConverter"
-    "three.trackball"     : "../bower_components/three.js/examples/js/controls/TrackballControls"
-    "stats"               : "../bower_components/threejs-stats/Stats"
-    "dat"                 : "../bower_components/dat.gui/dat.gui"
-    "ace"                 : "../bower_components/ace-builds/src-min-noconflict/ace"
-    "keyboard"            : "../bower_components/KeyboardJS/keyboard"
-    "gamepad"             : "../bower_components/gamepad.js/gamepad"
-    "jquery.mousewheel"   : "../bower_components/jquery-mousewheel/jquery.mousewheel"
-    "jquery.bootpag"      : "../bower_components/jquery-bootpag/lib/jquery.bootpag"
-    "tween"               : "../bower_components/tweenjs/build/Tween"
-    "dat.gui"             : "../bower_components/dat.gui/dat.gui"
-    "moment"              : "../bower_components/momentjs/moment"
-    "v3"                  : "libs/v3"
-    "m4x4"                : "libs/m4x4"
-    "worker"              : "libs/worker_plugin"
-    "qassert"             : "libs/qassert"
-
-  shim :
-    "underscore" :
-      exports : "_"
-    "bootstrap" : [ "jquery" ]
-    "slider" : [ "bootstrap" ]
-    "ace" :
-      exports : "ace"
-    "libs/viz" :
-      exports : "Viz"
-    "routes" :
-      exports : "jsRoutes"
-    "three" :
-      exports : "THREE"
-    "stats" :
-      exports : "Stats"
-    "v3" :
-      exports : "V3"
-    "m4x4" :
-      exports : "M4x4"
-    "three.trackball" :
-      deps : ["three"]
-    "three.color" :
-      deps : ["three"]
-      exports : "THREE.ColorConverter"
-    "qassert" : [ "jquery"]
-    "backbone" :
-      depends : [ "underscore" ]
-      exports : "Backbone"
-    "backbone.marionette" : [ "backbone", "underscore" ]
-
->>>>>>> f24ca390
 require [
-  "./main/errorHandling"
   "jquery"
   "underscore"
+  "./main/errorHandling"
+  "./main/router"
   "bootstrap"
-<<<<<<< HEAD
   "./main/enhancements"
-  "./main/routing"
   "libs/core_ext"
-], ->
-=======
-], (ErrorHandling) ->
+], ($, _, ErrorHandling, Router) ->
 
   ErrorHandling.initialize( { throwAssertions: false, sendLocalErrors: false } )
-
-  require [
-    "./main/enhancements"
-    "./main/routing"
-    "libs/core_ext"
-  ], ->
->>>>>>> f24ca390
+  $ -> new Router()
