# Changelog (Unreleased)

All notable (yet unreleased) user-facing changes to WEBKNOSSOS are documented in this file.
See `CHANGELOG.released.md` for the changes which are part of official releases.

The format is based on [Keep a Changelog](http://keepachangelog.com/en/1.0.0/)
and this project adheres to [Calendar Versioning](http://calver.org/) `0Y.0M.MICRO`.
For upgrade instructions, please check the [migration guide](MIGRATIONS.released.md).

## Unreleased
[Commits](https://github.com/scalableminds/webknossos/compare/23.11.0...HEAD)

### Added
<<<<<<< HEAD
- Added a new tool that allows either measuring the distance of a path or a non-self-crossing area. [#7258](https://github.com/scalableminds/webknossos/pull/7258)
- Added social media link previews for links to datasets and annotations (only if they are public or if the links contain sharing tokens). [#7331](https://github.com/scalableminds/webknossos/pull/7331)
- Loading sharded zarr3 datasets is now significantly faster. [#7363](https://github.com/scalableminds/webknossos/pull/7363) and [#7370](https://github.com/scalableminds/webknossos/pull/7370)
- OME-NGFF datasets with only 2 dimensions can now be imported and viewed. [#7349](https://github.com/scalableminds/webknossos/pull/7349)
- Higher-dimension coordinates (e.g., for the t axis) are now encoded in the URL, too, so that reloading the page will keep you at your current position. Only relevant for 4D datasets. [#7328](https://github.com/scalableminds/webknossos/pull/7328)
- WEBKNOSSOS can now also explore datasets on the local file system if enabled in the new config key `datastore.localFolderWhitelist`. [#7389](https://github.com/scalableminds/webknossos/pull/7389)
- It is now possible to download volume annotations as zarr- rather than wkw-based zip. This case also supports annotations on timerseries (ND) datasets. [#7288](https://github.com/scalableminds/webknossos/pull/7288)
- Added a feature to create an engaging animation of a dataset and its meshes processed in Blender with a WK worker job. [#7348](https://github.com/scalableminds/webknossos/pull/7348)
- Added support for reading uint24 rgb layers in datasets with zarr2/zarr3/n5/neuroglancerPrecomputed format, as used for voxelytics predictions. [#7413](https://github.com/scalableminds/webknossos/pull/7413)
=======
>>>>>>> 1f4ca9da

### Changed

### Fixed
- Searching the segments in the sidebar will highlight newly focused segments properly now. [#7406](https://github.com/scalableminds/webknossos/pull/7406)
- Fixed a bug when opening a task for which a mag restriction exists. The bug only occurred when the referenced mag didn't exist in the dataset. [#7403](https://github.com/scalableminds/webknossos/pull/7403)

### Removed

### Breaking Changes<|MERGE_RESOLUTION|>--- conflicted
+++ resolved
@@ -11,18 +11,7 @@
 [Commits](https://github.com/scalableminds/webknossos/compare/23.11.0...HEAD)
 
 ### Added
-<<<<<<< HEAD
-- Added a new tool that allows either measuring the distance of a path or a non-self-crossing area. [#7258](https://github.com/scalableminds/webknossos/pull/7258)
-- Added social media link previews for links to datasets and annotations (only if they are public or if the links contain sharing tokens). [#7331](https://github.com/scalableminds/webknossos/pull/7331)
-- Loading sharded zarr3 datasets is now significantly faster. [#7363](https://github.com/scalableminds/webknossos/pull/7363) and [#7370](https://github.com/scalableminds/webknossos/pull/7370)
-- OME-NGFF datasets with only 2 dimensions can now be imported and viewed. [#7349](https://github.com/scalableminds/webknossos/pull/7349)
-- Higher-dimension coordinates (e.g., for the t axis) are now encoded in the URL, too, so that reloading the page will keep you at your current position. Only relevant for 4D datasets. [#7328](https://github.com/scalableminds/webknossos/pull/7328)
-- WEBKNOSSOS can now also explore datasets on the local file system if enabled in the new config key `datastore.localFolderWhitelist`. [#7389](https://github.com/scalableminds/webknossos/pull/7389)
-- It is now possible to download volume annotations as zarr- rather than wkw-based zip. This case also supports annotations on timerseries (ND) datasets. [#7288](https://github.com/scalableminds/webknossos/pull/7288)
-- Added a feature to create an engaging animation of a dataset and its meshes processed in Blender with a WK worker job. [#7348](https://github.com/scalableminds/webknossos/pull/7348)
 - Added support for reading uint24 rgb layers in datasets with zarr2/zarr3/n5/neuroglancerPrecomputed format, as used for voxelytics predictions. [#7413](https://github.com/scalableminds/webknossos/pull/7413)
-=======
->>>>>>> 1f4ca9da
 
 ### Changed
 
