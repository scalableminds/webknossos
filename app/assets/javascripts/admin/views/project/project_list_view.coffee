--- conflicted
+++ resolved
@@ -53,19 +53,11 @@
       @collection.goTo(1)
     )
 
-<<<<<<< HEAD
-    @listenTo(app.vent, "paginationView:filter", @filterByQuery)
-    @listenTo(app.vent, "CreateProjectModal:refresh", @refreshPagination)
-
-
-  filterByQuery : (searchQuery) ->
-=======
     @listenTo(app.vent, "paginationView:filter", @filterBySearch)
     @listenTo(app.vent, "CreateProjectModal:refresh", @refreshPagination)
 
 
   filterBySearch : (searchQuery) ->
->>>>>>> f0f49ff6
 
     @collection.setFilter(["name", "team"], searchQuery)
 
