# Changelog (Unreleased)

All notable (yet unreleased) user-facing changes to webknossos are documented in this file.
See `CHANGELOG.released.md` for the changes which are part of official releases.

The format is based on [Keep a Changelog](http://keepachangelog.com/en/1.0.0/)
and this project adheres to [Calendar Versioning](http://calver.org/) `0Y.0M.MICRO`.
For upgrade instructions, please check the [migration guide](MIGRATIONS.released.md).

## Unreleased
[Commits](https://github.com/scalableminds/webknossos/compare/22.11.1...HEAD)

### Added
<<<<<<< HEAD
- Added sign in via OIDC. [#6534](https://github.com/scalableminds/webknossos/pull/6534)
- Turned successful dataset conversions into a clickable link. [#6583](https://github.com/scalableminds/webknossos/pull/6583)
=======
>>>>>>> bdb15ebc

### Changed
- Node positions are always handled as integers. They have always been persisted as integers by the server, anyway, but the session in which a node was created handled the position as floating point in earlier versions. [#6589](https://github.com/scalableminds/webknossos/pull/6589)
- When merging annotations, bounding boxes are no longer duplicated. [#6576](https://github.com/scalableminds/webknossos/pull/6576)

### Fixed

### Removed

### Breaking Changes<|MERGE_RESOLUTION|>--- conflicted
+++ resolved
@@ -11,11 +11,7 @@
 [Commits](https://github.com/scalableminds/webknossos/compare/22.11.1...HEAD)
 
 ### Added
-<<<<<<< HEAD
 - Added sign in via OIDC. [#6534](https://github.com/scalableminds/webknossos/pull/6534)
-- Turned successful dataset conversions into a clickable link. [#6583](https://github.com/scalableminds/webknossos/pull/6583)
-=======
->>>>>>> bdb15ebc
 
 ### Changed
 - Node positions are always handled as integers. They have always been persisted as integers by the server, anyway, but the session in which a node was created handled the position as floating point in earlier versions. [#6589](https://github.com/scalableminds/webknossos/pull/6589)
