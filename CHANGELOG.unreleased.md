# Changelog (Unreleased)

All notable (yet unreleased) user-facing changes to WEBKNOSSOS are documented in this file.
See `CHANGELOG.released.md` for the changes which are part of official releases.

The format is based on [Keep a Changelog](http://keepachangelog.com/en/1.0.0/)
and this project adheres to [Calendar Versioning](http://calver.org/) `0Y.0M.MICRO`.
For upgrade instructions, please check the [migration guide](MIGRATIONS.released.md).

## Unreleased
[Commits](https://github.com/scalableminds/webknossos/compare/25.02.1...HEAD)

### Added
<<<<<<< HEAD
- The maximum available storage of an organization is now enforced during upload. [#8385](https://github.com/scalableminds/webknossos/pull/8385)
=======
- Added a command palette that allows navigating between pages, switching tools and accessing some user settings via Ctrl+P. [#8447](https://github.com/scalableminds/webknossos/pull/8447/)
- Failed jobs may be retried by super-users. [#8377](https://github.com/scalableminds/webknossos/pull/8377)
>>>>>>> 8130a6b1

### Changed
- When using a zarr link to a wk-served data layer as another layer’s source, the user’s token is used to access the data. [#8322](https://github.com/scalableminds/webknossos/pull/8322/)
- Compound annotations (created when viewing all annotations of a task) no longer permanently store data in the FossilDB. [#8422](https://github.com/scalableminds/webknossos/pull/8422)
- When creating multiple tasks at once (bulk task creation), they now all need to have the same task type. [#8405](https://github.com/scalableminds/webknossos/pull/8405)

### Fixed
- Fixed a bug that would lock a non-existing mapping to an empty segmentation layer under certain conditions. [#8401](https://github.com/scalableminds/webknossos/pull/8401)
- Fixed the alignment of the button that allows restricting floodfill operations to a bounding box. [#8388](https://github.com/scalableminds/webknossos/pull/8388) 
- Fixed rare bug where saving got stuck. [#8409](https://github.com/scalableminds/webknossos/pull/8409)
- Fixed a bug where reverting annotations could get stuck if some of its layers had been deleted in the meantime. [#8405](https://github.com/scalableminds/webknossos/pull/8405)
- When removing a segment from the segment list, a corresponding precomputed mesh was not removed automatically. [#8428](https://github.com/scalableminds/webknossos/pull/8428)
- Fixed a bug where newly added remote datasets would always appear in root folder, regardless of actual selected folder. [#8425](https://github.com/scalableminds/webknossos/pull/8425)
- Fixed a bug where the python libs functionality `wk.RemoteDataset.explore_and_add_remote` would error. [#8425](https://github.com/scalableminds/webknossos/pull/8425)
- Fixed a bug where various UI dialogs would be dark mode even the user preferred a light theme. [#8445](https://github.com/scalableminds/webknossos/pull/8445)
- Fixed an issue with icon spacing on the task dashboard page. [#8452](https://github.com/scalableminds/webknossos/pull/8452)

### Removed

### Breaking Changes<|MERGE_RESOLUTION|>--- conflicted
+++ resolved
@@ -11,12 +11,9 @@
 [Commits](https://github.com/scalableminds/webknossos/compare/25.02.1...HEAD)
 
 ### Added
-<<<<<<< HEAD
 - The maximum available storage of an organization is now enforced during upload. [#8385](https://github.com/scalableminds/webknossos/pull/8385)
-=======
 - Added a command palette that allows navigating between pages, switching tools and accessing some user settings via Ctrl+P. [#8447](https://github.com/scalableminds/webknossos/pull/8447/)
 - Failed jobs may be retried by super-users. [#8377](https://github.com/scalableminds/webknossos/pull/8377)
->>>>>>> 8130a6b1
 
 ### Changed
 - When using a zarr link to a wk-served data layer as another layer’s source, the user’s token is used to access the data. [#8322](https://github.com/scalableminds/webknossos/pull/8322/)
