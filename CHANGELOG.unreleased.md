--- conflicted
+++ resolved
@@ -19,11 +19,8 @@
 -
 
 ### Fixed
-<<<<<<< HEAD
 - Improved the data loading behavior for flight and oblique mode. [#4800](https://github.com/scalableminds/webknossos/pull/4800)
-=======
 - Fixed a bug where some volume annotations that had been reverted to a previous version became un-downloadable. [#4805](https://github.com/scalableminds/webknossos/pull/4805)
->>>>>>> a5a09026
 
 ### Removed
 -