import _ from "lodash";
import { OrthoView, Vector2, Vector3 } from "oxalis/constants";
import type { Saga } from "oxalis/model/sagas/effect-generators";
import { call } from "typed-redux-saga";
import { select } from "oxalis/model/sagas/effect-generators";
import { V3 } from "libs/mjs";
import {
  ComputeQuickSelectForRectAction,
  MaybePrefetchEmbeddingAction,
} from "oxalis/model/actions/volumetracing_actions";
import BoundingBox from "oxalis/model/bucket_data_handling/bounding_box";
import ndarray from "ndarray";
import Toast from "libs/toast";
import { OxalisState } from "oxalis/store";
import { map3 } from "libs/utils";
import { AdditionalCoordinate, APIDataset } from "types/api_flow_types";
import { getSamEmbedding, sendAnalyticsEvent } from "admin/admin_rest_api";
import Dimensions from "../dimensions";
import type { InferenceSession } from "onnxruntime-web";
import { finalizeQuickSelect, prepareQuickSelect } from "./quick_select_heuristic_saga";

const EMBEDDING_SIZE = [1024, 1024, 0] as Vector3;
type CacheEntry = {
  embeddingPromise: Promise<Float32Array>;
  embeddingBoxMag1: BoundingBox;
  mag: Vector3;
  layerName: string;
};
const MAXIMUM_CACHE_SIZE = 5;
// Sorted from most recently to least recently used.
let embeddingCache: Array<CacheEntry> = [];

function removeEmbeddingPromiseFromCache(embeddingPromise: Promise<Float32Array>) {
  embeddingCache = embeddingCache.filter((entry) => entry.embeddingPromise !== embeddingPromise);
}

function getEmbedding(
  dataset: APIDataset,
  layerName: string,
  userBoxMag1: BoundingBox,
  mag: Vector3,
  activeViewport: OrthoView,
  additionalCoordinates: AdditionalCoordinate[],
  intensityRange?: Vector2 | null,
): CacheEntry {
  if (userBoxMag1.getVolume() === 0) {
    throw new Error("User bounding box should not have empty volume.");
  }
  const matchingCacheEntry = embeddingCache.find(
    (entry) =>
      entry.embeddingBoxMag1.containsBoundingBox(userBoxMag1) &&
      V3.equals(entry.mag, mag) &&
      entry.layerName === layerName,
  );
  if (matchingCacheEntry) {
    // Move entry to the front.
    embeddingCache = [
      matchingCacheEntry,
      ...embeddingCache.filter((el) => el !== matchingCacheEntry),
    ];
    console.debug("Use", matchingCacheEntry, "from cache.");
    return matchingCacheEntry;
  } else {
    const embeddingCenter = V3.round(userBoxMag1.getCenter());
    const sizeInMag1 = V3.scale3(Dimensions.transDim(EMBEDDING_SIZE, activeViewport), mag);
    const embeddingTopLeft = V3.alignWithMag(
      V3.sub(embeddingCenter, V3.scale(sizeInMag1, 0.5)),
      mag,
    );
    // Effectively, zero the first and second dimension in the mag.
    const depthSummand = V3.scale3(mag, Dimensions.transDim([0, 0, 1], activeViewport));
    const embeddingBottomRight = V3.add(embeddingTopLeft, sizeInMag1);
    const embeddingBoxMag1 = new BoundingBox({
      min: embeddingTopLeft,
      max: V3.add(embeddingBottomRight, depthSummand),
    });

    if (!embeddingBoxMag1.containsBoundingBox(userBoxMag1)) {
      // This is unlikely as the embedding size of 1024**2 is quite large.
      // The UX can certainly be optimized in case users run into this problem
      // more often.
      throw new Error("Selected bounding box is too large for AI selection.");
    }

    const embeddingPromise = getSamEmbedding(
      dataset,
      layerName,
      mag,
      embeddingBoxMag1,
      additionalCoordinates,
      intensityRange,
    );

    const newEntry = { embeddingPromise, embeddingBoxMag1, mag, layerName };
    embeddingCache = [newEntry, ...embeddingCache.slice(0, MAXIMUM_CACHE_SIZE - 1)];

    return newEntry;
  }
}

let session: Promise<InferenceSession> | null;

export async function getInferenceSession() {
  const ort = await import("onnxruntime-web");
  if (session == null) {
    session = ort.InferenceSession.create("/assets/models/vit_l_0b3195_decoder_quantized.onnx");
  }
  return session;
}

async function inferFromEmbedding(
  embedding: Float32Array,
  embeddingBoxInTargetMag: BoundingBox,
  userBoxInTargetMag: BoundingBox,
  activeViewport: OrthoView,
) {
  const [firstDim, secondDim, _thirdDim] = Dimensions.getIndices(activeViewport);
  const topLeft = V3.sub(userBoxInTargetMag.min, embeddingBoxInTargetMag.min);
  const bottomRight = V3.sub(userBoxInTargetMag.max, embeddingBoxInTargetMag.min);
  const ort = await import("onnxruntime-web");

  let ortSession;
  try {
    ortSession = await getInferenceSession();
  } catch (exception) {
    console.error(exception);
    return null;
  }

  // Somewhere between the front-end, the back-end and the embedding
  // server, there seems to be a different linearization of the 2D image
  // data which is why the code here deals with the YZ plane as a special
  // case.
  const onnxCoord =
    activeViewport === "PLANE_YZ"
      ? new Float32Array([
          topLeft[secondDim],
          topLeft[firstDim],
          bottomRight[secondDim],
          bottomRight[firstDim],
        ])
      : new Float32Array([
          topLeft[firstDim],
          topLeft[secondDim],
          bottomRight[firstDim],
          bottomRight[secondDim],
        ]);
  // Inspired by https://github.com/facebookresearch/segment-anything/blob/main/notebooks/onnx_model_example.ipynb
  const onnxLabel = new Float32Array([2, 3]);
  const onnxMaskInput = new Float32Array(256 * 256);
  const onnxHasMaskInput = new Float32Array([0]);
  const origImSize = new Float32Array([1024, 1024]);
  const ortInputs = {
    image_embeddings: new ort.Tensor("float32", embedding, [1, 256, 64, 64]),
    point_coords: new ort.Tensor("float32", onnxCoord, [1, 2, 2]),
    point_labels: new ort.Tensor("float32", onnxLabel, [1, 2]),
    mask_input: new ort.Tensor("float32", onnxMaskInput, [1, 1, 256, 256]),
    has_mask_input: new ort.Tensor("float32", onnxHasMaskInput, [1]),
    orig_im_size: new ort.Tensor("float32", origImSize, [2]),
  };

  // Use intersection-over-union estimates to pick the best mask.
  const { masks, iou_predictions: iouPredictions } = await ortSession.run(ortInputs);
  // @ts-ignore
  const bestMaskIndex = iouPredictions.data.indexOf(Math.max(...iouPredictions.data));
  const maskData = new Uint8Array(EMBEDDING_SIZE[0] * EMBEDDING_SIZE[1]);
  // Fill the mask data with a for loop (slicing/mapping would incur additional
  // data copies).
  const startOffset = bestMaskIndex * EMBEDDING_SIZE[0] * EMBEDDING_SIZE[1];
  for (let idx = 0; idx < EMBEDDING_SIZE[0] * EMBEDDING_SIZE[1]; idx++) {
    maskData[idx] = masks.data[idx + startOffset] > 0 ? 1 : 0;
  }

  const size = embeddingBoxInTargetMag.getSize();
  const userSizeInTargetMag = userBoxInTargetMag.getSize();
  // Somewhere between the front-end, the back-end and the embedding
  // server, there seems to be a different linearization of the 2D image
  // data which is why the code here deals with the XZ plane as a special
  // case.
  const stride =
    activeViewport === "PLANE_XZ"
      ? [size[1], size[0], size[0] * size[1] * size[2]]
      : [size[2], size[0], size[0] * size[1] * size[2]];

  let mask = ndarray(maskData, size, stride);
  mask = mask
    // a.lo(x,y) => a[x:, y:]
    .lo(topLeft[firstDim], topLeft[secondDim], 0)
    // a.hi(x,y) => a[:x, :y]
    .hi(userSizeInTargetMag[firstDim], userSizeInTargetMag[secondDim], 1);
  return mask;
}

export function* prefetchEmbedding(action: MaybePrefetchEmbeddingAction) {
  const preparation = yield* call(prepareQuickSelect, action);
  if (preparation == null) {
    return;
  }
  const { labeledResolution, activeViewport, colorLayer } = preparation;
  const { startPosition } = action;
  const PREFETCH_WINDOW_SIZE = [100, 100, 0] as Vector3;
  const endPosition = V3.add(
    startPosition,
    Dimensions.transDim(PREFETCH_WINDOW_SIZE, activeViewport),
  );

  // Effectively, zero the first and second dimension in the mag.
  const depthSummand = V3.scale3(labeledResolution, Dimensions.transDim([0, 0, 1], activeViewport));
  const alignedUserBoxMag1 = new BoundingBox({
    min: V3.floor(startPosition),
    max: V3.floor(V3.add(endPosition, depthSummand)),
  }).alignWithMag(labeledResolution, "floor");

  const dataset = yield* select((state: OxalisState) => state.dataset);
  const additionalCoordinates = yield* select((state) => state.flycam.additionalCoordinates);
  const layerConfiguration = yield* select(
    (state) => state.datasetConfiguration.layers[colorLayer.name],
  );
  const { intensityRange } = layerConfiguration;

  try {
    // Won't block, because the return value is not a promise (but contains
    // a promise instead)
    const { embeddingPromise } = yield* call(
      getEmbedding,
      dataset,
      colorLayer.name,
      alignedUserBoxMag1,
      labeledResolution,
      activeViewport,
      additionalCoordinates || [],
      colorLayer.elementClass === "uint8" ? null : intensityRange,
    );
    // Also prefetch session (will block). After the first time, it's basically
    // a noop.
    yield* call(getInferenceSession);

    // Await the promise here so that the saga finishes once the embedding was loaded
    // (this simplifies debugging and time measurement).
    yield embeddingPromise;
  } catch (exception) {
    console.error(exception);
    // Don't notify user because we are only prefetching.
  }
}

export default function* performQuickSelect(action: ComputeQuickSelectForRectAction): Saga<void> {
  const additionalCoordinates = yield* select((state) => state.flycam.additionalCoordinates);
<<<<<<< HEAD
=======
  if (additionalCoordinates && additionalCoordinates.length > 0) {
    Toast.warning(
      `Quick select with AI might produce unexpected results for ${
        3 + additionalCoordinates.length
      }D datasets.`,
    );
  }
>>>>>>> 978dde5b

  const preparation = yield* call(prepareQuickSelect, action);
  if (preparation == null) {
    return;
  }
  const {
    labeledZoomStep,
    labeledResolution,
    firstDim,
    secondDim,
    thirdDim,
    activeViewport,
    volumeTracing,
    colorLayer,
  } = preparation;
  const { startPosition, endPosition, quickSelectGeometry } = action;

  // Effectively, zero the first and second dimension in the mag.
  const depthSummand = V3.scale3(labeledResolution, Dimensions.transDim([0, 0, 1], activeViewport));
  const unalignedUserBoxMag1 = new BoundingBox({
    min: V3.floor(V3.min(startPosition, endPosition)),
    max: V3.floor(V3.add(V3.max(startPosition, endPosition), depthSummand)),
  });
  // Ensure that the third dimension is inclusive (otherwise, the center of the passed
  // coordinates wouldn't be exactly on the W plane on which the user started this action).
  const inclusiveMaxW = map3(
    (el, idx) => (idx === thirdDim ? el - 1 : el),
    unalignedUserBoxMag1.max,
  );
  quickSelectGeometry.setCoordinates(unalignedUserBoxMag1.min, inclusiveMaxW);

  const alignedUserBoxMag1 = unalignedUserBoxMag1.alignWithMag(labeledResolution, "floor");
  const dataset = yield* select((state: OxalisState) => state.dataset);
  const layerConfiguration = yield* select(
    (state) => state.datasetConfiguration.layers[colorLayer.name],
  );
  const { intensityRange } = layerConfiguration;

  const { embeddingPromise, embeddingBoxMag1 } = yield* call(
    getEmbedding,
    dataset,
    colorLayer.name,
    alignedUserBoxMag1,
    labeledResolution,
    activeViewport,
    additionalCoordinates || [],
    colorLayer.elementClass === "uint8" ? null : intensityRange,
  );
  let embedding;
  try {
    embedding = yield embeddingPromise;
  } catch (exception) {
    console.error(exception);
    removeEmbeddingPromiseFromCache(embeddingPromise);
    throw new Error("Could not load embedding. See console for details.");
  }

  const embeddingBoxInTargetMag = embeddingBoxMag1.fromMag1ToMag(labeledResolution);
  const userBoxInTargetMag = alignedUserBoxMag1.fromMag1ToMag(labeledResolution);

  if (embeddingBoxInTargetMag.getVolume() === 0) {
    Toast.warning("The drawn rectangular had a width or height of zero.");
    return;
  }

  let mask = yield* call(
    inferFromEmbedding,
    embedding,
    embeddingBoxInTargetMag,
    userBoxInTargetMag,
    activeViewport,
  );
  if (!mask) {
    Toast.error("Could not infer mask. See console for details.");
    return;
  }

  const overwriteMode = yield* select(
    (state: OxalisState) => state.userConfiguration.overwriteMode,
  );

  sendAnalyticsEvent("used_quick_select_with_ai");
  yield* finalizeQuickSelect(
    quickSelectGeometry,
    volumeTracing,
    activeViewport,
    labeledResolution,
    alignedUserBoxMag1,
    thirdDim,
    userBoxInTargetMag.getSize(),
    firstDim,
    secondDim,
    mask,
    overwriteMode,
    labeledZoomStep,
  );
}<|MERGE_RESOLUTION|>--- conflicted
+++ resolved
@@ -246,8 +246,6 @@
 
 export default function* performQuickSelect(action: ComputeQuickSelectForRectAction): Saga<void> {
   const additionalCoordinates = yield* select((state) => state.flycam.additionalCoordinates);
-<<<<<<< HEAD
-=======
   if (additionalCoordinates && additionalCoordinates.length > 0) {
     Toast.warning(
       `Quick select with AI might produce unexpected results for ${
@@ -255,7 +253,6 @@
       }D datasets.`,
     );
   }
->>>>>>> 978dde5b
 
   const preparation = yield* call(prepareQuickSelect, action);
   if (preparation == null) {
