import { Button } from "antd";
<<<<<<< HEAD
import React, { useState, useEffect } from "react";
import type { APIDataset, APIDataSourceId } from "types/api_flow_types";
=======
import { useState, useEffect } from "react";
import type { APIDataset, APIDatasetId } from "types/api_flow_types";
>>>>>>> 32b7cb40
import { getDataset, deleteDatasetOnDisk } from "admin/admin_rest_api";
import Toast from "libs/toast";
import messages from "messages";
import type { RouteComponentProps } from "react-router-dom";
import { withRouter } from "react-router-dom";
import { confirmAsync } from "./helper_components";
import { useQueryClient } from "@tanstack/react-query";

type Props = {
  datasetId: string;
  history: RouteComponentProps["history"];
};

const DatasetSettingsDeleteTab = ({ datasetId, history }: Props) => {
  const [isDeleting, setIsDeleting] = useState(false);
  const [dataset, setDataset] = useState<APIDataset | null | undefined>(null);
  const queryClient = useQueryClient();

  async function fetch() {
    const newDataset = await getDataset(datasetId);
    setDataset(newDataset);
  }

  // biome-ignore lint/correctness/useExhaustiveDependencies(fetch):
  useEffect(() => {
    fetch();
  }, []);

  async function handleDeleteButtonClicked(): Promise<void> {
    if (!dataset) {
      return;
    }

    const deleteDataset = await confirmAsync({
      title: `Deleting a dataset on disk cannot be undone. Are you certain to delete dataset ${dataset.name}? Note that the name of a dataset is not guaranteed to be free to use afterwards.`,
      okText: "Yes, Delete Dataset on Disk now",
    });

    if (!deleteDataset) {
      return;
    }
    const dataSourceId = { owningOrganization: dataset.owningOrganization, path: dataset.path };

    setIsDeleting(true);
    await deleteDatasetOnDisk(dataset.dataStore.url, dataSourceId);
    Toast.success(
      messages["dataset.delete_success"]({
        datasetName: dataset.name,
      }),
    );
    setIsDeleting(false);
    // Invalidate the dataset list cache to exclude the deleted dataset
    queryClient.invalidateQueries({
      queryKey: ["datasetsByFolder", dataset.folderId],
    });
    queryClient.invalidateQueries({ queryKey: ["dataset", "search"] });

    history.push("/dashboard");
  }

  return (
    <div>
      <p>Deleting a dataset on disk cannot be undone. Please be certain.</p>
      <p>Note that annotations for the dataset stay downloadable and the name stays reserved.</p>
      <p>Only admins are allowed to delete datasets.</p>
      <Button danger loading={isDeleting} onClick={handleDeleteButtonClicked}>
        Delete Dataset on Disk
      </Button>
    </div>
  );
};

export default withRouter<RouteComponentProps & Props, any>(DatasetSettingsDeleteTab);<|MERGE_RESOLUTION|>--- conflicted
+++ resolved
@@ -1,11 +1,6 @@
 import { Button } from "antd";
-<<<<<<< HEAD
-import React, { useState, useEffect } from "react";
+import { useState, useEffect } from "react";
 import type { APIDataset, APIDataSourceId } from "types/api_flow_types";
-=======
-import { useState, useEffect } from "react";
-import type { APIDataset, APIDatasetId } from "types/api_flow_types";
->>>>>>> 32b7cb40
 import { getDataset, deleteDatasetOnDisk } from "admin/admin_rest_api";
 import Toast from "libs/toast";
 import messages from "messages";
