# Changelog
All notable user-facing changes to webknossos are documented in this file.

The format is based on [Keep a Changelog](http://keepachangelog.com/en/1.0.0/)
and this project adheres to [Calendar Versioning](http://calver.org/) `0Y.0M.MICRO`.
For upgrade instructions, please check the [migration guide](MIGRATIONS.md).


## Unreleased
[Commits](https://github.com/scalableminds/webknossos/compare/18.08.0...HEAD)

### Added

- All dates in webknossos will be shown in the browser's timezone. On hover, a tooltip will show the date in UTC. [#2916](https://github.com/scalableminds/webknossos/pull/2916) ![image](https://user-images.githubusercontent.com/2486553/42888385-74c82bc0-8aa8-11e8-9c3e-7cfc90ce93bc.png)
- Added the possibility to import multiple NML files into the active tracing. This can be done by dragging and dropping the files directly into the tracing view. [#2908](https://github.com/scalableminds/webknossos/pull/2908)            
- During the import of multiple NML files, the user can select an option to automatically create a group per file so that the imported trees are organized in a hierarchy. [#2908](https://github.com/scalableminds/webknossos/pull/2908)
### Changed

-


### Fixed

<<<<<<< HEAD
- Fixed a bug where unloaded data was sometimes shown as black instead of gray. [#2963](https://github.com/scalableminds/webknossos/pull/2963)
=======
- Fixed that URLs linking to a certain position in a dataset or tracing always led to the position of the active node. [#2960](https://github.com/scalableminds/webknossos/pull/2960)
>>>>>>> 132ea510


### Removed

-


## [18.08.0](https://github.com/scalableminds/webknossos/releases/tag/18.08.0) - 2018-07-23
[Commits](https://github.com/scalableminds/webknossos/compare/18.07.0...18.08.0)

### Highlights
- Performance improvements for the tracing views. #2709 #2724 #2821
- Added onboarding flow for initial setup of WebKnossos. #2859
- The dataset gallery got a redesign with mobile support. #2761
- Improved the import dialog for datasets. Important fields can now be edited via form inputs instead of having to change the JSON. The JSON is still changeable when enabling an "Advanced" mode. #2881
- Added possibility to share a special link to invite users to join your organization. Following that link, the sign-up form will automatically register the user for the correct organization. #2898

### Added

- Added release version to navbar [#2888](https://github.com/scalableminds/webknossos/pull/2888)
- Users can view datasets in a table from the dashboard. That view also allows to create explorational tracings (which had to be done via the gallery view for non-admins before). [#2866](https://github.com/scalableminds/webknossos/pull/2866)
- Added the task bounding box of a skeleton tracing to NML files. [#2827](https://github.com/scalableminds/webknossos/pull/2827) \
    Example: `<taskBoundingBox topLeftX="0" topLeftY="0" topLeftZ="0" width="512" height="512" depth="512" />`
- Added the possibility to kick a user out of the organization team. [#2801](https://github.com/scalableminds/webknossos/pull/2801)
- Added a mandatory waiting interval of 10 seconds when getting a task with a new task type. The modal containing the task description cannot be closed earlier. These ten seconds should be used to fully understand the new task type. [#2793](https://github.com/scalableminds/webknossos/pull/2793)
- Added possibility to share a special link to invite users to join your organization. Following that link, the sign-up form will automatically register the user for the correct organization. [#2898](https://github.com/scalableminds/webknossos/pull/2898)
- Added more debugging related information in case of unexpected errors. The additional information can be used when reporting the error. [#2766](https://github.com/scalableminds/webknossos/pull/2766)
- Added permission for team managers to create explorational tracings on datasets without allowed teams. [#2758](https://github.com/scalableminds/webknossos/pull/2758)
- Added higher-resolution images for dataset gallery thumbnails. [#2745](https://github.com/scalableminds/webknossos/pull/2745)
- Added permission for admins to get tasks from all projects in their organization. [#2728](https://github.com/scalableminds/webknossos/pull/2728)
- Added the shortcut to copy the currently hovered cell id (CTRL + I) to non-volume-tracings, too. [#2726](https://github.com/scalableminds/webknossos/pull/2726)
- Added permission for team managers to refresh datasets. [#2688](https://github.com/scalableminds/webknossos/pull/2688)
- Added backend-unit-test setup and a first test for NML validation. [#2829](https://github.com/scalableminds/webknossos/pull/2829)
- Added the possibility to not sort comments by name. When clicking the sort button multiple times, sorting is switched to sort by IDs. [#2915](https://github.com/scalableminds/webknossos/pull/2915)
- Added displayName for organizations. [#2869](https://github.com/scalableminds/webknossos/pull/2869)
- Added onboarding flow for initial setup of WebKnossos. [#2859](https://github.com/scalableminds/webknossos/pull/2859)
- Added the possibility to show the task in a random order. [#2860](https://github.com/scalableminds/webknossos/pull/2860)

### Changed

- Improved the search functionality in the datasets view. The datasets will be sorted so that the best match is shown first. If a different sorting is desired, the sorting-arrows in the columns can still be used to change the sorting criteria. [#2834](https://github.com/scalableminds/webknossos/pull/2834)
- Improved performance in orthogonal mode. [#2821](https://github.com/scalableminds/webknossos/pull/2821)
- When deleting the last node of a tree, that tree will not be removed automatically anymore. Instead, the tree will just be empty. To remove that active tree, the "delete" shortcut can be used again. [#2806](https://github.com/scalableminds/webknossos/pull/2806)
- Renamed "Cancel" to "Reset and Cancel" for tasks. [#2910](https://github.com/scalableminds/webknossos/pull/2910)
- Changed the type of the initial node of new tasks to be a branchpoint (if not created via NML). [#2799](https://github.com/scalableminds/webknossos/pull/2799)
- The dataset gallery got a redesign with mobile support. [#2761](https://github.com/scalableminds/webknossos/pull/2761)
- Improved loading speed of buckets. [#2724](https://github.com/scalableminds/webknossos/pull/2724)
- Changed the task search, when filtered by user, to show all instead of just active tasks (except for canceled tasks). [#2774](https://github.com/scalableminds/webknossos/pull/2774)
- Improved the import dialog for datasets. Important fields can now be edited via form inputs instead of having to change the JSON. The JSON is still changeable when enabling an "Advanced" mode. [#2881](https://github.com/scalableminds/webknossos/pull/2881)
- Hid old paused projects in the project progress report even if they have open instances. [#2768](https://github.com/scalableminds/webknossos/pull/2768)
- Excluded canceled tasks and base tracings from the list at `api/projects/:name/usersWithOpenTasks`. [#2765](https://github.com/scalableminds/webknossos/pull/2765)
- Streamlined the order in which initial buckets are loaded when viewing a dataset. [#2749](https://github.com/scalableminds/webknossos/pull/2749)
- Reduced the number of scenarios in which segmentation-related warnings are shown (e.g, not for skeleton tracings when there are multiple resolutions for segmentations anyway). [#2715](https://github.com/scalableminds/webknossos/pull/2715)
- Email addresses for notifications about new users and about task overtime are no longer specified instance-wide but once per organization. [#2939](https://github.com/scalableminds/webknossos/pull/2939)
- Improved tracing view page load performance by decreasing WebGL shader compilation time. [#2709](https://github.com/scalableminds/webknossos/pull/2709)
- Improved error reporting for project progress page. [#2955](https://github.com/scalableminds/webknossos/pull/2955)
- Redesigned the user task list to make it easier to read the whole task description. [#2861](https://github.com/scalableminds/webknossos/pull/2861)


### Fixed

- Fixed a bug which caused segmentation data to be requested as four-bit when four-bit-mode was enabled. [#2828](https://github.com/scalableminds/webknossos/pull/2828)
- Fixed a bug where possible comments or branchpoints sometimes were not properly deleted when deleting a node. [2897](https://github.com/scalableminds/webknossos/pull/2897)
- Fixed a bug which caused projects to be unpaused when the project priority was changed. [#2795](https://github.com/scalableminds/webknossos/pull/2795)
- Fixed an unnecessary warning when deleting a tree in a task, that warned about deleting the initial node although the initial node was not contained in the deleted tree. [#2812](https://github.com/scalableminds/webknossos/pull/2812)
- Fixed a bug where the comment tab was scrolled into view horizontally if a node with a comment was activated. [#2805](https://github.com/scalableminds/webknossos/pull/2805)
- Fixed a bug in for Firefox users where a long tree list created an unnecessary scroll region. [#2787](https://github.com/scalableminds/webknossos/pull/2787)
- Fixed clicking on a task type within the task list page, so that the task type page will actually only show the linked task type. [#2769](https://github.com/scalableminds/webknossos/pull/2769)
- Fixed clicking on a project within the task list page, so that the project page will actually only show the linked project. [#2759](https://github.com/scalableminds/webknossos/pull/2759)
- Fixed a bug in the front-end API's `setMapping` call which caused ignored calls if the provided object was mutated. [#2921](https://github.com/scalableminds/webknossos/pull/2921)
- Fixed a bug where cell IDs in the segmentation tab were not shown for all zoomsteps. [#2726](https://github.com/scalableminds/webknossos/pull/2726)
- Fixed the naming of the initial tree in tasks. [#2689](https://github.com/scalableminds/webknossos/pull/2689)
- Fixed a regression affecting node selection, shortcuts and 3d viewport navigation. [#2673](https://github.com/scalableminds/webknossos/pull/2673)
- Fixed the dataset zip upload for datasets, which only have one data layer and no config file. [#2840](https://github.com/scalableminds/webknossos/pull/2840)
- Fixed a bug where task deletion broke the task listing for users who had active annotations for the task [#2884](https://github.com/scalableminds/webknossos/pull/2884)
- Fixed that decimal scales (e.g., 11.24, 11.24, 30) couldn't be defined for datasets in "simple" mode. [#2912](https://github.com/scalableminds/webknossos/pull/2912)


## [18.07.0](https://github.com/scalableminds/webknossos/releases/tag/18.07.0) - 2018-07-05

First release<|MERGE_RESOLUTION|>--- conflicted
+++ resolved
@@ -21,11 +21,8 @@
 
 ### Fixed
 
-<<<<<<< HEAD
 - Fixed a bug where unloaded data was sometimes shown as black instead of gray. [#2963](https://github.com/scalableminds/webknossos/pull/2963)
-=======
 - Fixed that URLs linking to a certain position in a dataset or tracing always led to the position of the active node. [#2960](https://github.com/scalableminds/webknossos/pull/2960)
->>>>>>> 132ea510
 
 
 ### Removed
