### define
underscore : _
backbone.marionette : marionette
./dataset_list_item_view : DatasetListItemView
./team_assignment_modal_view: TeamAssignmentModalView
###

class DatasetListView extends Backbone.Marionette.CompositeView

  template : _.template("""
<<<<<<< HEAD
    <table class="table table-striped" id="dataSet-table">
=======
    <h3>DataSets</h3>
    <table class="table table-double-striped table-details">
>>>>>>> 8ad9d717
      <thead>
        <tr>
          <th class="details-toggle-all">
            <i class="caret-right"></i>
            <i class="caret-down"></i>
          </th>
          <th>Name</th>
          <th>Datastore</th>
          <th>Scale</th>
          <th>Owning Team</th>
          <th>Allowed Teams</th>
          <th>Active</th>
          <th>Public</th>
          <th>Data Layers</th>
          <th>Actions</th>
        </tr>
      </thead>
    </table>
    <div id="modal-wrapper"></div>
  """)

  events :
    "click .team-label" : "showModal"
    "click .details-toggle-all" : "toggleAllDetails"


  ui :
    "modalWrapper" : "#modal-wrapper"
    "detailsToggle" : ".details-toggle-all"



  itemView : DatasetListItemView
  itemViewContainer: "table"

  initialize : ->

    @collection.fetch(
      silent : true
      data : "isEditable=true"
    ).done( =>
      @collection.goTo(1)
    )

    @listenTo(app.vent, "paginationView:filter", @filter)
    @listenTo(app.vent, "TeamAssignmentModalView:refresh", @render)


  toggleAllDetails : ->

    @ui.detailsToggle.toggleClass("open")
    app.vent.trigger("datasetListView:toggleDetails")


  showModal : (evt) ->

    dataset = @collection.findWhere(
      name : $(evt.target).closest("tr").data("dataset-name")
    )

    modalView = new TeamAssignmentModalView({dataset : dataset})
    modalView.render()
    @ui.modalWrapper.html(modalView.el)
    modalView.$el.modal("show")
    @modalView = modalView


  filter : (searchQuery) ->

    @collection.setFilter(["name", "owningTeam"], searchQuery)


  onClose : ->

    @modalView?.close()<|MERGE_RESOLUTION|>--- conflicted
+++ resolved
@@ -8,12 +8,8 @@
 class DatasetListView extends Backbone.Marionette.CompositeView
 
   template : _.template("""
-<<<<<<< HEAD
-    <table class="table table-striped" id="dataSet-table">
-=======
     <h3>DataSets</h3>
     <table class="table table-double-striped table-details">
->>>>>>> 8ad9d717
       <thead>
         <tr>
           <th class="details-toggle-all">
