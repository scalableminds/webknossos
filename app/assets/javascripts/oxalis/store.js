/**
 * store.js
 * @flow
 */

 /* eslint-disable no-useless-computed-key */

import { createStore, applyMiddleware } from "redux";
import createSagaMiddleware from "redux-saga";
import reduceReducers from "oxalis/model/helpers/reduce_reducers";
import SettingsReducer from "oxalis/model/reducers/settings_reducer";
import TaskReducer from "oxalis/model/reducers/task_reducer";
import SaveReducer from "oxalis/model/reducers/save_reducer";
import SkeletonTracingReducer from "oxalis/model/reducers/skeletontracing_reducer";
import VolumeTracingReducer from "oxalis/model/reducers/volumetracing_reducer";
import ReadOnlyTracingReducer from "oxalis/model/reducers/readonlytracing_reducer";
import FlycamReducer from "oxalis/model/reducers/flycam_reducer";
import rootSaga from "oxalis/model/sagas/root_saga";
import overwriteActionMiddleware from "oxalis/model/helpers/overwrite_action_middleware";
import Constants, { ControlModeEnum } from "oxalis/constants";
import type { Vector3, Vector6, ModeType, VolumeTraceOrMoveModeType, ControlModeType, BoundingBoxType } from "oxalis/constants";
import type { Matrix4x4 } from "libs/mjs";
import type { UpdateAction } from "oxalis/model/sagas/update_actions";
import type { ActionType } from "oxalis/model/actions/actions";

export type CommentType = {
  +node: number,
  +content: string,
};

export type EdgeType = {
  +source: number,
  +target: number,
};

export type NodeType = {
  +id: number,
  +position: Vector3,
  +rotation: Vector3,
  +bitDepth: number,
  +viewport: number,
  +resolution: number,
  +radius: number,
  +timestamp: number,
};


export type BranchPointType = {
  +id: number,
  +timestamp: number,
};

export type NodeMapType = {+[number]: NodeType};

export type BoundingBoxObjectType = {
  +topLeft: Vector3,
  +width: number,
  +height: number,
  +depth: number,
};

type TreeTypeBase = {
  +treeId: number,
  +color: Vector3,
  +name: string,
  +timestamp: number,
  +comments: Array<CommentType>,
  +branchPoints: Array<BranchPointType>,
  +edges: Array<EdgeType>,
}

export type TreeType = TreeTypeBase & {
  +nodes: NodeMapType,
};

type TemporaryMutableNodeMapType = {[number]: NodeType};
export type TemporaryMutableTreeType = TreeTypeBase & {
  +nodes: TemporaryMutableNodeMapType,
};

export type MappingType = {
  +parent?: string;
  +name: string;
  +classes?: Array<Array<number>>;
};

export type VolumeCellType = {
  +id: number;
};

export type VolumeCellMapType = {[number]: VolumeCellType};

export type CategoryType = "color" | "segmentation";
export type ElementClassType = "uint8" | "uint16" | "uint32";

export type DataLayerType = {
  +name: string,
  +category: CategoryType,
  +maxCoordinates: BoundingBoxObjectType,
  +resolutions: Array<number>,
  // +fallback: any,
  +elementClass: ElementClassType,
  +mappings: Array<MappingType>,
}

export type RestrictionsType = {
  +allowAccess: boolean,
  +allowUpdate: boolean,
  +allowFinish: boolean,
  +allowDownload: boolean,
};

export type AllowedModeType = "orthogonal" | "oblique" | "flight" | "volume";

export type SettingsType = {
  +advancedOptionsAllowed: boolean,
  +allowedModes: Array<AllowedModeType>,
  +preferredMode: AllowedModeType,
  +branchPointsAllowed: boolean,
  +somaClickingAllowed: boolean,
};

export type DataStoreInfoType = {
  +name: string,
  +url: string,
  +typ: string,
  +accessToken?: string,
}

export type DatasetType = {
 +name: string,
 +dataStore: DataStoreInfoType,
 +scale: Vector3,
 +dataLayers: Array<DataLayerType>
};

export type TreeMapType = {+[number]: TreeType};

export const SkeletonTracingTypeTracingEnum = {
  Explorational: "Explorational",
  Task: "Task",
  View: "View",
  CompoundTask: "CompoundTask",
  CompoundProject: "CompoundProject",
  CompoundTaskType: "CompoundTaskType",
};

export type SkeletonTracingTypeTracingType = $Keys<typeof SkeletonTracingTypeTracingEnum>;

export type VolumeTracingTypeTracingType = SkeletonTracingTypeTracingType;

export type SkeletonTracingType = {
  +type: "skeleton",
  +trees: TreeMapType,
  +name: string,
  +version: number,
  +tracingId: string,
  +tracingType: SkeletonTracingTypeTracingType,
  +activeTreeId: ?number,
  +activeNodeId: ?number,
  +cachedMaxNodeId: number,
  +boundingBox: ?BoundingBoxType,
  +restrictions: RestrictionsType & SettingsType,
};

export type VolumeTracingType = {
  +type: "volume",
  +name: string,
  +version: number,
  +maxCellId: number,
  +volumeTraceOrMoveMode: VolumeTraceOrMoveModeType,
  +activeCellId: number,
  +lastCentroid: ?Vector3,
  +contourList: Array<Vector3>,
  +cells: VolumeCellMapType,
  +tracingId: string,
  +tracingType: VolumeTracingTypeTracingType,
  +boundingBox: ?BoundingBoxType,
  +restrictions: RestrictionsType & SettingsType,
};

export type ReadOnlyTracingType = {
  +type: "readonly",
  +name: string,
  +version: number,
  +tracingId: string,
  +tracingType: "View",
  +boundingBox: ?BoundingBoxType,
  +restrictions: RestrictionsType & SettingsType,
};

export type TracingType = SkeletonTracingType | VolumeTracingType | ReadOnlyTracingType;

export type DatasetLayerConfigurationType = {
  +color: Vector3,
  +brightness: number,
  +contrast: number,
};

export type DatasetConfigurationType = {
  +datasetName: string,
  +fourBit: boolean,
  +interpolation: boolean,
  +keyboardDelay: number,
  +layers: {
    [name:string]: DatasetLayerConfigurationType,
  },
  +quality: number,
  +segmentationOpacity: number,
};

export type UserConfigurationType = {
  +clippingDistance: number,
  +clippingDistanceArbitrary: number,
  +crosshairSize: number,
  +displayCrosshair: boolean,
  +dynamicSpaceDirection: boolean,
  +firstVisToggle: boolean,
  +inverseX: boolean,
  +inverseY: boolean,
  +isosurfaceBBsize: number,
  +isosurfaceDisplay: boolean,
  +isosurfaceResolution: number,
  +keyboardDelay: number,
  +mouseRotateValue: number,
  +moveValue: number,
  +moveValue3d: number,
  +newNodeNewTree: boolean,
  +overrideNodeRadius: boolean,
  +particleSize: number,
  +radius: number,
  +rotateValue: number,
  +scale: number,
  +scaleValue: number,
  +sortCommentsAsc: boolean,
  +sortTreesByName: boolean,
  +sphericalCapRadius: number,
  +tdViewDisplayPlanes: boolean,
};

export type TemporaryConfigurationType = {
  +userBoundingBox: Vector6,
  +shouldHideInactiveTrees: boolean,
  +shouldHideAllSkeletons: boolean,
  +viewMode: ModeType,
  +flightmodeRecording: boolean,
  +controlMode: ControlModeType
};

export type TraceLimitType = {
  +min: number,
  +max: number,
  +maxHard: number,
};

export type TaskType = {
<<<<<<< HEAD
  +taskId: number,
  +type: "string",
  +script?: {
    gist: string,
    name: string,
=======
  +id: number,
  +type: "string",
  +script?: {
    +gist: string,
    +name: string,
>>>>>>> 3a8f81ba
  },
  +type: {
    +summary: string,
    +description: string,
<<<<<<< HEAD
    +expectedTime: TraceLimitType,
  },
=======
  }
>>>>>>> 3a8f81ba
};

export type SaveStateType = {
  +isBusy: boolean,
  +queue: Array<UpdateAction>,
  +lastSaveTimestamp: number,
};

export type FlycamType = {
  +zoomStep: number,
  +currentMatrix: Matrix4x4,
  +spaceDirectionOrtho: [-1 | 1, -1 | 1, -1 | 1],
};

export type OxalisState = {
  +datasetConfiguration: DatasetConfigurationType,
  +userConfiguration: UserConfigurationType,
  +temporaryConfiguration: TemporaryConfigurationType,
  +dataset: DatasetType,
  +tracing: TracingType,
  +task: ?TaskType,
  +save: SaveStateType,
  +flycam: FlycamType,
};

export const defaultState: OxalisState = {
  datasetConfiguration: {
    datasetName: "",
    fourBit: true,
    interpolation: false,
    keyboardDelay: 342,
    layers: {},
    quality: 0,
    segmentationOpacity: 20,
  },
  userConfiguration: {
    clippingDistance: 50,
    clippingDistanceArbitrary: 64,
    crosshairSize: 0.1,
    displayCrosshair: true,
    dynamicSpaceDirection: true,
    firstVisToggle: false,
    inverseX: false,
    inverseY: false,
    isosurfaceBBsize: 1,
    isosurfaceDisplay: false,
    isosurfaceResolution: 80,
    keyboardDelay: 200,
    mouseRotateValue: 0.004,
    moveValue: 300,
    moveValue3d: 300,
    newNodeNewTree: false,
    overrideNodeRadius: true,
    particleSize: 5,
    radius: 5,
    rotateValue: 0.01,
    scale: 1,
    scaleValue: 0.05,
    sortCommentsAsc: true,
    sortTreesByName: false,
    sphericalCapRadius: 140,
    tdViewDisplayPlanes: true,
  },
  temporaryConfiguration: {
    userBoundingBox: [0, 0, 0, 0, 0, 0],
    shouldHideInactiveTrees: false,
    shouldHideAllSkeletons: false,
    viewMode: Constants.MODE_PLANE_TRACING,
    flightmodeRecording: false,
    controlMode: ControlModeEnum.TRACE,
  },
  task: null,
  dataset: {
    name: "Test Dataset",
    scale: [5, 5, 5],
    dataStore: {
      name: "localhost",
      url: "http://localhost:9000",
      typ: "webknossos-store",
    },
    dataLayers: [],
  },
  tracing: {
    type: "skeleton",
    trees: {},
    name: "",
    version: 0,
    tracingId: "",
    tracingType: "Explorational",
    activeTreeId: null,
    activeNodeId: null,
    cachedMaxNodeId: Constants.MIN_NODE_ID - 1,
    restrictions: {
      branchPointsAllowed: true,
      allowUpdate: true,
      allowFinish: true,
      allowAccess: true,
      allowDownload: true,
      somaClickingAllowed: true,
      advancedOptionsAllowed: true,
      allowedModes: ["orthogonal", "oblique", "flight"],
    },
  },
  save: {
    queue: [],
    isBusy: false,
    lastSaveTimestamp: 0,
  },
  flycam: {
    zoomStep: 1.3,
    currentMatrix: [
      1, 0, 0, 0,
      0, 1, 0, 0,
      0, 0, 1, 0,
      0, 0, 0, 1,
    ],
    spaceDirectionOrtho: [1, 1, 1],
  },
};


const sagaMiddleware = createSagaMiddleware();

export type ReducerType = (state: OxalisState, action: ActionType) => OxalisState

const combinedReducers = reduceReducers(
  SettingsReducer,
  SkeletonTracingReducer,
  VolumeTracingReducer,
  ReadOnlyTracingReducer,
  TaskReducer,
  SaveReducer,
  FlycamReducer,
);

const store = createStore(combinedReducers, defaultState, applyMiddleware(
  overwriteActionMiddleware,
  sagaMiddleware,
));
sagaMiddleware.run(rootSaga);

export default store;<|MERGE_RESOLUTION|>--- conflicted
+++ resolved
@@ -254,29 +254,17 @@
 };
 
 export type TaskType = {
-<<<<<<< HEAD
-  +taskId: number,
+  +id: number,
   +type: "string",
   +script?: {
     gist: string,
     name: string,
-=======
-  +id: number,
-  +type: "string",
-  +script?: {
-    +gist: string,
-    +name: string,
->>>>>>> 3a8f81ba
   },
   +type: {
     +summary: string,
     +description: string,
-<<<<<<< HEAD
     +expectedTime: TraceLimitType,
   },
-=======
-  }
->>>>>>> 3a8f81ba
 };
 
 export type SaveStateType = {
