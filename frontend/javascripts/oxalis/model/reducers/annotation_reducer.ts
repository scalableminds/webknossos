--- conflicted
+++ resolved
@@ -206,8 +206,7 @@
       return updateUserBoundingBoxes(state, updatedUserBoundingBoxes);
     }
 
-<<<<<<< HEAD
-    case "UPDATE_ISOSURFACE_VISIBILITY": {
+    case "UPDATE_MESH_VISIBILITY": {
       const { layerName, id, visibility, additionalCoordinates } = action;
       const addCoordString = getAdditionalCoordinatesAsString(additionalCoordinates || null);
       // assumption: set_additional_coordinates action is handled before
@@ -228,19 +227,8 @@
       });
     }
 
-    case "REMOVE_ISOSURFACE": {
+    case "REMOVE_MESH": {
       //TODO fix me
-=======
-    case "UPDATE_MESH_VISIBILITY": {
-      const { layerName, id, visibility } = action;
-      const meshInfo: Partial<MeshInformation> = {
-        isVisible: visibility,
-      };
-      return updateKey4(state, "localSegmentationData", layerName, "meshes", id, meshInfo);
-    }
-
-    case "REMOVE_MESH": {
->>>>>>> 1ba905a7
       const { layerName, segmentId } = action;
       const additionalCoordinates = state.flycam.additionalCoordinates;
       const addCoordString = getAdditionalCoordinatesAsString(additionalCoordinates);
@@ -259,8 +247,7 @@
       });
     }
 
-<<<<<<< HEAD
-    case "ADD_AD_HOC_ISOSURFACE": {
+    case "ADD_AD_HOC_MESH": {
       const {
         layerName,
         segmentId,
@@ -269,10 +256,6 @@
         mappingName,
         mappingType,
       } = action;
-=======
-    case "ADD_AD_HOC_MESH": {
-      const { layerName, segmentId, seedPosition, mappingName, mappingType } = action;
->>>>>>> 1ba905a7
       const meshInfo: MeshInformation = {
         segmentId: segmentId,
         seedPosition,
