import { withAuthentication } from "admin/auth/authentication_modal";
import { createExplorational } from "admin/rest_api";
import { Alert, Modal, Popover, Space } from "antd";
import { AsyncButton, type AsyncButtonProps } from "components/async_clickables";
import { NewVolumeLayerSelection } from "dashboard/advanced_dataset/create_explorative_modal";
import { useWkSelector } from "libs/react_hooks";
import { isUserAdminOrTeamManager } from "libs/utils";
import { ArbitraryVectorInput } from "libs/vector_input";
import * as React from "react";
import { connect, useDispatch } from "react-redux";
import { useNavigate } from "react-router-dom";
import type { APIDataset, APISegmentationLayer, APIUser } from "types/api_types";
import { APIJobCommand, type AdditionalCoordinate } from "types/api_types";
import { type ControlMode, MappingStatusEnum, type ViewMode } from "viewer/constants";
import constants, { ControlModeEnum } from "viewer/constants";
import {
  doesSupportVolumeWithFallback,
  getColorLayers,
  getMappingInfoForSupportedLayer,
  getSegmentationLayers,
  getUnifiedAdditionalCoordinates,
  getVisibleSegmentationLayers,
  is2dDataset,
} from "viewer/model/accessors/dataset_accessor";
import { setAdditionalCoordinatesAction } from "viewer/model/actions/flycam_actions";
import { setAIJobModalStateAction } from "viewer/model/actions/ui_actions";
import type { WebknossosState } from "viewer/store";
import Store from "viewer/store";
import AddNewLayoutModal from "viewer/view/action-bar/add_new_layout_modal";
import DatasetPositionAndRotationView from "viewer/view/action-bar/dataset_position_view";
import ToolbarView from "viewer/view/action-bar/tools/toolbar_view";
import TracingActionsView, {
  getLayoutMenu,
  type LayoutProps,
} from "viewer/view/action-bar/tracing_actions_view";
import ViewDatasetActionsView from "viewer/view/action-bar/view_dataset_actions_view";
import ViewModesView from "viewer/view/action-bar/view_modes_view";
import {
  LayoutEvents,
  addNewLayout,
  deleteLayout,
  getLayoutConfig,
  layoutEmitter,
} from "viewer/view/layouting/layout_persistence";
import type { StartAIJobModalState } from "./action-bar/ai_job_modals/constants";
import { StartAIJobModal } from "./action-bar/ai_job_modals/start_ai_job_modal";
import ToolkitView from "./action-bar/tools/toolkit_switcher_view";
import ButtonComponent from "./components/button_component";
import { NumberSliderSetting } from "./components/setting_input_views";

const VersionRestoreWarning = (
  <Alert
    title="Read-only version restore mode active!"
    style={{
      padding: "4px 15px",
    }}
    type="info"
  />
);
type StateProps = {
  dataset: APIDataset;
  activeUser: APIUser | null | undefined;
  controlMode: ControlMode;
  showVersionRestore: boolean;
  is2d: boolean;
  viewMode: ViewMode;
  aiJobModalState: StartAIJobModalState;
};
type OwnProps = {
  layoutProps: LayoutProps;
};
type Props = OwnProps & StateProps;
type State = {
  isNewLayoutModalOpen: boolean;
};

function AdditionalCoordinatesInputView() {
  const additionalAxes = useWkSelector((state) => getUnifiedAdditionalCoordinates(state.dataset));
  const additionalCoordinates = useWkSelector((state) => state.flycam.additionalCoordinates);
  const dispatch = useDispatch();
  const changeAdditionalCoordinates = (values: AdditionalCoordinate[] | null) => {
    if (values != null) {
      dispatch(setAdditionalCoordinatesAction(values));
    }
  };
  const changeAdditionalCoordinatesFromVector = (values: number[]) => {
    if (additionalCoordinates != null) {
      dispatch(
        setAdditionalCoordinatesAction(
          additionalCoordinates.map((el, index) => ({
            ...el,
            value: values[index],
          })),
        ),
      );
    }
  };

  if (additionalCoordinates == null || additionalCoordinates.length === 0) {
    return null;
  }
  return (
    <Popover
      content={
        <div>
          {additionalCoordinates.map((coord, idx) => {
            const { bounds } = additionalAxes[coord.name];
            return (
              <NumberSliderSetting
                label={coord.name}
                key={coord.name}
                min={bounds[0]}
                max={bounds[1] - 1}
                value={coord.value}
                spans={[2, 18, 4]}
                onChange={(newCoord) => {
                  const newCoords = additionalCoordinates.slice();
                  newCoords[idx] = {
                    ...newCoords[idx],
                    value: newCoord,
                  };
                  changeAdditionalCoordinates(newCoords);
                }}
                wheelFactor={0.05}
              />
            );
          })}
        </div>
      }
    >
      <ArbitraryVectorInput
        autoSize
        vectorLength={additionalCoordinates.length}
        value={additionalCoordinates.map((el) => el.value)}
        onChange={changeAdditionalCoordinatesFromVector}
        style={{ marginLeft: 10, marginRight: 10 }}
        addonBefore={additionalCoordinates.map((coord) => coord.name).join("")}
      />
    </Popover>
  );
}

function CreateAnnotationButton() {
  const navigate = useNavigate();
  const activeUser = useWkSelector((state) => state.activeUser);
  const visibleSegmentationLayers = useWkSelector((state) => getVisibleSegmentationLayers(state));
  const segmentationLayers = useWkSelector((state) => getSegmentationLayers(state.dataset));
  const dataset = useWkSelector((state) => state.dataset);
  const [isLayerSelectionModalVisible, setLayerSelectionModalVisible] =
    React.useState<boolean>(false);
  const [selectedLayerName, setSelectedLayerName] = React.useState<string | undefined>(undefined);

  const getUnambiguousSegmentationLayer = () => {
    if (visibleSegmentationLayers?.length === 1) return visibleSegmentationLayers[0];
    if (segmentationLayers.length === 1) return segmentationLayers[0];
    return null;
  };

  const continueWithLayer = async (layer: APISegmentationLayer | null | undefined) => {
    // If the dataset supports creating an annotation with a fallback segmentation,
    // use it (as the fallback can always be removed later)
    const fallbackLayerName = getFallbackLayerName(layer);
    const mappingInfo = getMappingInfoForSupportedLayer(Store.getState());
    let maybeMappingName = null;
    if (
      mappingInfo.mappingStatus !== MappingStatusEnum.DISABLED &&
      mappingInfo.mappingType !== "JSON"
    ) {
      maybeMappingName = mappingInfo.mappingName;
    }

    const annotation = await createExplorational(
      dataset.id,
      "hybrid",
      false,
      fallbackLayerName,
      maybeMappingName,
    );
    navigate(`/annotations/${annotation.id}${location.hash}`);
  };

  const getFallbackLayerName = (segmentationLayer: APISegmentationLayer | null | undefined) => {
    return segmentationLayer && doesSupportVolumeWithFallback(dataset, segmentationLayer)
      ? segmentationLayer.name
      : null;
  };

  const onClick = async () => {
    // This will be set in cases where it is clear which layer to use.
    const unambiguousSegmentationLayer = getUnambiguousSegmentationLayer();
    if (unambiguousSegmentationLayer == null && segmentationLayers.length > 1) {
      setLayerSelectionModalVisible(true);
      return;
    }
    await continueWithLayer(unambiguousSegmentationLayer);
  };

  const handleLayerSelected = async () => {
    setLayerSelectionModalVisible(false);
    const selectedLayer = selectedLayerName
      ? segmentationLayers.find((layer) => layer.name === selectedLayerName)
      : null;
    await continueWithLayer(selectedLayer);
  };

  const ButtonWithAuthentication = withAuthentication<AsyncButtonProps, typeof AsyncButton>(
    AsyncButton,
  );

  return (
    <div
      onKeyDownCapture={(e: React.KeyboardEvent) => {
        // Prevent closing the modal upon pressing some keys.
        if (e.ctrlKey || e.metaKey || e.key === "AltGraph" || e.getModifierState("AltGraph")) {
          e.stopPropagation();
        }
      }}
    >
      <ButtonWithAuthentication
        activeUser={activeUser}
        authenticationMessage="You have to register or login to create an annotation."
        style={{
          marginLeft: 12,
        }}
        type="primary"
        onClick={onClick}
      >
        Create Annotation
      </ButtonWithAuthentication>

      <Modal
        open={isLayerSelectionModalVisible}
        onCancel={() => setLayerSelectionModalVisible(false)}
        onOk={handleLayerSelected}
      >
        <NewVolumeLayerSelection
          segmentationLayers={segmentationLayers}
          dataset={dataset}
          selectedSegmentationLayerName={selectedLayerName}
          setSelectedSegmentationLayerName={setSelectedLayerName}
        />
      </Modal>
    </div>
  );
}

function ModesView() {
  const hasSkeleton = useWkSelector((state) => state.annotation.skeleton != null);
  const is2d = useWkSelector((state) => is2dDataset(state.dataset));
  const controlMode = useWkSelector((state) => state.temporaryConfiguration.controlMode);
  const isViewMode = controlMode === ControlModeEnum.VIEW;
  const isReadOnly = useWkSelector((state) => !state.annotation.isUpdatingCurrentlyAllowed);
  const isOrthoMode = useWkSelector(
    (state) => state.temporaryConfiguration.viewMode === "orthogonal",
  );

  const isArbitrarySupported = hasSkeleton || isViewMode;

  // The outer div is necessary for proper spacing.
  return (
    <div>
      <Space.Compact>
        {isArbitrarySupported && !is2d ? <ViewModesView /> : null}
        {isViewMode || isReadOnly || !isOrthoMode ? null : <ToolkitView />}
      </Space.Compact>
    </div>
  );
}

class ActionBarView extends React.PureComponent<Props, State> {
  state: State = {
    isNewLayoutModalOpen: false,
  };

  handleResetLayout = () => {
    layoutEmitter.emit(
      LayoutEvents.resetLayout,
      this.props.layoutProps.layoutKey,
      this.props.layoutProps.activeLayout,
    );
  };

  handleLayoutDeleted = (layoutName: string) => {
    deleteLayout(this.props.layoutProps.layoutKey, layoutName);
  };

  addNewLayout = (layoutName: string) => {
    this.setState({
      isNewLayoutModalOpen: false,
    });
    const configForLayout = getLayoutConfig(
      this.props.layoutProps.layoutKey,
      this.props.layoutProps.activeLayout,
    );

    if (addNewLayout(this.props.layoutProps.layoutKey, layoutName, configForLayout)) {
      this.props.layoutProps.setCurrentLayout(layoutName);
    }
  };

  renderStartAIJobButton(disabled: boolean, tooltipTextIfDisabled: string): React.ReactNode {
    const tooltipText = disabled ? tooltipTextIfDisabled : "Start a processing job using AI";
    return (
      <ButtonComponent
        key="ai-job-button"
<<<<<<< HEAD
        onClick={() => Store.dispatch(setAIJobModalStateAction(APIJobType.INFER_NEURONS))}
        style={{ marginLeft: 10, pointerEvents: "auto" }}
=======
        onClick={() => Store.dispatch(setAIJobModalStateAction(APIJobCommand.INFER_NEURONS))}
        style={{ marginLeft: 12, pointerEvents: "auto" }}
>>>>>>> 84df0925
        disabled={disabled}
        title={tooltipText}
        icon={<i className="fas fa-magic" />}
      >
        AI Analysis
      </ButtonComponent>
    );
  }

  renderStartTracingButton(): React.ReactNode {
    return <CreateAnnotationButton />;
  }

  render() {
    const { dataset, is2d, showVersionRestore, controlMode, layoutProps, viewMode, activeUser } =
      this.props;
    const isAdminOrDatasetManager = activeUser && isUserAdminOrTeamManager(activeUser);
    const isViewMode = controlMode === ControlModeEnum.VIEW;
    const getIsAIAnalysisEnabled = () => {
      const jobsEnabled =
        dataset.dataStore.jobsSupportedByAvailableWorkers.includes(APIJobCommand.INFER_NEURONS) ||
        dataset.dataStore.jobsSupportedByAvailableWorkers.includes(
          APIJobCommand.INFER_MITOCHONDRIA,
        ) ||
        dataset.dataStore.jobsSupportedByAvailableWorkers.includes(APIJobCommand.INFER_NUCLEI) ||
        dataset.dataStore.jobsSupportedByAvailableWorkers.includes(APIJobCommand.ALIGN_SECTIONS);
      return jobsEnabled;
    };

    const layoutMenu = getLayoutMenu({
      ...layoutProps,
      addNewLayout: () => {
        this.setState({
          isNewLayoutModalOpen: true,
        });
      },
      onResetLayout: this.handleResetLayout,
      onSelectLayout: layoutProps.setCurrentLayout,
      onDeleteLayout: this.handleLayoutDeleted,
    });

    const colorLayers = getColorLayers(dataset);
    const datasetHasNoColorLayer = colorLayers.length === 0;
    const isNd = (colorLayers[0]?.additionalAxes ?? []).length > 0;
    const is2DOrNDDataset = isNd || is2d;
    const isAIAnalysisDisabled = !getIsAIAnalysisEnabled();
    const shouldDisableAIJobButton =
      isAIAnalysisDisabled || datasetHasNoColorLayer || is2DOrNDDataset;
    let tooltip = "AI analysis is not enabled for this dataset.";
    if (datasetHasNoColorLayer) {
      tooltip = "The dataset needs to have a color layer to start AI processing jobs.";
    } else if (is2DOrNDDataset) {
      tooltip = `AI Analysis is not supported for ${is2d ? "2D" : "ND"} datasets.`;
    }

    return (
      <React.Fragment>
        <div className="action-bar">
          {isViewMode || showVersionRestore ? (
            <ViewDatasetActionsView layoutMenu={layoutMenu} />
          ) : (
            <TracingActionsView layoutMenu={layoutMenu} />
          )}
          {showVersionRestore ? VersionRestoreWarning : null}
          <DatasetPositionAndRotationView />
          <AdditionalCoordinatesInputView />
          <ModesView />
          {getIsAIAnalysisEnabled() && isAdminOrDatasetManager
            ? this.renderStartAIJobButton(shouldDisableAIJobButton, tooltip)
            : null}
          {isViewMode ? this.renderStartTracingButton() : null}
          {constants.MODES_PLANE.indexOf(viewMode) > -1 ? <ToolbarView /> : null}
        </div>
        <AddNewLayoutModal
          addLayout={this.addNewLayout}
          isOpen={this.state.isNewLayoutModalOpen}
          onCancel={() =>
            this.setState({
              isNewLayoutModalOpen: false,
            })
          }
        />
        <StartAIJobModal aIJobModalState={this.props.aiJobModalState} />
      </React.Fragment>
    );
  }
}

const mapStateToProps = (state: WebknossosState): StateProps => ({
  dataset: state.dataset,
  activeUser: state.activeUser,
  controlMode: state.temporaryConfiguration.controlMode,
  showVersionRestore: state.uiInformation.showVersionRestore,
  is2d: is2dDataset(state.dataset),
  viewMode: state.temporaryConfiguration.viewMode,
  aiJobModalState: state.uiInformation.aIJobModalState,
});

const connector = connect(mapStateToProps);
export default connector(ActionBarView);<|MERGE_RESOLUTION|>--- conflicted
+++ resolved
@@ -303,13 +303,8 @@
     return (
       <ButtonComponent
         key="ai-job-button"
-<<<<<<< HEAD
-        onClick={() => Store.dispatch(setAIJobModalStateAction(APIJobType.INFER_NEURONS))}
+        onClick={() => Store.dispatch(setAIJobModalStateAction(APIJobCommand.INFER_NEURONS))}
         style={{ marginLeft: 10, pointerEvents: "auto" }}
-=======
-        onClick={() => Store.dispatch(setAIJobModalStateAction(APIJobCommand.INFER_NEURONS))}
-        style={{ marginLeft: 12, pointerEvents: "auto" }}
->>>>>>> 84df0925
         disabled={disabled}
         title={tooltipText}
         icon={<i className="fas fa-magic" />}
