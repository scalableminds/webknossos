### define
three : THREE
./abstract_plane_material_factory : AbstractPlaneMaterialFactory
###

class PlaneMaterialFactory extends AbstractPlaneMaterialFactory


  setupAttributesAndUniforms : ->

    super()

    @uniforms = _.extend @uniforms,
      offset :
        type : "v2"
        value : new THREE.Vector2(0, 0)
      repeat :
        type : "v2"
        value : new THREE.Vector2(1, 1)
      alpha :
        type : "f"
        value : 0


  createTextures : ->

    # create textures
    @textures = {}
    for name, binary of @model.binary
      bytes = binary.targetBitDepth >> 3
      shaderName = @sanitizeName(name)
      @textures[shaderName] = @createDataTexture(@tWidth, bytes)
      @textures[shaderName].binaryCategory = binary.category
      @textures[shaderName].binaryName = binary.name

    for shaderName, texture of @textures
      @uniforms[shaderName + "_texture"] = {
        type : "t"
        value : texture
      }
      unless texture.binaryCategory == "segmentation"
        color = _.map @model.binary[texture.binaryName].color, (e) -> e / 255
        @uniforms[shaderName + "_weight"] = {
          type : "f"
          value : 1
        }
        @uniforms[shaderName + "_color"] = {
          type : "v3"
          value : new THREE.Vector3(color...)
        }


  makeMaterial : (options) ->

    super(options)

    @material.setColorInterpolation = (interpolation) =>
      for name, texture of @textures
        if texture.binaryCategory == "color"
          texture.magFilter = interpolation
          texture.needsUpdate = true

    @material.setScaleParams = ({offset, repeat}) =>
      @uniforms.offset.value.set offset.x, offset.y
      @uniforms.repeat.value.set repeat.x, repeat.y

    @material.setSegmentationAlpha = (alpha) =>
      @uniforms.alpha.value = alpha / 100


  setupChangeListeners : ->

    super()

    for binary in @model.getColorBinaries()
      do (binary) =>
        binary.on
          newColor : (color) =>
            color = _.map color, (e) -> e / 255
            uniformName = @sanitizeName(binary.name) + "_color"
            @uniforms[uniformName].value = new THREE.Vector3(color...)


  getFragmentShader : ->

    colorLayerNames = _.map @model.getColorBinaries(), (b) => @sanitizeName(b.name)
    segmentationBinary = @model.getSegmentationBinary()

    return _.template(
      """
      <% _.each(layers, function(name) { %>
        uniform sampler2D <%= name %>_texture;
        uniform vec3 <%= name %>_color;
        uniform float <%= name %>_weight;
      <% }) %>

      <% if (hasSegmentation) { %>
        uniform sampler2D <%= segmentationName %>_texture;
      <% } %>

      uniform vec2 offset, repeat;
      uniform float alpha, brightness, contrast;
      varying vec2 vUv;

      /* Inspired from: https://github.com/McManning/WebGL-Platformer/blob/master/shaders/main.frag */
      vec4 hsv_to_rgb(vec4 HSV)
      {
        vec4 RGB; /* = HSV.z; */

        float h = HSV.x;
        float s = HSV.y;
        float v = HSV.z;

        float i = floor(h);
        float f = h - i;

        float p = (1.0 - s);
        float q = (1.0 - s * f);
        float t = (1.0 - s * (1.0 - f));

        if (i == 0.0) { RGB = vec4(1.0, t, p, 1.0); }
        else if (i == 1.0) { RGB = vec4(q, 1.0, p, 1.0); }
        else if (i == 2.0) { RGB = vec4(p, 1.0, t, 1.0); }
        else if (i == 3.0) { RGB = vec4(p, q, 1.0, 1.0); }
        else if (i == 4.0) { RGB = vec4(t, p, 1.0, 1.0); }
        else /* i == -1 */ { RGB = vec4(1.0, p, q, 1.0); }

        RGB *= v;

        return RGB;
      }

      void main() {
        float golden_ratio = 0.618033988749895;
        float color_value  = 0.0;

        <% if (hasSegmentation) { %>
          vec4 volume_color = texture2D(<%= segmentationName %>_texture, vUv * repeat + offset);
          float id = (volume_color.r * 255.0);
        <% } else { %>
          float id = 0.0;
        <% } %>


        /* Get Color Value(s) */

        <% if (isRgb) { %>
<<<<<<< HEAD
          vec4 data_color = texture2D( color_texture, vUv * repeat + offset);

=======
          vec3 data_color = texture2D( color_texture, vUv * repeat + offset).xyz;
>>>>>>> f5cb8dbd
        <% } else { %>
          vec3 data_color = vec3(0.0, 0.0, 0.0);

          <% _.each(layers, function(name){ %>

            /* Get grayscale value */
            color_value = texture2D( <%= name %>_texture, vUv * repeat + offset).r;

            /* Brightness / Contrast Transformation */
            color_value = (color_value + brightness - 0.5) * contrast + 0.5;

            /* Multiply with color and weight */
            data_color += color_value * <%= name %>_weight * <%= name %>_color;

          <% }) %> ;

          data_color = clamp(data_color, 0.0, 1.0);

        <% } %>


        /* Color map (<= to fight rounding mistakes) */

        if ( id > 0.1 ) {
          vec4 HSV = vec4( mod( 6.0 * id * golden_ratio, 6.0), 1.0, 1.0, 1.0 );
          gl_FragColor = mix( vec4(data_color, 1.0), hsv_to_rgb(HSV), alpha );
        } else {
          gl_FragColor = vec4(data_color, 1.0);
        }
      }
      """
      {
        layers : colorLayerNames
        hasSegmentation : segmentationBinary?
        segmentationName : @sanitizeName( segmentationBinary?.name )
        isRgb : @model.binary["color"]?.targetBitDepth == 24
      }
    )<|MERGE_RESOLUTION|>--- conflicted
+++ resolved
@@ -145,12 +145,8 @@
         /* Get Color Value(s) */
 
         <% if (isRgb) { %>
-<<<<<<< HEAD
-          vec4 data_color = texture2D( color_texture, vUv * repeat + offset);
+          vec3 data_color = texture2D( color_texture, vUv * repeat + offset).xyz;
 
-=======
-          vec3 data_color = texture2D( color_texture, vUv * repeat + offset).xyz;
->>>>>>> f5cb8dbd
         <% } else { %>
           vec3 data_color = vec3(0.0, 0.0, 0.0);
 
