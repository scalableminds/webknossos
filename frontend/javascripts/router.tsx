--- conflicted
+++ resolved
@@ -621,9 +621,6 @@
               />
               <Route path="/imprint" component={Imprint} />
               <Route path="/privacy" component={Privacy} />
-<<<<<<< HEAD
-=======
-              <Route path="/workflows" component={RedirectToWorkflowViewer} />
               <Route
                 path="/links/:key"
                 render={({ match }: ContextRouter) => (
@@ -636,7 +633,6 @@
                   />
                 )}
               />
->>>>>>> b58497ed
               {!features().isDemoInstance && <Route path="/onboarding" component={Onboarding} />}
               <Route component={PageNotFoundView} />
             </Switch>
