--- conflicted
+++ resolved
@@ -13,11 +13,8 @@
 ### Added
 
 - Added a warning to the segmentation tab when viewing `uint64` bit segmentation data. [#4598](https://github.com/scalableminds/webknossos/pull/4598)
-<<<<<<< HEAD
 - Added the possibility to have multiple user-defined bounding boxes in an annotation. Task bounding boxes are automatically converted to such user bounding boxes upon “copy to my account” / reupload as explorational annotation. [#4536](https://github.com/scalableminds/webknossos/pull/4536)
-=======
 - Added additional information to each task in CSV download. [#4647](https://github.com/scalableminds/webknossos/pull/4647)
->>>>>>> 27cb87cc
 
 ### Changed
 
