/**
 * store.js
 * @flow
 */

 /* eslint-disable no-useless-computed-key */

import { createStore, applyMiddleware } from "redux";
import createSagaMiddleware from "redux-saga";
import reduceReducers from "oxalis/model/helpers/reduce_reducers";
import type { Vector3, Vector6 } from "oxalis/constants";
import type { Matrix4x4 } from "libs/mjs";
import SettingsReducer from "oxalis/model/reducers/settings_reducer";
import TaskReducer from "oxalis/model/reducers/task_reducer";
import SaveReducer from "oxalis/model/reducers/save_reducer";
import SkeletonTracingReducer from "oxalis/model/reducers/skeletontracing_reducer";
import FlycamReducer from "oxalis/model/reducers/flycam_reducer";
import rootSaga from "oxalis/model/sagas/root_saga";
import timestampMiddleware from "oxalis/model/helpers/timestamp_middleware";
<<<<<<< HEAD
=======
import overwriteActionMiddleware from "oxalis/model/helpers/overwrite_action_middleware";
>>>>>>> a8d4c513
import type { UpdateAction } from "oxalis/model/sagas/update_actions";

export type CommentType = {
  node: number;
  content: string;
};

export type EdgeType = {
  source: number,
  target: number,
};

export type NodeType = {
  id: number,
  position: Vector3,
  rotation: Vector3,
  bitDepth: number,
  viewport: number,
  resolution: number,
  radius: number,
  timestamp: number,
};


export type BranchPointType = {
  id: number;
  timestamp: number;
};

export type NodeMapType = {[number]: NodeType};

export type BoundingBoxObjectType = {
  topLeft: Vector3,
  width: number,
  height: number,
  depth: number,
};

export type TreeType = {
  treeId: number,
  color: Vector3,
  name: string,
  timestamp: number,
  comments: Array<CommentType>,
  branchPoints: Array<BranchPointType>,
  edges: Array<EdgeType>,
  nodes: NodeMapType,
};

export type SkeletonContentDataType = {
  activeNode: null | number,
  trees: Array<TreeType>,
  zoomLevel: number,
  customLayers: null,
};

export type VolumeContentDataType = {
  activeCell: null | number,
  customLayers: Array<Object>,
  maxCoordinates: BoundingBoxObjectType,
  customLayers: ?Array<Object>,
  name: string,
};

export type MappingType = {
  parent?: string;
  name: string;
  classes?: Array<Array<number>>;
};

export type CategoryType = "color" | "segmentation";
export type ElementClassType = "uint8" | "uint16" | "uint32";

export type DataLayerType = {
  name: string,
  category: CategoryType,
  maxCoordinates: BoundingBoxObjectType,
  resolutions: Array<number>,
  // fallback: any,
  elementClass: ElementClassType,
  mappings: Array<MappingType>,
}

export type RestrictionsType = {
  allowAccess: boolean,
  allowUpdate: boolean,
  allowFinish: boolean,
  allowDownload: boolean,
};

export type AllowedModeType = "orthogonal" | "oblique" | "flight" | "volume";

export type SettingsType = {
  advancedOptionsAllowed: boolean,
  allowedModes: Array<AllowedModeType>,
  branchPointsAllowed: boolean,
  somaClickingAllowed: boolean,
};

export type DataStoreInfoType = {
  name: string,
  url: string,
  typ: string,
  accessToken?: string,
}

export type DatasetType = {
 name: string,
 dataStore: DataStoreInfoType,
 scale: Vector3,
 dataLayers: Array<DataLayerType>
};

export type TreeMapType = {[number]: TreeType};

export type SkeletonTracingType = {
<<<<<<< HEAD
=======
  type: "skeleton",
>>>>>>> a8d4c513
  trees: TreeMapType,
  name: string,
  version: number,
  id: string,
  tracingType: "Explorational" | "Task" | "View" | "CompoundTask" | "CompoundProject" | "CompoundTaskType",
  activeTreeId: ?number,
  activeNodeId: ?number,
  restrictions: RestrictionsType & SettingsType,
};

export type DatasetLayerConfigurationType = {
  color: Vector3,
  brightness: number,
  contrast: number,
};

export type DatasetConfigurationType = {
  datasetName: string,
  fourBit: boolean,
  interpolation: boolean,
  keyboardDelay: number,
  layers: {
    [name:string]: DatasetLayerConfigurationType,
  },
  quality: number,
  segmentationOpacity: number,
};

export type UserConfigurationType = {
  clippingDistance: number,
  clippingDistanceArbitrary: number,
  crosshairSize: number,
  displayCrosshair: boolean,
  dynamicSpaceDirection: boolean,
  firstVisToggle: boolean,
  inverseX: boolean,
  inverseY: boolean,
  isosurfaceBBsize: number,
  isosurfaceDisplay: boolean,
  isosurfaceResolution: number,
  keyboardDelay: number,
  mouseRotateValue: number,
  moveValue: number,
  moveValue3d: number,
  newNodeNewTree: boolean,
  overrideNodeRadius: boolean,
  particleSize: number,
  radius: number,
  rotateValue: number,
  scale: number,
  scaleValue: number,
  sortCommentsAsc: boolean,
  sortTreesByName: boolean,
  sphericalCapRadius: number,
  tdViewDisplayPlanes: boolean,
};

export type TemporaryConfigurationType = {
  boundingBox: Vector6,
};

export type TaskType = {
  taskId: number,
};

export type SaveStateType = {
  isBusy: boolean,
  queue: Array<UpdateAction>,
  lastSaveTimestamp: number,
};

export type FlycamType = {
  zoomStep: number,
  currentMatrix: Matrix4x4,
  spaceDirectionOrtho: [-1 | 1, -1 | 1, -1 | 1],
}

export type OxalisState = {
  datasetConfiguration: DatasetConfigurationType,
  userConfiguration: UserConfigurationType,
  temporaryConfiguration: TemporaryConfigurationType,
  dataset: DatasetType,
  skeletonTracing: SkeletonTracingType,
  task: ?TaskType,
  save: SaveStateType,
  flycam: FlycamType,
};

const defaultState: OxalisState = {
  datasetConfiguration: {
    datasetName: "",
    fourBit: true,
    interpolation: false,
    keyboardDelay: 342,
    layers: {},
    quality: 0,
    segmentationOpacity: 20,
  },
  userConfiguration: {
    clippingDistance: 50,
    clippingDistanceArbitrary: 64,
    crosshairSize: 0.1,
    displayCrosshair: true,
    dynamicSpaceDirection: true,
    firstVisToggle: false,
    inverseX: false,
    inverseY: false,
    isosurfaceBBsize: 1,
    isosurfaceDisplay: false,
    isosurfaceResolution: 80,
    keyboardDelay: 200,
    mouseRotateValue: 0.004,
    moveValue: 300,
    moveValue3d: 300,
    newNodeNewTree: false,
    overrideNodeRadius: true,
    particleSize: 5,
    radius: 5,
    rotateValue: 0.01,
    scale: 1,
    scaleValue: 0.05,
    sortCommentsAsc: true,
    sortTreesByName: false,
    sphericalCapRadius: 140,
    tdViewDisplayPlanes: true,
  },
  temporaryConfiguration: {
    boundingBox: [0, 0, 0, 0, 0, 0],
  },
  task: null,
  dataset: {
    name: "Test Dataset",
    scale: [5, 5, 5],
    dataStore: {
      name: "localhost",
      url: "http://localhost:9000",
      typ: "webknossos-store",
    },
    dataLayers: [],
  },
  skeletonTracing: {
<<<<<<< HEAD
=======
    type: "skeleton",
>>>>>>> a8d4c513
    trees: {},
    name: "",
    version: 0,
    id: "",
    tracingId: "",
    tracingType: "Explorational",
    activeTreeId: null,
    activeNodeId: null,
    restrictions: {
      branchPointsAllowed: true,
      allowUpdate: true,
      allowFinish: true,
      allowAccess: true,
      allowDownload: true,
      somaClickingAllowed: true,
      advancedOptionsAllowed: true,
      allowedModes: ["orthogonal", "oblique", "flight"],
    },
  },
  save: {
    queue: [],
    isBusy: false,
    lastSaveTimestamp: 0,
  },
  flycam: {
    zoomStep: 1.3,
    currentMatrix: [
      1, 0, 0, 0,
      0, 1, 0, 0,
      0, 0, 1, 0,
      0, 0, 0, 1,
    ],
    spaceDirectionOrtho: [1, 1, 1],
  },
};


const sagaMiddleware = createSagaMiddleware();
const combinedReducers = reduceReducers(
  SettingsReducer,
  SkeletonTracingReducer,
  TaskReducer,
  SaveReducer,
  FlycamReducer,
);

const store = createStore(combinedReducers, defaultState, applyMiddleware(
  timestampMiddleware,
<<<<<<< HEAD
=======
  overwriteActionMiddleware,
>>>>>>> a8d4c513
  sagaMiddleware,
));
sagaMiddleware.run(rootSaga);

export default store;<|MERGE_RESOLUTION|>--- conflicted
+++ resolved
@@ -17,10 +17,7 @@
 import FlycamReducer from "oxalis/model/reducers/flycam_reducer";
 import rootSaga from "oxalis/model/sagas/root_saga";
 import timestampMiddleware from "oxalis/model/helpers/timestamp_middleware";
-<<<<<<< HEAD
-=======
 import overwriteActionMiddleware from "oxalis/model/helpers/overwrite_action_middleware";
->>>>>>> a8d4c513
 import type { UpdateAction } from "oxalis/model/sagas/update_actions";
 
 export type CommentType = {
@@ -137,10 +134,7 @@
 export type TreeMapType = {[number]: TreeType};
 
 export type SkeletonTracingType = {
-<<<<<<< HEAD
-=======
   type: "skeleton",
->>>>>>> a8d4c513
   trees: TreeMapType,
   name: string,
   version: number,
@@ -282,10 +276,7 @@
     dataLayers: [],
   },
   skeletonTracing: {
-<<<<<<< HEAD
-=======
     type: "skeleton",
->>>>>>> a8d4c513
     trees: {},
     name: "",
     version: 0,
@@ -334,10 +325,7 @@
 
 const store = createStore(combinedReducers, defaultState, applyMiddleware(
   timestampMiddleware,
-<<<<<<< HEAD
-=======
   overwriteActionMiddleware,
->>>>>>> a8d4c513
   sagaMiddleware,
 ));
 sagaMiddleware.run(rootSaga);
