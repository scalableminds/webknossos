/**
 * skeleton.js
 * @flow
 */

import _ from "lodash";
<<<<<<< HEAD
import Utils from "libs/utils";
import Store from "oxalis/throttled_store";
import type { SkeletonTracingType } from "oxalis/store";
import { diffTrees } from "oxalis/model/sagas/skeletontracing_saga";
import SkeletonGeometryHandler from "oxalis/geometries/skeleton_geometry_handler";
import { NodeTypes } from "oxalis/geometries/materials/particle_material_factory";
=======
import app from "app";
import Backbone from "backbone";
import Store from "oxalis/throttled_store";
import Model from "oxalis/model";
import { OrthoViews } from "oxalis/constants";
import TreeGeometry from "oxalis/geometries/tree_geometry";
import type { Vector3, OrthoViewType } from "oxalis/constants";
import type { SkeletonTracingType } from "oxalis/store";
>>>>>>> a8d4c513

class Skeleton {
  // This class is supposed to collect all the Geometries that belong to the skeleton, like
  // nodes, edges and trees

  isVisible: boolean;
<<<<<<< HEAD
  showInactiveTrees: boolean;
  prevTracing: SkeletonTracingType;
  geometryHandler: SkeletonGeometryHandler;

  constructor() {
=======
  treeGeometryCache: {[id:number]: TreeGeometry};
  showInactiveTrees: boolean;
  oldSkeletonTracing: ?SkeletonTracingType;

  constructor(model: Model) {
    this.model = model;
    _.extend(this, Backbone.Events);

    this.treeGeometryCache = {};
>>>>>>> a8d4c513
    this.isVisible = true;
    this.showInactiveTrees = true;
    this.oldSkeletonTracing = null;

<<<<<<< HEAD
    const tracing = Store.getState().skeletonTracing;
    this.geometryHandler = new SkeletonGeometryHandler(tracing.trees);
    this.prevTracing = tracing;

    Store.subscribe(() => this.update());
  }


  update() {
    const tracing = Store.getState().skeletonTracing;
    const diff = diffTrees(this.prevTracing.trees, tracing.trees);

    for (const update of diff) {
      switch (update.action) {
        case "createNode":
          const treeColor = tracing.trees[update.value.treeId].color;
          this.geometryHandler.createNode(update.value, treeColor);
          break;
        case "deleteNode":
          this.geometryHandler.deleteNode(update.value.id);
          break;
        case "createEdge":
          break;
        case "deleteEdge":
          break;
        case "updateNode":
          this.geometryHandler.updateNodeScalar("radius", update.value.id, update.value.radius);
          break;
        case "updateTree":
          // diff branchpoints
          const treeId = update.value.id;
          const tree = tracing.trees[treeId];
          const prevTree = this.prevTracing.trees[treeId];
          const oldBranchPoints = prevTree.branchPoints.map(branchPoint => branchPoint.id);
          const newBranchPoints = tree.branchPoints.map(branchPoint => branchPoint.id);
          const { onlyA: deletedBranchPoints, onlyB: createdBranchPoints } = Utils.diffArrays(oldBranchPoints, newBranchPoints);

          for (const nodeId of deletedBranchPoints) {
            this.geometryHandler.updateNodeScalar("type", nodeId, NodeTypes.NORMAL);
          }

          for (const nodeId of createdBranchPoints) {
            this.geometryHandler.updateNodeScalar("type", nodeId, NodeTypes.BRANCH_POINT);
          }

          if (tree.color !== prevTree.color) {
            for (const node of Object.values(tree.nodes)) {
              this.geometryHandler.updateNodeVector("treeColor", node.id, tree.color);
            }
          }
          break;
        default:
      }
    }

    // this.geometryHandler.updateUniforms();
    this.prevTracing = tracing;
  }

  getMeshes = () => this.geometryHandler.getMeshes()


  setVisibility(isVisible: boolean) {
    this.isVisible = isVisible;

    /* for (const mesh of this.getMeshes()) {
      mesh.isVisible = isVisible;
    }
    app.vent.trigger("rerender"); */
  }


  setVisibilityTemporary(/* isVisible: boolean */) {
    /* for (const mesh of this.getMeshes()) {
      mesh.visible = isVisible && ((mesh.isVisible != null) ? mesh.isVisible : true);
    } */
    // (TODO: still needed?) app.vent.trigger("rerender");
=======
    // this.reset();

    // Potentially quite ressource intensive
    // Test this some more
    // Perhaps load can be eased a bit with ThreeJS-React wrappers?
    Store.subscribe(() => this.reset());
  }

  createNewTree(treeId: number, treeColor: Vector3): TreeGeometry {
    const tree = new TreeGeometry(treeId, treeColor, this.model);
    tree.showRadius(!Store.getState().userConfiguration.overrideNodeRadius);
    this.treeGeometryCache[treeId] = tree;
    this.trigger("newGeometries", tree.getMeshes());

    return tree;
  }

  evictFromCache = _.throttle(() => {
    const treeIds = Object.keys(Store.getState().skeletonTracing.trees);

    // actually free the buffers etc. from the GPU
    _.values(_.omit(this.treeGeometryCache, treeIds)).forEach((treeGeometry) => {
      this.trigger("removeGeometries", treeGeometry.getMeshes());
      treeGeometry.dispose();
    });

    // remove geometry from cache
    this.treeGeometryCache = _.pick(this.treeGeometryCache, treeIds);
  }, 500)

  reset() {
    const skeletonTracing = Store.getState().skeletonTracing;

    // only update the WebGl stuff if the tracing has really changed
    // this should smooth performance when one is just viewing/moving around
    if (skeletonTracing !== this.oldSkeletonTracing) {
      const trees = _.values(Store.getState().skeletonTracing.trees);

      // periodically evict unused tree geometries left over after tree deletion/splitting
      this.evictFromCache();

      for (const tree of trees) {
        let treeGeometry = this.getTreeGeometry(tree.treeId);
        if (treeGeometry == null) {
          treeGeometry = this.createNewTree(tree.treeId, tree.color);
        }

        treeGeometry.reset(tree.nodes, tree.edges);
      }

      app.vent.trigger("rerender");
      this.oldSkeletonTracing = skeletonTracing;
    }
  }

  getMeshes = () => {
    let meshes = [];
    for (const tree of _.values(this.treeGeometryCache)) {
      meshes = meshes.concat(tree.getMeshes());
    }
    return meshes;
  }

  getTreeGeometry(treeId: ?number) {
    if (treeId == null) {
      treeId = Store.getState().skeletonTracing.activeTreeId;
    }
    if (treeId != null) {
      return this.treeGeometryCache[treeId];
    }
    return null;
  }


  setVisibilityTemporary(isVisible: boolean) {
    for (const mesh of this.getMeshes()) {
      mesh.visible = isVisible && ((mesh.isVisible != null) ? mesh.isVisible : true);
    }
    app.vent.trigger("rerender");
  }


  setVisibility(isVisible: boolean) {
    this.isVisible = isVisible;

    for (const mesh of this.getMeshes()) {
      mesh.isVisible = isVisible;
    }
    app.vent.trigger("rerender");
>>>>>>> a8d4c513
  }


  restoreVisibility() {
<<<<<<< HEAD
//    this.setVisibilityTemporary(this.isVisible);
=======
    this.setVisibilityTemporary(this.isVisible);
>>>>>>> a8d4c513
  }


  toggleVisibility() {
    this.setVisibility(!this.isVisible);
  }


<<<<<<< HEAD
  updateForCam(/* id: OrthoViewType */) {
    /* for (const tree of _.values(this.treeGeometryCache)) {
      //tree.showRadius(id !== OrthoViews.TDView && !Store.getState().userConfiguration.overrideNodeRadius);
=======
  updateForCam(id: OrthoViewType) {
    for (const tree of _.values(this.treeGeometryCache)) {
      tree.showRadius(id !== OrthoViews.TDView && !Store.getState().userConfiguration.overrideNodeRadius);
>>>>>>> a8d4c513
    }

    if (id !== OrthoViews.TDView) {
      this.setVisibilityTemporary(this.isVisible);
    }
<<<<<<< HEAD
    this.setVisibilityTemporary(true);*/
=======
    this.setVisibilityTemporary(true);
>>>>>>> a8d4c513
  }


  toggleInactiveTreeVisibility() {
    // this.showInactiveTrees = !this.showInactiveTrees;
    // return this.setInactiveTreeVisibility(this.showInactiveTrees);
  }


<<<<<<< HEAD
  setInactiveTreeVisibility(/* isVisible: boolean */) {
    /* for (const mesh of this.getMeshes()) {
=======
  setInactiveTreeVisibility(visible: boolean) {
    for (const mesh of this.getMeshes()) {
>>>>>>> a8d4c513
      mesh.isVisible = visible;
    }
    const treeGeometry = this.getTreeGeometry(Store.getState().skeletonTracing.activeTreeId);
    if (treeGeometry != null) {
      treeGeometry.edges.isVisible = true;
      treeGeometry.nodes.isVisible = true;
      app.vent.trigger("rerender");
<<<<<<< HEAD
    } */
  }


  getAllNodes() {
    return _.map(this.geometryHandler.nodeGeometries, geometry => geometry.getMesh());
=======
    }
>>>>>>> a8d4c513
  }

  getAllNodes() {
    return _.map(this.treeGeometryCache, tree => tree.nodes);
  }

<<<<<<< HEAD
  setSizeAttenuation(/* sizeAttenuation: boolean */) {
    /* return _.map(this.treeGeometryCache, tree =>
      tree.setSizeAttenuation(sizeAttenuation));*/
=======
  setSizeAttenuation(sizeAttenuation: boolean) {
    return _.map(this.treeGeometryCache, tree =>
      tree.setSizeAttenuation(sizeAttenuation));
>>>>>>> a8d4c513
  }
}

export default Skeleton;<|MERGE_RESOLUTION|>--- conflicted
+++ resolved
@@ -4,51 +4,26 @@
  */
 
 import _ from "lodash";
-<<<<<<< HEAD
 import Utils from "libs/utils";
 import Store from "oxalis/throttled_store";
 import type { SkeletonTracingType } from "oxalis/store";
 import { diffTrees } from "oxalis/model/sagas/skeletontracing_saga";
 import SkeletonGeometryHandler from "oxalis/geometries/skeleton_geometry_handler";
 import { NodeTypes } from "oxalis/geometries/materials/particle_material_factory";
-=======
-import app from "app";
-import Backbone from "backbone";
-import Store from "oxalis/throttled_store";
-import Model from "oxalis/model";
-import { OrthoViews } from "oxalis/constants";
-import TreeGeometry from "oxalis/geometries/tree_geometry";
-import type { Vector3, OrthoViewType } from "oxalis/constants";
-import type { SkeletonTracingType } from "oxalis/store";
->>>>>>> a8d4c513
 
 class Skeleton {
   // This class is supposed to collect all the Geometries that belong to the skeleton, like
   // nodes, edges and trees
 
   isVisible: boolean;
-<<<<<<< HEAD
   showInactiveTrees: boolean;
   prevTracing: SkeletonTracingType;
   geometryHandler: SkeletonGeometryHandler;
 
   constructor() {
-=======
-  treeGeometryCache: {[id:number]: TreeGeometry};
-  showInactiveTrees: boolean;
-  oldSkeletonTracing: ?SkeletonTracingType;
-
-  constructor(model: Model) {
-    this.model = model;
-    _.extend(this, Backbone.Events);
-
-    this.treeGeometryCache = {};
->>>>>>> a8d4c513
     this.isVisible = true;
     this.showInactiveTrees = true;
-    this.oldSkeletonTracing = null;
 
-<<<<<<< HEAD
     const tracing = Store.getState().skeletonTracing;
     this.geometryHandler = new SkeletonGeometryHandler(tracing.trees);
     this.prevTracing = tracing;
@@ -110,7 +85,6 @@
 
   getMeshes = () => this.geometryHandler.getMeshes()
 
-
   setVisibility(isVisible: boolean) {
     this.isVisible = isVisible;
 
@@ -122,110 +96,15 @@
 
 
   setVisibilityTemporary(/* isVisible: boolean */) {
-    /* for (const mesh of this.getMeshes()) {
-      mesh.visible = isVisible && ((mesh.isVisible != null) ? mesh.isVisible : true);
-    } */
+    // for (const mesh of this.getMeshes()) {
+    //   mesh.visible = isVisible && ((mesh.isVisible != null) ? mesh.isVisible : true);
+    // }
     // (TODO: still needed?) app.vent.trigger("rerender");
-=======
-    // this.reset();
-
-    // Potentially quite ressource intensive
-    // Test this some more
-    // Perhaps load can be eased a bit with ThreeJS-React wrappers?
-    Store.subscribe(() => this.reset());
-  }
-
-  createNewTree(treeId: number, treeColor: Vector3): TreeGeometry {
-    const tree = new TreeGeometry(treeId, treeColor, this.model);
-    tree.showRadius(!Store.getState().userConfiguration.overrideNodeRadius);
-    this.treeGeometryCache[treeId] = tree;
-    this.trigger("newGeometries", tree.getMeshes());
-
-    return tree;
-  }
-
-  evictFromCache = _.throttle(() => {
-    const treeIds = Object.keys(Store.getState().skeletonTracing.trees);
-
-    // actually free the buffers etc. from the GPU
-    _.values(_.omit(this.treeGeometryCache, treeIds)).forEach((treeGeometry) => {
-      this.trigger("removeGeometries", treeGeometry.getMeshes());
-      treeGeometry.dispose();
-    });
-
-    // remove geometry from cache
-    this.treeGeometryCache = _.pick(this.treeGeometryCache, treeIds);
-  }, 500)
-
-  reset() {
-    const skeletonTracing = Store.getState().skeletonTracing;
-
-    // only update the WebGl stuff if the tracing has really changed
-    // this should smooth performance when one is just viewing/moving around
-    if (skeletonTracing !== this.oldSkeletonTracing) {
-      const trees = _.values(Store.getState().skeletonTracing.trees);
-
-      // periodically evict unused tree geometries left over after tree deletion/splitting
-      this.evictFromCache();
-
-      for (const tree of trees) {
-        let treeGeometry = this.getTreeGeometry(tree.treeId);
-        if (treeGeometry == null) {
-          treeGeometry = this.createNewTree(tree.treeId, tree.color);
-        }
-
-        treeGeometry.reset(tree.nodes, tree.edges);
-      }
-
-      app.vent.trigger("rerender");
-      this.oldSkeletonTracing = skeletonTracing;
-    }
-  }
-
-  getMeshes = () => {
-    let meshes = [];
-    for (const tree of _.values(this.treeGeometryCache)) {
-      meshes = meshes.concat(tree.getMeshes());
-    }
-    return meshes;
-  }
-
-  getTreeGeometry(treeId: ?number) {
-    if (treeId == null) {
-      treeId = Store.getState().skeletonTracing.activeTreeId;
-    }
-    if (treeId != null) {
-      return this.treeGeometryCache[treeId];
-    }
-    return null;
-  }
-
-
-  setVisibilityTemporary(isVisible: boolean) {
-    for (const mesh of this.getMeshes()) {
-      mesh.visible = isVisible && ((mesh.isVisible != null) ? mesh.isVisible : true);
-    }
-    app.vent.trigger("rerender");
-  }
-
-
-  setVisibility(isVisible: boolean) {
-    this.isVisible = isVisible;
-
-    for (const mesh of this.getMeshes()) {
-      mesh.isVisible = isVisible;
-    }
-    app.vent.trigger("rerender");
->>>>>>> a8d4c513
   }
 
 
   restoreVisibility() {
-<<<<<<< HEAD
 //    this.setVisibilityTemporary(this.isVisible);
-=======
-    this.setVisibilityTemporary(this.isVisible);
->>>>>>> a8d4c513
   }
 
 
@@ -234,25 +113,15 @@
   }
 
 
-<<<<<<< HEAD
   updateForCam(/* id: OrthoViewType */) {
     /* for (const tree of _.values(this.treeGeometryCache)) {
       //tree.showRadius(id !== OrthoViews.TDView && !Store.getState().userConfiguration.overrideNodeRadius);
-=======
-  updateForCam(id: OrthoViewType) {
-    for (const tree of _.values(this.treeGeometryCache)) {
-      tree.showRadius(id !== OrthoViews.TDView && !Store.getState().userConfiguration.overrideNodeRadius);
->>>>>>> a8d4c513
     }
 
     if (id !== OrthoViews.TDView) {
       this.setVisibilityTemporary(this.isVisible);
     }
-<<<<<<< HEAD
     this.setVisibilityTemporary(true);*/
-=======
-    this.setVisibilityTemporary(true);
->>>>>>> a8d4c513
   }
 
 
@@ -262,13 +131,8 @@
   }
 
 
-<<<<<<< HEAD
   setInactiveTreeVisibility(/* isVisible: boolean */) {
     /* for (const mesh of this.getMeshes()) {
-=======
-  setInactiveTreeVisibility(visible: boolean) {
-    for (const mesh of this.getMeshes()) {
->>>>>>> a8d4c513
       mesh.isVisible = visible;
     }
     const treeGeometry = this.getTreeGeometry(Store.getState().skeletonTracing.activeTreeId);
@@ -276,31 +140,18 @@
       treeGeometry.edges.isVisible = true;
       treeGeometry.nodes.isVisible = true;
       app.vent.trigger("rerender");
-<<<<<<< HEAD
     } */
   }
 
 
   getAllNodes() {
     return _.map(this.geometryHandler.nodeGeometries, geometry => geometry.getMesh());
-=======
-    }
->>>>>>> a8d4c513
   }
 
-  getAllNodes() {
-    return _.map(this.treeGeometryCache, tree => tree.nodes);
-  }
 
-<<<<<<< HEAD
   setSizeAttenuation(/* sizeAttenuation: boolean */) {
     /* return _.map(this.treeGeometryCache, tree =>
       tree.setSizeAttenuation(sizeAttenuation));*/
-=======
-  setSizeAttenuation(sizeAttenuation: boolean) {
-    return _.map(this.treeGeometryCache, tree =>
-      tree.setSizeAttenuation(sizeAttenuation));
->>>>>>> a8d4c513
   }
 }
 
