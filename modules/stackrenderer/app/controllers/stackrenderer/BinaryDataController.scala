--- conflicted
+++ resolved
@@ -13,17 +13,6 @@
   override val binaryDataService = braingames.stackrenderer.BinaryDataService
 
   def viaAjax(dataSetName: String, levelId: String, missionId: String, dataLayerName: String) =
-<<<<<<< HEAD
-    Action { implicit request =>
-      Async {
-        val result: Future[Result] = for {
-          dataSet <- dataSetStore.find(dataSetName) ?~ Messages("dataset.notFound")
-          level <- levelStore.find(levelId) ?~ Messages("level.notFound")
-          mission <- missionStore.find(missionId) ?~ Messages("mission.notFound")
-          dataLayer <- dataSet.dataLayers.get(dataLayerName) orElse dataSet.dataLayers.get(s"$dataLayerName${mission.batchId}") ?~ Messages("dataLayer.notFound")
-        } yield {
-          controllers.levelcreator.BinaryData.handleDataRequest(dataSet, dataLayer, level, mission)
-=======
     Action {
       implicit request =>
         Async {
@@ -36,7 +25,6 @@
           } yield {
             Ok(result).withHeaders("Access-Control-Allow-Origin" -> "*")
           }
->>>>>>> e528bc99
         }
     }
 }