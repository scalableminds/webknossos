--- conflicted
+++ resolved
@@ -151,13 +151,8 @@
           teams <- Fox.combined(assignedTeams.map(t => TeamDAO.findOneByName(t.team))) ?~> Messages("team.notFound")
           _ <- ensureProperTeamAdministration(user, assignedTeams.zip(teams))
         } yield {
-<<<<<<< HEAD
-          val trimmedExperiences = experiences.map{ case (key, value) => key.trim -> value} .toMap
-          val teams = user.teams.filterNot(t => assignedTeams.exists(_.team == t.team)) ::: assignedTeams
-          UserService.update(user, firstName, lastName, verified, teams, trimmedExperiences)
-=======
-          UserService.update(user, firstName, lastName, verified, assignedTeams, experiences)
->>>>>>> 455c768e
+          val trimmedExperiences = experiences.map{ case (key, value) => key.trim -> value}
+          UserService.update(user, firstName, lastName, verified, assignedTeams, trimmedExperiences)
           Ok
         }
       case e: JsError =>
