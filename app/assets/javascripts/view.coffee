### define
libs/flycam : Flycam
libs/flycam2 : Flycam2d
libs/Tween : TWEEN_LIB
model/game : Game
libs/event_mixin : EventMixin
model/route : Route
###

#model : Model
    
# global View variables
# flycam = null

# constants
# display 512px out of 512px total width and height
#CAM_DISTANCE = 384/2 # alt: 384/2  #alt: 96
VIEWPORT_WIDTH = 380
PLANE_XY = 0
PLANE_YZ = 1
PLANE_XZ = 2
VIEW_3D  = 3

class View

  constructor : (model, flycam) ->

    _.extend(this, new EventMixin())

    @model  = model
    @flycam = flycam

    # The "render" div serves as a container for the canvas, that is 
    # attached to it once a renderer has been initalized.
    container = $("#render")
    # Create a 4x4 grid
    @curWidth = WIDTH = (container.width()-20)/2
    HEIGHT = (container.height()-20)/2
    @scaleFactor = 1

    # Initialize main THREE.js components
    colors    = [0xff0000, 0x0000ff, 0x00ff00, 0xffffff]
    @renderer = new THREE.WebGLRenderer({clearColor: colors[i], clearAlpha: 1, antialias: false})
    @camera   = new Array(4)
    @lights   = new Array(3)
    @scene    = new THREE.Scene()
    for i in [PLANE_XY, PLANE_YZ, PLANE_XZ, VIEW_3D]
      # Let's set up cameras
      # No need to set any properties, because the camera controller will deal with that
      @camera[i]   = new THREE.OrthographicCamera(0, 0, 0, 0)
      @scene.add @camera[i]

      # There is one light for each plane
      if i != VIEW_3D
        @lights[i]   = new THREE.PointLight( 0xffffff, 0.8 )
        @scene.add @lights[i]

    @camera[PLANE_XY].position.z = -1
    @camera[PLANE_YZ].position.x =  1
    @camera[PLANE_XZ].position.y =  1
    @camera[VIEW_3D].position    = new THREE.Vector3(10, 10, -10)
    @camera[PLANE_XY].up         = new THREE.Vector3( 0, -1,  0)
    @camera[PLANE_YZ].up         = new THREE.Vector3( 0, -1,  0)
    @camera[PLANE_XZ].up         = new THREE.Vector3( 0,  0, -1)
    @camera[VIEW_3D].up          = new THREE.Vector3( 0,  0, -1)
    for cam in @camera
      cam.lookAt(new THREE.Vector3( 0, 0, 0))

    # Attach the canvas to the container
    @renderer.setSize 2*WIDTH+20, 2*HEIGHT+20
    container.append @renderer.domElement

    @setActivePlaneXY()
    
    # FPS stats
    stats = new Stats()
    stats.getDomElement().id = "stats"
    $("body").append stats.getDomElement() 
    @stats = stats
    @positionStats = $("#status")

    # help overlay
    keycommands =
<<<<<<< HEAD
      "<table width='450'>
        <tr><td><u>General</u></td><td></td></tr>
        <tr><td>Leftclick or Arrow keys</td><td>Move</td></tr>
        <tr><td>Leftclick</td><td>Select node</td></tr>
        <tr><td>Q</td><td>Fullscreen</td></tr>
        <tr><td>K</td><td>Scale up viewports</td></tr>
        <tr><td>L</td><td>Scale down viewports</td></tr>
        <tr><td><u>Viewports</u></td><td></td></tr>
        <tr><td>Mousewheel or D and F</td><td>Move along 3rd axis</td></tr>
        <tr><td>Rightclick</td><td>Set tracepoint</td></tr>
        <tr><td>I or Alt + Mousewheel</td><td>Zoom in</td></tr>
        <tr><td>O or Alt + Mousewheel</td><td>Zoom out</td></tr>
        <tr><td>B</td><td>Set branchpoint</td></tr>
        <tr><td>J</td><td>Jump to last branchpoint</td></tr>
        <tr><td>S</td><td>Center active node</td></tr>
        <tr><td>Shift + Mousewheel</td><td>Change active node size</td></tr>
        <tr><td>N</td><td>Create new tree</td></tr>
        <tr><td><u>3D-view</u></td><td></td></tr>
        <tr><td>Mousewheel</td><td>Zoom in and out</td></tr>
        <tr><td> </td><td> </td></tr>
      </table>
      <br>
      <p>All other options like moving speed and clipping distance can be adjusted in the options located to the left.
=======
      "<table class=\"table table-condensed table-nohead\">
        <tbody>
          <tr><th colspan=\"2\">General</th></tr>
          <tr><td>Leftclick or WASD or ULDR</td><td>Move</td></tr>
          <tr><td>Leftclick</td><td>Select node</td></tr>
          <tr><td>F</td><td>Fullscreen</td></tr>
          <tr><td>K</td><td>Scale up viewports</td></tr>
          <tr><td>L</td><td>Scale down viewports</td></tr>
          <tr><th colspan=\"2\">Viewports</th></tr>
          <tr><td>Mousewheel or Space (+ Shift or Ctrl)</td><td>Move along 3rd axis</td></tr>
          <tr><td>Rightclick</td><td>Set tracepoint</td></tr>
          <tr><td>I</td><td>Zoom in</td></tr>
          <tr><td>O</td><td>Zoom out</td></tr>
          <tr><td>B</td><td>Set branchpoint</td></tr>
          <tr><td>J</td><td>Jump to last branchpoint</td></tr>
          <tr><td>H</td><td>Center active node</td></tr>
          <tr><td>N</td><td>Create new tree</td></tr>
          <tr><th colspan=\"2\">3D-view</th></tr>
          <tr><td>Mousewheel</td><td>Zoom in and out</td></tr>
          <tr><td> </td><td> </td></tr>
        </table>
      </table>
      <p>All other options like node-radius, moving speed, clipping distance can be adjusted in the options located to the left.
>>>>>>> e9f39ae4
      Select the different categories to open/close them.
      Not every functionality displayed in the options has been implemented yet, but most of them.
      Please report any issues.</p>"

    popoverTemplate = '<div class="popover overlay"><div class="arrow"></div><div class="popover-inner"><h3 class="popover-title"></h3><div class="popover-content"><p></p></div></div></div>'
    $('#help-overlay').popover({html: true, placement: 'bottom', title: 'keyboard commands', content: keycommands, template: popoverTemplate})

    @first = true
    @newTextures = [true, true, true, true]
    # start the rendering loop
    @animate()

    # Dont forget to handle window resizing!
    $(window).resize( => @.resize() )
    
    # refresh the scene once a bucket is loaded
    # FIXME: probably not the most elgant thing to do
    # FIXME: notifies all planes when any bucket is loaded
    # $(window).on("bucketloaded", => @flycam.hasChanged = true; @flycam.newBuckets = [true, true, true]) 

  animate : ->

    @renderFunction()

    window.requestAnimationFrame => @animate()

  # This is the main render function.
  # All 3D meshes and the trianglesplane are rendered here.
  renderFunction : ->

    TWEEN.update()

    @trigger "render"

    # skip rendering if nothing has changed
    # This prevents you the GPU/CPU from constantly
    # working and keeps your lap cool
    # ATTENTION: this limits the FPS to 30 FPS (depending on the keypress update frequence)
    
    # update postion and FPS displays
    position2d = @flycam.getGlobalPos()
    texturePositionXY = @flycam.texturePosition[0]
    # without rounding the position becomes really long and blocks the canvas mouse input
    position2d = [Math.round(position2d[0]),Math.round(position2d[1]),Math.round(position2d[2])]
    texturePositionXY = [Math.round(texturePositionXY[0]),Math.round(texturePositionXY[1]),Math.round(texturePositionXY[2])]
    #@positionStats.html "Flyflycam: #{position2d}<br />texturePositionXY: #{texturePositionXY}<br />ZoomStep #{@flycam.getIntegerZoomStep(@flycam.getActivePlane())}<br />activePlane: #{@flycam.getActivePlane()}" 
    @stats.update()

    @newTextures[VIEW_3D] = @newTextures[0] or @newTextures[1] or @newTextures[2]
    viewport = [[0, @curWidth+20], [@curWidth+20, @curWidth+20], [0, 0], [@curWidth+20, 0]]
    @renderer.autoClear = true
    colors   = [ 0xff0000, 0x0000ff, 0x00ff00, 0xffffff]
    if @flycam.hasChanged or @flycam.hasNewTextures()
      for i in [PLANE_XY, PLANE_YZ, PLANE_XZ, VIEW_3D]
        @trigger "renderCam", i
        @renderer.setViewport(viewport[i][0], viewport[i][1], @curWidth, @curWidth)
        @renderer.setScissor(viewport[i][0], viewport[i][1], @curWidth, @curWidth)
        @renderer.enableScissorTest(true)
        @renderer.setClearColorHex(colors[i], 1);
        @renderer.render @scene, @camera[i]
    @flycam.hasChanged = false
    @flycam.hasNewTexture = [false, false, false]
  
  # Adds a new Three.js geometry to the scene.
  # This provides the public interface to the GeometryFactory.
  addGeometry : (geometry) ->
    @scene.add geometry

  removeGeometry : (geometry) ->
    @scene.remove geometry

  #Apply a single draw (not used right now)
  draw : ->
    #FIXME: this is dirty
    @flycam.hasChanged = true

  #Call this after the canvas was resized to fix the viewport
  resize : ->
    #FIXME: Is really the window's width or rather the DIV's?
    container = $("#render")
    WIDTH = (container.width()-20)/2
    HEIGHT = (container.height()-20)/2

    @renderer.setSize( 2*WIDTH+20, 2*HEIGHT+20)
    for i in [PLANE_XY, PLANE_YZ, PLANE_XZ, VIEW_3D]
      @camera[i].aspect = WIDTH / HEIGHT
      @camera[i].updateProjectionMatrix()
    @draw()
  
  scaleTrianglesPlane : (delta) =>
    @scaleFactor = 1 unless @scaleFactor
    if (@scaleFactor+delta > 0.75) and (@scaleFactor+delta < 1.5)
      @scaleFactor += Number(delta)
      @curWidth = WIDTH = HEIGHT = @scaleFactor * 384
      container = $("#render")
      container.width(2 * WIDTH + 20)
      container.height(2 * HEIGHT + 20)

      divs = $(".inputcatcher")
      for div in divs
        $(div).width(WIDTH)
        $(div).height(HEIGHT)

      divYZ = $("#planeyz")
      divYZ.css({left: @scaleFactor * 384 + 20 + "px"})
      divXZ = $("#planexz")
      divXZ.css({top: @scaleFactor * 384 + 20 + "px"})
      divSkeleton = $("#skeletonview")
      divSkeleton.css({left: @scaleFactor * 384 + 20 + "px", top: @scaleFactor * 384 + 20 + "px"})

      # scales the 3D-view controls
      prevControl = $("#prevControls")
      prevControl.css({top: @scaleFactor * 420 + "px", left: @scaleFactor * 420 + "px"})

      @resize()

  setActivePlaneXY : =>
    @setActivePlane PLANE_XY

  setActivePlaneYZ : =>
    @setActivePlane PLANE_YZ

  setActivePlaneXZ : =>
    @setActivePlane PLANE_XZ

  setActivePlane : (planeID) =>
    @flycam.setActivePlane planeID
    for i in [0..2]
      catcherStyle = $(".inputcatcher")[i].style
      #catcherStyle.borderColor  = "#f8f800"   #  else "#C7D1D8"
      $(".inputcatcher")[i].style.borderWidth = if i==planeID then "2px" else "0px"

  getCameras : =>
    @camera

  getLights  : =>
    @lights<|MERGE_RESOLUTION|>--- conflicted
+++ resolved
@@ -81,55 +81,31 @@
 
     # help overlay
     keycommands =
-<<<<<<< HEAD
-      "<table width='450'>
-        <tr><td><u>General</u></td><td></td></tr>
-        <tr><td>Leftclick or Arrow keys</td><td>Move</td></tr>
-        <tr><td>Leftclick</td><td>Select node</td></tr>
-        <tr><td>Q</td><td>Fullscreen</td></tr>
-        <tr><td>K</td><td>Scale up viewports</td></tr>
-        <tr><td>L</td><td>Scale down viewports</td></tr>
-        <tr><td><u>Viewports</u></td><td></td></tr>
-        <tr><td>Mousewheel or D and F</td><td>Move along 3rd axis</td></tr>
-        <tr><td>Rightclick</td><td>Set tracepoint</td></tr>
-        <tr><td>I or Alt + Mousewheel</td><td>Zoom in</td></tr>
-        <tr><td>O or Alt + Mousewheel</td><td>Zoom out</td></tr>
-        <tr><td>B</td><td>Set branchpoint</td></tr>
-        <tr><td>J</td><td>Jump to last branchpoint</td></tr>
-        <tr><td>S</td><td>Center active node</td></tr>
-        <tr><td>Shift + Mousewheel</td><td>Change active node size</td></tr>
-        <tr><td>N</td><td>Create new tree</td></tr>
-        <tr><td><u>3D-view</u></td><td></td></tr>
-        <tr><td>Mousewheel</td><td>Zoom in and out</td></tr>
-        <tr><td> </td><td> </td></tr>
-      </table>
-      <br>
-      <p>All other options like moving speed and clipping distance can be adjusted in the options located to the left.
-=======
       "<table class=\"table table-condensed table-nohead\">
         <tbody>
           <tr><th colspan=\"2\">General</th></tr>
-          <tr><td>Leftclick or WASD or ULDR</td><td>Move</td></tr>
+          <tr><td>Leftclick or Arrow keys</td><td>Move</td></tr>
           <tr><td>Leftclick</td><td>Select node</td></tr>
-          <tr><td>F</td><td>Fullscreen</td></tr>
+          <tr><td>Q</td><td>Fullscreen</td></tr>
           <tr><td>K</td><td>Scale up viewports</td></tr>
           <tr><td>L</td><td>Scale down viewports</td></tr>
           <tr><th colspan=\"2\">Viewports</th></tr>
-          <tr><td>Mousewheel or Space (+ Shift or Ctrl)</td><td>Move along 3rd axis</td></tr>
+          <tr><td>Mousewheel or D and F</td><td>Move along 3rd axis</td></tr>
           <tr><td>Rightclick</td><td>Set tracepoint</td></tr>
-          <tr><td>I</td><td>Zoom in</td></tr>
-          <tr><td>O</td><td>Zoom out</td></tr>
+          <tr><td>I or Alt + Mousewheel</td><td>Zoom in</td></tr>
+          <tr><td>O or Alt + Mousewheel</td><td>Zoom out</td></tr>
           <tr><td>B</td><td>Set branchpoint</td></tr>
           <tr><td>J</td><td>Jump to last branchpoint</td></tr>
-          <tr><td>H</td><td>Center active node</td></tr>
+          <tr><td>S</td><td>Center active node</td></tr>
+          <tr><td>Shift + Mousewheel</td><td>Change active node size</td></tr>
           <tr><td>N</td><td>Create new tree</td></tr>
           <tr><th colspan=\"2\">3D-view</th></tr>
           <tr><td>Mousewheel</td><td>Zoom in and out</td></tr>
           <tr><td> </td><td> </td></tr>
-        </table>
+        </tbody>
       </table>
+      <br>
       <p>All other options like node-radius, moving speed, clipping distance can be adjusted in the options located to the left.
->>>>>>> e9f39ae4
       Select the different categories to open/close them.
       Not every functionality displayed in the options has been implemented yet, but most of them.
       Please report any issues.</p>"
