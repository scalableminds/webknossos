import {
  CodeSandboxOutlined,
  DeleteOutlined,
  ExclamationCircleOutlined,
  ExportOutlined,
  FileTextOutlined,
  SettingOutlined,
  TeamOutlined,
} from "@ant-design/icons";
import { Alert, Breadcrumb, Button, Form, Layout, Menu, Tooltip } from "antd";
import type { ItemType } from "antd/es/menu/interface";
import { useDatasetSettingsContext } from "dashboard/dataset/dataset_settings_context";

import features from "features";
import { useWkSelector } from "libs/react_hooks";
import messages from "messages";
import type React from "react";
import { useCallback } from "react";
import { Outlet, useLocation, useNavigate } from "react-router-dom";
import { Unicode } from "viewer/constants";
import { getReadableURLPart } from "viewer/model/accessors/dataset_accessor";

const { Sider, Content } = Layout;
const FormItem = Form.Item;
const notImportedYetStatus = "Not imported yet.";

<<<<<<< HEAD
    if (!form) {
      return;
    }
    syncDataSourceFields(
      form,
      this.state.activeDataSourceEditMode === "simple" ? "advanced" : "simple",
    );

    const afterForceUpdateCallback = () => {
      // Trigger validation manually, because fields may have been updated
      // and defer the validation as it is done asynchronously by antd or so.
      setTimeout(
        () =>
          form
            .validateFields()
            .then((formValues) => this.submit(formValues))
            .catch((errorInfo) => this.handleValidationFailed(errorInfo)),
        0,
      );
    };

    // Need to force update of the SimpleAdvancedDataForm as removing a layer in the advanced tab does not update
    // the form items in the simple tab (only the values are updated). The form items automatically update once
    // the simple tab renders, but this is not the case when the user directly submits the changes.
    this.forceUpdate(afterForceUpdateCallback);
  };

  submit = async (formValues: FormData) => {
    const { dataset, datasetDefaultConfiguration } = this.state;
    const datasetChangeValues = { ...formValues.dataset };

    if (datasetChangeValues.sortingKey != null) {
      datasetChangeValues.sortingKey = datasetChangeValues.sortingKey.valueOf();
    }

    const teamIds = formValues.dataset.allowedTeams.map((t) => t.id);
    await updateDatasetPartial(this.props.datasetId, datasetChangeValues);

    if (datasetDefaultConfiguration != null) {
      await updateDatasetDefaultConfiguration(
        this.props.datasetId,
        _.extend({}, datasetDefaultConfiguration, formValues.defaultConfiguration, {
          layers: JSON.parse(formValues.defaultConfigurationLayersJson),
        }),
      );
    }

    await updateDatasetTeams(this.props.datasetId, teamIds);
    const dataSource = JSON.parse(formValues.dataSourceJson);

    if (dataset != null && this.didDatasourceChange(dataSource)) {
      if (this.didDatasourceIdChange(dataSource)) {
        Toast.warning(messages["dataset.settings.updated_datasource_id_warning"]);
      }
      await updateDatasetDatasource(dataset.dataStore.url, dataSource, dataset.id);
      this.setState({
        savedDataSourceOnServer: dataSource,
      });
    }

    const verb = this.props.isEditingMode ? "updated" : "imported";
    Toast.success(`Successfully ${verb} ${dataset?.name || this.props.datasetId}.`);
    this.setState({
      hasUnsavedChanges: false,
    });

    if (dataset) {
      // Update new cache
      const queryClient = this.context;
      if (queryClient) {
        queryClient.invalidateQueries({
          queryKey: ["datasetsByFolder", dataset.folderId],
        });
        queryClient.invalidateQueries({ queryKey: ["dataset", "search"] });
      }
    }

    this.props.onComplete();
  };
=======
const BREADCRUMB_LABELS = {
  data: "Data Source",
  sharing: "Sharing & Permissions",
  metadata: "Metadata",
  defaultConfig: "View Configuration",
  delete: "Delete Dataset",
};
>>>>>>> b283045f

const DatasetSettingsView: React.FC = () => {
  const {
    form,
    isEditingMode,
    dataset,
    datasetId,
    handleSubmit,
    handleCancel,
    onValuesChange,
    getFormValidationSummary,
    hasFormErrors,
  } = useDatasetSettingsContext();
  const isUserAdmin = useWkSelector((state) => state.activeUser?.isAdmin || false);
  const location = useLocation();
  const navigate = useNavigate();
  const selectedKey =
    location.pathname
      .split("/")
      .filter((p) => p.length > 0)
      .pop() || "data";

  const getMessageComponents = useCallback(() => {
    if (dataset == null) {
      return null;
    }

    const { status } = dataset.dataSource;
    const messageElements = [];

    if (status != null) {
      messageElements.push(
        // This status is only used, when the dataSource.json is missing.
        status === notImportedYetStatus ? (
          <Alert
            key="dataSourceStatus"
            message={<span>{messages["dataset.missing_datasource_json"]}</span>}
            type="error"
            showIcon
          />
        ) : (
          <Alert
            key="dataSourceStatus"
            message={
              <span>
                {messages["dataset.invalid_datasource_json"]}
                <br />
                <br />
                Status:
                <br />
                {status}
              </span>
            }
            type="error"
            showIcon
          />
        ),
      );
    } else if (!isEditingMode) {
      // The user just uploaded the dataset, but the import is already complete due to a
      // valid dataSource.json file
      messageElements.push(
        <Alert
          key="dataSourceStatus"
          message={<span>{messages["dataset.import_complete"]}</span>}
          type="success"
          showIcon
        />,
      );
    }

    return (
      <div
        style={{
          marginBottom: 12,
        }}
      >
        {messageElements}
      </div>
    );
  }, [dataset, isEditingMode]);

  const titleString = isEditingMode ? "Dataset Settings" : "Import";
  const maybeStoredDatasetName = dataset?.name || datasetId;

  const confirmString =
    isEditingMode || (dataset != null && dataset.dataSource.status == null) ? "Save" : "Import";
  const errorIcon = (
    <Tooltip title="Some fields in this tab require your attention.">
      <ExclamationCircleOutlined
        style={{
          color: "var(--ant-color-error)",
        }}
      />
    </Tooltip>
  );

  const formErrors = hasFormErrors ? getFormValidationSummary() : {};
  const menuItems: ItemType[] = [
    {
      label: titleString,
      type: "group",
      children: [
        {
          key: "data",
          icon: formErrors.data ? errorIcon : <CodeSandboxOutlined />,
          label: "Data Source",
        },
        {
          key: "sharing",
          icon: formErrors.general ? errorIcon : <TeamOutlined />,
          label: "Sharing & Permissions",
        },
        {
          key: "metadata",
          icon: formErrors.general ? errorIcon : <FileTextOutlined />,
          label: "Metadata",
        },
        {
          key: "defaultConfig",
          icon: formErrors.defaultConfig ? errorIcon : <SettingOutlined />,
          label: "View Configuration",
        },
        isUserAdmin && features().allowDeleteDatasets
          ? {
              key: "delete",
              icon: <DeleteOutlined />,
              label: "Delete",
            }
          : null,
      ],
    },
    { type: "divider" },
    {
      type: "group",
      children: isEditingMode
        ? [
            {
<<<<<<< HEAD
              maybeDataSourceId ? (
                <DatasetSettingsViewConfigTab
                  dataset={this.state.dataset}
                  dataStoreURL={this.state.dataset?.dataStore.url}
                />
              ) : null /* null case should never be rendered as tabs are only rendered when the dataset is loaded. */
            }
          </Hideable>
        ),
      },
    ];

    if (isUserAdmin && features().allowDeleteDatasets)
      tabs.push({
        label: <span> Delete Dataset </span>,
        key: "deleteDataset",
        forceRender: true,
        children: (
          <Hideable hidden={this.state.activeTabKey !== "deleteDataset"}>
            <DatasetSettingsDeleteTab datasetId={this.props.datasetId} />
          </Hideable>
        ),
      });

    return (
      <Form
        ref={this.formRef}
        className="row container dataset-import"
        onFinish={this.handleSubmit}
        onFinishFailed={this.handleSubmit}
        onValuesChange={this.onValuesChange}
        layout="vertical"
      >
        <Card
          bordered={false}
          title={
            <h3>
              {titleString} Dataset {datasetLinkOrName}
            </h3>
          }
=======
              key: "open",
              icon: <ExportOutlined />,
              label: "Open in WEBKNOSSOS",
              onClick: () =>
                window.open(
                  `/datasets/${dataset ? getReadableURLPart(dataset) : datasetId}/view`,
                  "_blank",
                  "noopener",
                ),
            },
          ]
        : [],
    },
  ];

  const breadcrumbItems = [
    {
      title: titleString,
    },
    { title: maybeStoredDatasetName },
    {
      title: BREADCRUMB_LABELS[selectedKey as keyof typeof BREADCRUMB_LABELS],
    },
  ];

  const navigateToTab = useCallback(
    ({ key }: { key: string }) => {
      if (key === selectedKey || key === "open") return;
      navigate(key);
    },
    [navigate, selectedKey],
  );

  return (
    <Layout
      style={{ minHeight: "calc(100vh - 64px)", backgroundColor: "var(--ant-layout-body-bg)" }}
    >
      <Sider width={300}>
        <Menu
          mode="inline"
          selectedKeys={[selectedKey]}
          style={{ height: "100%", padding: 24 }}
          items={menuItems}
          onClick={navigateToTab}
        />
      </Sider>
      <Content style={{ padding: "32px", minHeight: 280, maxWidth: 1000 }}>
        <Breadcrumb style={{ marginBottom: "16px" }} items={breadcrumbItems} />
        {getMessageComponents()}
        <Form
          form={form}
          onFinish={handleSubmit}
          onFinishFailed={handleSubmit}
          onValuesChange={onValuesChange}
          layout="vertical"
>>>>>>> b283045f
        >
          <Outlet />
          <FormItem
            style={{
              marginTop: 8,
            }}
          >
            <Button type="primary" htmlType="submit">
              {confirmString}
            </Button>
            {Unicode.NonBreakingSpace}
            <Button onClick={handleCancel}>Cancel</Button>
          </FormItem>
        </Form>
      </Content>
    </Layout>
  );
};

export default DatasetSettingsView;<|MERGE_RESOLUTION|>--- conflicted
+++ resolved
@@ -24,87 +24,6 @@
 const FormItem = Form.Item;
 const notImportedYetStatus = "Not imported yet.";
 
-<<<<<<< HEAD
-    if (!form) {
-      return;
-    }
-    syncDataSourceFields(
-      form,
-      this.state.activeDataSourceEditMode === "simple" ? "advanced" : "simple",
-    );
-
-    const afterForceUpdateCallback = () => {
-      // Trigger validation manually, because fields may have been updated
-      // and defer the validation as it is done asynchronously by antd or so.
-      setTimeout(
-        () =>
-          form
-            .validateFields()
-            .then((formValues) => this.submit(formValues))
-            .catch((errorInfo) => this.handleValidationFailed(errorInfo)),
-        0,
-      );
-    };
-
-    // Need to force update of the SimpleAdvancedDataForm as removing a layer in the advanced tab does not update
-    // the form items in the simple tab (only the values are updated). The form items automatically update once
-    // the simple tab renders, but this is not the case when the user directly submits the changes.
-    this.forceUpdate(afterForceUpdateCallback);
-  };
-
-  submit = async (formValues: FormData) => {
-    const { dataset, datasetDefaultConfiguration } = this.state;
-    const datasetChangeValues = { ...formValues.dataset };
-
-    if (datasetChangeValues.sortingKey != null) {
-      datasetChangeValues.sortingKey = datasetChangeValues.sortingKey.valueOf();
-    }
-
-    const teamIds = formValues.dataset.allowedTeams.map((t) => t.id);
-    await updateDatasetPartial(this.props.datasetId, datasetChangeValues);
-
-    if (datasetDefaultConfiguration != null) {
-      await updateDatasetDefaultConfiguration(
-        this.props.datasetId,
-        _.extend({}, datasetDefaultConfiguration, formValues.defaultConfiguration, {
-          layers: JSON.parse(formValues.defaultConfigurationLayersJson),
-        }),
-      );
-    }
-
-    await updateDatasetTeams(this.props.datasetId, teamIds);
-    const dataSource = JSON.parse(formValues.dataSourceJson);
-
-    if (dataset != null && this.didDatasourceChange(dataSource)) {
-      if (this.didDatasourceIdChange(dataSource)) {
-        Toast.warning(messages["dataset.settings.updated_datasource_id_warning"]);
-      }
-      await updateDatasetDatasource(dataset.dataStore.url, dataSource, dataset.id);
-      this.setState({
-        savedDataSourceOnServer: dataSource,
-      });
-    }
-
-    const verb = this.props.isEditingMode ? "updated" : "imported";
-    Toast.success(`Successfully ${verb} ${dataset?.name || this.props.datasetId}.`);
-    this.setState({
-      hasUnsavedChanges: false,
-    });
-
-    if (dataset) {
-      // Update new cache
-      const queryClient = this.context;
-      if (queryClient) {
-        queryClient.invalidateQueries({
-          queryKey: ["datasetsByFolder", dataset.folderId],
-        });
-        queryClient.invalidateQueries({ queryKey: ["dataset", "search"] });
-      }
-    }
-
-    this.props.onComplete();
-  };
-=======
 const BREADCRUMB_LABELS = {
   data: "Data Source",
   sharing: "Sharing & Permissions",
@@ -112,7 +31,6 @@
   defaultConfig: "View Configuration",
   delete: "Delete Dataset",
 };
->>>>>>> b283045f
 
 const DatasetSettingsView: React.FC = () => {
   const {
@@ -251,48 +169,6 @@
       children: isEditingMode
         ? [
             {
-<<<<<<< HEAD
-              maybeDataSourceId ? (
-                <DatasetSettingsViewConfigTab
-                  dataset={this.state.dataset}
-                  dataStoreURL={this.state.dataset?.dataStore.url}
-                />
-              ) : null /* null case should never be rendered as tabs are only rendered when the dataset is loaded. */
-            }
-          </Hideable>
-        ),
-      },
-    ];
-
-    if (isUserAdmin && features().allowDeleteDatasets)
-      tabs.push({
-        label: <span> Delete Dataset </span>,
-        key: "deleteDataset",
-        forceRender: true,
-        children: (
-          <Hideable hidden={this.state.activeTabKey !== "deleteDataset"}>
-            <DatasetSettingsDeleteTab datasetId={this.props.datasetId} />
-          </Hideable>
-        ),
-      });
-
-    return (
-      <Form
-        ref={this.formRef}
-        className="row container dataset-import"
-        onFinish={this.handleSubmit}
-        onFinishFailed={this.handleSubmit}
-        onValuesChange={this.onValuesChange}
-        layout="vertical"
-      >
-        <Card
-          bordered={false}
-          title={
-            <h3>
-              {titleString} Dataset {datasetLinkOrName}
-            </h3>
-          }
-=======
               key: "open",
               icon: <ExportOutlined />,
               label: "Open in WEBKNOSSOS",
@@ -348,7 +224,6 @@
           onFinishFailed={handleSubmit}
           onValuesChange={onValuesChange}
           layout="vertical"
->>>>>>> b283045f
         >
           <Outlet />
           <FormItem
