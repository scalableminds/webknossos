--- conflicted
+++ resolved
@@ -24,11 +24,8 @@
 - Fixed a bug where it was possible to create invalid an state by deleting teams that are referenced elsewhere. [6664](https://github.com/scalableminds/webknossos/pull/6664)
 - Miscellaneous fixes for the new folder UI. [#6674](https://github.com/scalableminds/webknossos/pull/6674)
 - Fixed import of remote datasets with multiple layers and differing resolution pyramid. #[6670](https://github.com/scalableminds/webknossos/pull/6670)
-<<<<<<< HEAD
 - Fixed broken Get-new-Task button in task dashboard. [#6677](https://github.com/scalableminds/webknossos/pull/6677)
-=======
 - Fixed access of remote datasets using the Amazon S3 protocol [#6679](https://github.com/scalableminds/webknossos/pull/6679)
->>>>>>> c0d14771
 
 ### Removed
 
