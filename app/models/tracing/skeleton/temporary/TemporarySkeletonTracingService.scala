--- conflicted
+++ resolved
@@ -27,16 +27,11 @@
         System.currentTimeMillis(),
         nml.activeNodeId,
         _,
-<<<<<<< HEAD
-        Vector3D(0,0,0),
-        SkeletonTracing.defaultZoomLevel,
+        nml.editRotation.getOrElse(Vector3D(0,0,0)),
+        nml.zoomLevel.getOrElse(SkeletonTracing.defaultZoomLevel),
         None,
         None,
         None,
-=======
-        nml.editRotation.getOrElse(Vector3D(0,0,0)),
-        nml.zoomLevel.getOrElse(SkeletonTracing.defaultZoomLevel),
->>>>>>> 6614b934
         box,
         settings.getOrElse(AnnotationSettings.default))
     }
