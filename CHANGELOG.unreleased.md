# Changelog (Unreleased)

All notable (yet unreleased) user-facing changes to WEBKNOSSOS are documented in this file.
See `CHANGELOG.released.md` for the changes which are part of official releases.

The format is based on [Keep a Changelog](http://keepachangelog.com/en/1.0.0/)
and this project adheres to [Calendar Versioning](http://calver.org/) `0Y.0M.MICRO`.
For upgrade instructions, please check the [migration guide](MIGRATIONS.released.md).

## Unreleased
[Commits](https://github.com/scalableminds/webknossos/compare/24.07.0...HEAD)

### Added

### Changed
<<<<<<< HEAD
- The "WEBKNOSSOS Changelog" modal now lazily loads its content potentially speeding up the initial loading time of WEBKNOSSOS and thus improving the UX. [#7843](https://github.com/scalableminds/webknossos/pull/7843)
- Updated the min max settings for the histogram to allow floating point color layers to have negative min / max values. [#7873](https://github.com/scalableminds/webknossos/pull/7873)
- Made the login, registration, forgot password and dataset dashboard pages more mobile friendly. [#7876](https://github.com/scalableminds/webknossos/pull/7876)
- From now on only project owner get a notification email upon project overtime. The organization specific email list `overTimeMailingList` was removed. [#7842](https://github.com/scalableminds/webknossos/pull/7842)
- Replaced skeleton comment tab component with antd's `<Tree />`component. [#7802](https://github.com/scalableminds/webknossos/pull/7802)
- Updated Typescript to version 5.5.0. [#7878](https://github.com/scalableminds/webknossos/pull/7878)
- Replaced skeleton tab component with antd's `<Tree />`component. Added support for selecting tree ranges with SHIFT. [#7819](https://github.com/scalableminds/webknossos/pull/7819) 
=======
>>>>>>> b866aef6

### Fixed

### Removed

### Breaking Changes<|MERGE_RESOLUTION|>--- conflicted
+++ resolved
@@ -13,16 +13,7 @@
 ### Added
 
 ### Changed
-<<<<<<< HEAD
-- The "WEBKNOSSOS Changelog" modal now lazily loads its content potentially speeding up the initial loading time of WEBKNOSSOS and thus improving the UX. [#7843](https://github.com/scalableminds/webknossos/pull/7843)
-- Updated the min max settings for the histogram to allow floating point color layers to have negative min / max values. [#7873](https://github.com/scalableminds/webknossos/pull/7873)
-- Made the login, registration, forgot password and dataset dashboard pages more mobile friendly. [#7876](https://github.com/scalableminds/webknossos/pull/7876)
-- From now on only project owner get a notification email upon project overtime. The organization specific email list `overTimeMailingList` was removed. [#7842](https://github.com/scalableminds/webknossos/pull/7842)
-- Replaced skeleton comment tab component with antd's `<Tree />`component. [#7802](https://github.com/scalableminds/webknossos/pull/7802)
-- Updated Typescript to version 5.5.0. [#7878](https://github.com/scalableminds/webknossos/pull/7878)
 - Replaced skeleton tab component with antd's `<Tree />`component. Added support for selecting tree ranges with SHIFT. [#7819](https://github.com/scalableminds/webknossos/pull/7819) 
-=======
->>>>>>> b866aef6
 
 ### Fixed
 
