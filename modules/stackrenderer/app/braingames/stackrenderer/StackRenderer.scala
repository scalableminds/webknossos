--- conflicted
+++ resolved
@@ -105,11 +105,7 @@
       slideWidth = stack.level.width,
       slideHeight = stack.level.height,
       imagesPerRow = imagesPerRow)
-<<<<<<< HEAD
-    ImageCreator.createBigImage(images, params).map { combinedImage =>
-=======
     ImageCreator.createSpriteSheet(images, params, ImageCreator.defaultTargetType).map { combinedImage =>
->>>>>>> e528bc99
       new PNGWriter().writeToFile(combinedImage.image, stack.image)
       XmlAtlas.writeToFile(combinedImage.info, stack.image.getName, stack.xmlAtlas)
     }
