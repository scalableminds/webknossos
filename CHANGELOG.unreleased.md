--- conflicted
+++ resolved
@@ -17,17 +17,11 @@
 - Added ability to shuffle / set colors for a whole tree group. [#6586](https://github.com/scalableminds/webknossos/pull/6586)
 
 ### Changed
-<<<<<<< HEAD
-- Creating tasks in bulk now also supports referencing task types by their summary instead of id. [#6486](https://github.com/scalableminds/webknossos/pull/6486)
-- Navbar changes: Move dropdown menu into separate Menu button. Removed toggle-button (cog icon)for left-hand side bar from navbar. [#6558](https://github.com/scalableminds/webknossos/pull/6558)
-- Upgraded Typescript to v4.8 [#6567](https://github.com/scalableminds/webknossos/pull/6567)
-- When downloading volume annotations with volume data skipped, the nml volume tag is now included anyway (but has no location attribute in this case). [#6566](https://github.com/scalableminds/webknossos/pull/6566)
-=======
 - The log viewer in the Voxelytics workflow reporting now uses a virtualized list. [#6579](https://github.com/scalableminds/webknossos/pull/6579)
 - Node positions are always handled as integers. They have always been persisted as integers by the server, anyway, but the session in which a node was created handled the position as floating point in earlier versions. [#6589](https://github.com/scalableminds/webknossos/pull/6589)
 - When merging annotations, bounding boxes are no longer duplicated. [#6576](https://github.com/scalableminds/webknossos/pull/6576)
 - Jobs can no longer be started on datastores without workers. [#6595](https://github.com/scalableminds/webknossos/pull/6595)
->>>>>>> 604bf487
+- When downloading volume annotations with volume data skipped, the nml volume tag is now included anyway (but has no location attribute in this case). [#6566](https://github.com/scalableminds/webknossos/pull/6566)
 
 ### Fixed
 
