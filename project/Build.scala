import sbt._
import Keys._
import play.Project._

object Dependencies{
  val akkaVersion = "2.2.0"
  val reactiveVersion = "0.10.0"
  val reactivePlayVersion = "0.10.2"
  val braingamesVersion = "1.3.0"

  val restFb = "com.restfb" % "restfb" % "1.6.11"
  val commonsIo = "commons-io" % "commons-io" % "2.4"
  val commonsEmail = "org.apache.commons" % "commons-email" % "1.3.1"
  val commonsLang = "org.apache.commons" % "commons-lang3" % "3.1"
  val akkaTest = "com.typesafe.akka" %% "akka-testkit" % akkaVersion
  val akkaAgent = "com.typesafe.akka" %% "akka-agent" % akkaVersion
  val akkaRemote = "com.typesafe.akka" %% "akka-remote" % akkaVersion
  // Jira integration
  val jerseyClient = "com.sun.jersey" % "jersey-client" % "1.8"
  val jerseyCore = "com.sun.jersey" % "jersey-core" % "1.8"
  val reactivePlay = "org.reactivemongo" %% "play2-reactivemongo" % reactivePlayVersion
  val reactiveBson = "org.reactivemongo" %% "reactivemongo-bson-macros" % reactiveVersion
  val scalaReflect = "org.scala-lang" % "scala-reflect" % "2.10.0"
  val braingamesBinary = "com.scalableminds" %% "braingames-binary" % braingamesVersion
  val braingamesUtil = "com.scalableminds" %% "braingames-util" % braingamesVersion
  val scalaAsync = "org.scala-lang.modules" %% "scala-async" % "0.9.0-M2"
}

object Resolvers {
  val novusRel = "repo.novus rels" at "http://repo.novus.com/releases/"
  val novuesSnaps = "repo.novus snaps" at "http://repo.novus.com/snapshots/"
  val sonaRels = "sonatype rels" at "https://oss.sonatype.org/content/repositories/releases/"
  val sonaSnaps = "sonatype snaps" at "https://oss.sonatype.org/content/repositories/snapshots/"
  val sgSnaps = "sgodbillon" at "https://bitbucket.org/sgodbillon/repository/raw/master/snapshots/"
  val manSnaps = "mandubian" at "https://github.com/mandubian/mandubian-mvn/raw/master/snapshots/"
  val typesafeRel = "typesafe" at "http://repo.typesafe.com/typesafe/releases"
  val scmRel = Resolver.url("Scalableminds REL Repo", url("http://scalableminds.github.com/releases/"))(Resolver.ivyStylePatterns)
  val scmIntRel = Resolver.sftp("scm.io intern releases repo", "scm.io", 44144, "/srv/maven/releases/") as("maven", "5MwEuHWH6tRPL6yfNadQ")
  val scmIntSnaps = Resolver.sftp("scm.io intern snapshots repo", "scm.io", 44144, "/srv/maven/snapshots/") as("maven", "5MwEuHWH6tRPL6yfNadQ")
}

object ApplicationBuild extends Build {
  import Dependencies._
  import Resolvers._

  val coffeeCmd = 
    if(System.getProperty("os.name").startsWith("Windows")) 
      "cmd /C coffee -p"
    else
      "coffee -p"

  val appName =  "oxalis"
  val appVersion = scala.io.Source.fromFile("version").mkString.trim

  val oxalisDependencies = Seq(
<<<<<<< HEAD
    "org.mongodb" %% "casbah-commons" % "2.5.0",
    "org.mongodb" %% "casbah-core" % "2.5.0",
    "org.mongodb" %% "casbah-query" % "2.5.0",
    "org.mongodb" %% "casbah-gridfs" % "2.5.0",
    "com.novus" %% "salat-core" % "1.9.2",
    "com.restfb" % "restfb" % "1.6.11",
    "commons-io" % "commons-io" % "2.4",
    "org.apache.commons" % "commons-email" % "1.3.1",
    "org.apache.commons" % "commons-lang3" % "3.1",
    "com.typesafe.akka" %% "akka-testkit" % "2.1.0",
    "com.typesafe.akka" %% "akka-agent" % "2.1.0",
    "com.typesafe.akka" %% "akka-remote" % "2.1.0",
    "org.reactivemongo" %% "play2-reactivemongo" % "0.9",
    "org.reactivemongo" %% "reactivemongo-bson-macros" % "0.9",
    "org.scala-lang" % "scala-reflect" % "2.10.0",
    "com.scalableminds" %% "braingames-binary" % "0.6.2",
    "com.scalableminds" %% "braingames-util" % "0.6.2")
=======
    restFb,
    commonsIo,
    commonsEmail,
    commonsLang,
    akkaTest,
    akkaAgent,
    akkaRemote,
    jerseyClient,
    jerseyCore,
    reactiveBson,
    reactivePlay,
    scalaReflect,
    braingamesUtil,
    braingamesBinary,
    scalaAsync,
    cache)
>>>>>>> 8ac9dc95

  val dependencyResolvers = Seq(
    novusRel,
    novuesSnaps,
    sonaRels,
    sonaSnaps,
    sgSnaps,
    manSnaps,
    typesafeRel,
    scmRel,
    scmIntRel,
    scmIntSnaps
  )

  val isoshaderDependencies = Seq()

  lazy val dataStoreDependencies = Seq(
    scalaReflect,
    jerseyCore,
    jerseyClient,
    akkaRemote)

  lazy val oxalis: Project = play.Project(appName, appVersion, oxalisDependencies).settings(
    templatesImport += "oxalis.view.helpers._",
    templatesImport += "oxalis.view._",
    coffeescriptOptions := Seq(/*"minify",*/ "native", coffeeCmd),
    scalaVersion := "2.10.3",
    //requireJs := Seq("main"),
    //requireJsShim += "main.js",
    resolvers ++= dependencyResolvers
    //playAssetsDirectories += file("data")
  )

  lazy val datastore: Project = Project("datastore", file("modules") / "datastore", dependencies = Seq(oxalis)).settings(
    libraryDependencies ++= dataStoreDependencies,
    resolvers ++= dependencyResolvers,
    coffeescriptOptions := Seq("native", coffeeCmd),
    scalaVersion := "2.10.3"
  ).aggregate(oxalis)

  lazy val isoshader = play.Project("isoshader", "0.1", isoshaderDependencies, path = file("modules") / "isoshader").settings(
    templatesImport += "oxalis.view.helpers._",
    templatesImport += "oxalis.view._",
    resolvers ++= dependencyResolvers,
    coffeescriptOptions := Seq("native", coffeeCmd)
  ).dependsOn(oxalis).aggregate(oxalis)
}
            <|MERGE_RESOLUTION|>--- conflicted
+++ resolved
@@ -53,25 +53,6 @@
   val appVersion = scala.io.Source.fromFile("version").mkString.trim
 
   val oxalisDependencies = Seq(
-<<<<<<< HEAD
-    "org.mongodb" %% "casbah-commons" % "2.5.0",
-    "org.mongodb" %% "casbah-core" % "2.5.0",
-    "org.mongodb" %% "casbah-query" % "2.5.0",
-    "org.mongodb" %% "casbah-gridfs" % "2.5.0",
-    "com.novus" %% "salat-core" % "1.9.2",
-    "com.restfb" % "restfb" % "1.6.11",
-    "commons-io" % "commons-io" % "2.4",
-    "org.apache.commons" % "commons-email" % "1.3.1",
-    "org.apache.commons" % "commons-lang3" % "3.1",
-    "com.typesafe.akka" %% "akka-testkit" % "2.1.0",
-    "com.typesafe.akka" %% "akka-agent" % "2.1.0",
-    "com.typesafe.akka" %% "akka-remote" % "2.1.0",
-    "org.reactivemongo" %% "play2-reactivemongo" % "0.9",
-    "org.reactivemongo" %% "reactivemongo-bson-macros" % "0.9",
-    "org.scala-lang" % "scala-reflect" % "2.10.0",
-    "com.scalableminds" %% "braingames-binary" % "0.6.2",
-    "com.scalableminds" %% "braingames-util" % "0.6.2")
-=======
     restFb,
     commonsIo,
     commonsEmail,
@@ -88,8 +69,7 @@
     braingamesBinary,
     scalaAsync,
     cache)
->>>>>>> 8ac9dc95
-
+  
   val dependencyResolvers = Seq(
     novusRel,
     novuesSnaps,
