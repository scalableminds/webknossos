--- conflicted
+++ resolved
@@ -134,11 +134,7 @@
 
   implicit object ZarrHeaderFormat extends Format[ZarrHeader] {
     override def reads(json: JsValue): JsResult[ZarrHeader] =
-<<<<<<< HEAD
-      Json.using[Json.WithDefaultValues].reads[ZarrHeader].reads(json)
-=======
       Json.using[WithDefaultValues].reads[ZarrHeader].reads(json)
->>>>>>> 73fe9541
 
     override def writes(zarrHeader: ZarrHeader): JsValue =
       Json.obj(
