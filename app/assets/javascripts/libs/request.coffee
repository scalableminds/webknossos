--- conflicted
+++ resolved
@@ -21,7 +21,6 @@
   # OUT: json
   sendJSONReceiveJSON : (url, options = {}) ->
 
-<<<<<<< HEAD
     # Sanity check
     # Requests without body should not send 'json' header and use 'receiveJSON' instead
     if not options.data
@@ -30,9 +29,6 @@
       return @receiveJSON(url, options)
 
     body = if typeof(options.data) == "string"
-=======
-    body = if typeof options.data == "string"
->>>>>>> ed443035
         options.data
       else
         JSON.stringify(options.data)
