--- conflicted
+++ resolved
@@ -14,12 +14,8 @@
 
 case class SingleRequest( dataSet: DataSet, resolution: Int, point: Point3D )
 case class MultiCubeRequest( requests: Array[CubeRequest] )
-<<<<<<< HEAD
-case class CubeRequest( dataSet: DataSet, resolution: Int, points: Cuboid)
 case class ArbitraryRequest(dataSet: DataSet, resolution: Int, points: Array[Vector3D])
-=======
 case class CubeRequest( dataSet: DataSet, resolution: Int, points: Cuboid, halfByte: Boolean)
->>>>>>> 9aa07e3d
 
 class DataSetActor extends Actor {
   implicit val system = ActorSystem("agents")
