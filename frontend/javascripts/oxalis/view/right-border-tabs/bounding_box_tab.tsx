import { Table, Tooltip, Typography } from "antd";
import { PlusSquareOutlined } from "@ant-design/icons";
import { useSelector, useDispatch } from "react-redux";
import React, { useEffect, useRef, useState } from "react";
import _ from "lodash";
import { UserBoundingBoxInput } from "oxalis/view/components/setting_input_views";
import Constants, { Vector3, Vector6, BoundingBoxType, ControlModeEnum } from "oxalis/constants";
import {
  changeUserBoundingBoxAction,
  addUserBoundingBoxAction,
  deleteUserBoundingBoxAction,
} from "oxalis/model/actions/annotation_actions";
import { getSomeTracing } from "oxalis/model/accessors/tracing_accessor";
import { isAnnotationOwner } from "oxalis/model/accessors/annotation_accessor";
import { setPositionAction } from "oxalis/model/actions/flycam_actions";
import * as Utils from "libs/utils";
import { OxalisState, UserBoundingBox } from "oxalis/store";
import DownloadModalView from "../action-bar/download_modal_view";
import { APIJobType } from "types/api_flow_types";
<<<<<<< HEAD
import { api } from "oxalis/singletons";
import Toast from "libs/toast";
=======
import { AutoSizer } from "react-virtualized";

const ADD_BBOX_BUTTON_HEIGHT = 32;
>>>>>>> 5e29e924

export default function BoundingBoxTab() {
  const bboxTableRef: Parameters<typeof Table>[0]["ref"] = useRef(null);
  const [selectedBoundingBoxForExport, setSelectedBoundingBoxForExport] =
    useState<UserBoundingBox | null>(null);
  const tracing = useSelector((state: OxalisState) => state.tracing);
  const allowUpdate = tracing.restrictions.allowUpdate;
  const isLockedByOwner = tracing.isLockedByOwner;
  const isOwner = useSelector((state: OxalisState) => isAnnotationOwner(state));
  const dataset = useSelector((state: OxalisState) => state.dataset);
  const activeBoundingBoxId = useSelector(
    (state: OxalisState) => state.uiInformation.activeUserBoundingBoxId,
  );
  const { userBoundingBoxes } = getSomeTracing(tracing);
  const dispatch = useDispatch();

  const setChangeBoundingBoxBounds = (id: number, boundingBox: BoundingBoxType) =>
    dispatch(
      changeUserBoundingBoxAction(id, {
        boundingBox,
      }),
    );

  const addNewBoundingBox = () => dispatch(addUserBoundingBoxAction());

  const setPosition = (position: Vector3) => dispatch(setPositionAction(position));

  const deleteBoundingBox = (id: number) => dispatch(deleteUserBoundingBoxAction(id));

  const registerSegmentsForBoundingBox = async (min: Vector3, max: Vector3) => {
    const shape = Utils.computeShapeFromBoundingBox({ min, max });
    const volume = Math.ceil(shape[0] * shape[1] * shape[2]);
    const maxVolume = Constants.REGISTER_SEGMENTS_BB_MAX_VOLUME_VX;
    console.log(volume, maxVolume);
    if (volume > maxVolume) {
      Toast.error(
        "The volume of the bounding box is too large, please reduce the size of the bounding box.",
      );
      return;
    } else if (volume > maxVolume / 8) {
      Toast.warning(
        "The volume of the bounding box is very large, registering all segments might take a while.",
      );
    }

    const segmentationLayerName = api.data.getSegmentationLayerNames()[0];
    const data = await api.data.getDataForBoundingBox(segmentationLayerName, {
      min,
      max,
    });

    const segmentIdToPosition = new Map();
    let idx = 0;
    for (let z = min[2]; z < max[2]; z++) {
      for (let y = min[1]; y < max[1]; y++) {
        for (let x = min[0]; x < max[0]; x++) {
          const id = data[idx];
          if (!segmentIdToPosition.has(id)) {
            segmentIdToPosition.set(id, [x, y, z]);
          }
          idx++;
        }
      }
    }

    const segmentIds = Array.from(segmentIdToPosition.entries());
    console.log(segmentIds.length);
    const maxNoSegments = Constants.REGISTER_SEGMENTS_BB_MAX_NO_SEGMENTS;
    if (segmentIds.length > maxNoSegments) {
      Toast.error(
        "The bounding box contains more than 2000 segments. Please reduce the size of the bounding box.",
      );
      return;
    } else if (segmentIds.length > maxNoSegments / 2) {
      Toast.warning(
        "The bounding box contains more than 1000 segments. Registering all segments might take a while.",
      );
    }

    for (const [id, position] of segmentIdToPosition.entries()) {
      api.tracing.registerSegment(id, position, undefined, segmentationLayerName);
    }
  };

  const setBoundingBoxVisibility = (id: number, isVisible: boolean) =>
    dispatch(
      changeUserBoundingBoxAction(id, {
        isVisible,
      }),
    );

  const setBoundingBoxName = (id: number, name: string) =>
    dispatch(
      changeUserBoundingBoxAction(id, {
        name,
      }),
    );

  const setBoundingBoxColor = (id: number, color: Vector3) =>
    dispatch(
      changeUserBoundingBoxAction(id, {
        color,
      }),
    );

  function handleBoundingBoxBoundingChange(id: number, boundingBox: Vector6) {
    setChangeBoundingBoxBounds(id, Utils.computeBoundingBoxFromArray(boundingBox));
  }

  function handleGoToBoundingBox(id: number) {
    const boundingBoxEntry = userBoundingBoxes.find((bbox) => bbox.id === id);

    if (!boundingBoxEntry) {
      return;
    }

    const { min, max } = boundingBoxEntry.boundingBox;
    const center: Vector3 = [
      min[0] + (max[0] - min[0]) / 2,
      min[1] + (max[1] - min[1]) / 2,
      min[2] + (max[2] - min[2]) / 2,
    ];
    setPosition(center);
  }

  const isViewMode = useSelector(
    (state: OxalisState) => state.temporaryConfiguration.controlMode === ControlModeEnum.VIEW,
  );

  let maybeUneditableExplanation;
  if (isViewMode) {
    maybeUneditableExplanation = "Please create a new annotation to add custom bounding boxes.";
  } else if (!allowUpdate) {
    maybeUneditableExplanation =
      "Copy this annotation to your account to adapt the bounding boxes.";
  }

  const isExportEnabled = dataset.dataStore.jobsSupportedByAvailableWorkers.includes(
    APIJobType.EXPORT_TIFF,
  );

  // biome-ignore lint/correctness/useExhaustiveDependencies: Always try to scroll the active bounding box into view.
  useEffect(() => {
    if (bboxTableRef.current != null && activeBoundingBoxId != null) {
      bboxTableRef.current.scrollTo({ key: activeBoundingBoxId });
    }
  }, [activeBoundingBoxId, bboxTableRef.current]);

  const boundingBoxWrapperTableColumns = [
    {
      title: "Bounding Boxes",
      key: "id",
      render: (_id: number, bb: UserBoundingBox) => (
        <UserBoundingBoxInput
          key={bb.id}
          tooltipTitle="Format: minX, minY, minZ, width, height, depth"
          value={Utils.computeArrayFromBoundingBox(bb.boundingBox)}
          color={bb.color}
          name={bb.name}
          isExportEnabled={isExportEnabled}
          isVisible={bb.isVisible}
          onBoundingChange={_.partial(handleBoundingBoxBoundingChange, bb.id)}
          onDelete={_.partial(deleteBoundingBox, bb.id)}
          onExport={isExportEnabled ? _.partial(setSelectedBoundingBoxForExport, bb) : () => {}}
          onRegisterSegmentsForBB={registerSegmentsForBoundingBox}
          onGoToBoundingBox={_.partial(handleGoToBoundingBox, bb.id)}
          onVisibilityChange={_.partial(setBoundingBoxVisibility, bb.id)}
          onNameChange={_.partial(setBoundingBoxName, bb.id)}
          onColorChange={_.partial(setBoundingBoxColor, bb.id)}
          disabled={!allowUpdate}
          isLockedByOwner={isLockedByOwner}
          isOwner={isOwner}
        />
      ),
    },
  ];

  const maybeAddBoundingBoxButton = allowUpdate ? (
    <div style={{ display: "inline-block", width: "100%", textAlign: "center" }}>
      <Tooltip title="Click to add another bounding box.">
        <PlusSquareOutlined
          onClick={addNewBoundingBox}
          style={{
            cursor: "pointer",
            marginBottom: userBoundingBoxes.length === 0 ? 12 : 0,
          }}
        />
      </Tooltip>
    </div>
  ) : null;

  return (
    <div
      className="padded-tab-content"
      style={{
        minWidth: 300,
        height: "100%",
      }}
    >
      {/* Don't render a table in view mode. */}
      {isViewMode ? null : userBoundingBoxes.length > 0 ? (
        <AutoSizer defaultHeight={500}>
          {({ height, width }) => (
            <div
              style={{
                height,
                width,
              }}
            >
              <Table
                ref={bboxTableRef}
                columns={boundingBoxWrapperTableColumns}
                dataSource={userBoundingBoxes}
                pagination={false}
                rowKey="id"
                showHeader={false}
                className="bounding-box-table"
                rowSelection={{
                  selectedRowKeys: activeBoundingBoxId != null ? [activeBoundingBoxId] : [],
                  getCheckboxProps: () => ({ disabled: true }),
                }}
                footer={() => maybeAddBoundingBoxButton}
                virtual
                scroll={{ y: height - (allowUpdate ? ADD_BBOX_BUTTON_HEIGHT : 10) }} // If the scroll height is exactly
                // the height of the diff, the AutoSizer will always rerender the table and toggle an additional scrollbar.
              />
            </div>
          )}
        </AutoSizer>
      ) : (
        <>
          <div>No Bounding Boxes created yet.</div>
          {maybeAddBoundingBoxButton}
        </>
      )}
      <Typography.Text type="secondary">{maybeUneditableExplanation}</Typography.Text>
      {selectedBoundingBoxForExport != null ? (
        <DownloadModalView
          isOpen
          isAnnotation
          onClose={() => setSelectedBoundingBoxForExport(null)}
          initialBoundingBoxId={selectedBoundingBoxForExport.id}
          initialTab="export"
        />
      ) : null}
    </div>
  );
}<|MERGE_RESOLUTION|>--- conflicted
+++ resolved
@@ -17,14 +17,11 @@
 import { OxalisState, UserBoundingBox } from "oxalis/store";
 import DownloadModalView from "../action-bar/download_modal_view";
 import { APIJobType } from "types/api_flow_types";
-<<<<<<< HEAD
 import { api } from "oxalis/singletons";
 import Toast from "libs/toast";
-=======
 import { AutoSizer } from "react-virtualized";
 
 const ADD_BBOX_BUTTON_HEIGHT = 32;
->>>>>>> 5e29e924
 
 export default function BoundingBoxTab() {
   const bboxTableRef: Parameters<typeof Table>[0]["ref"] = useRef(null);
@@ -188,7 +185,7 @@
           isVisible={bb.isVisible}
           onBoundingChange={_.partial(handleBoundingBoxBoundingChange, bb.id)}
           onDelete={_.partial(deleteBoundingBox, bb.id)}
-          onExport={isExportEnabled ? _.partial(setSelectedBoundingBoxForExport, bb) : () => {}}
+          onExport={isExportEnabled ? _.partial(setSelectedBoundingBoxForExport, bb) : () => { }}
           onRegisterSegmentsForBB={registerSegmentsForBoundingBox}
           onGoToBoundingBox={_.partial(handleGoToBoundingBox, bb.id)}
           onVisibilityChange={_.partial(setBoundingBoxVisibility, bb.id)}
@@ -249,7 +246,7 @@
                 footer={() => maybeAddBoundingBoxButton}
                 virtual
                 scroll={{ y: height - (allowUpdate ? ADD_BBOX_BUTTON_HEIGHT : 10) }} // If the scroll height is exactly
-                // the height of the diff, the AutoSizer will always rerender the table and toggle an additional scrollbar.
+              // the height of the diff, the AutoSizer will always rerender the table and toggle an additional scrollbar.
               />
             </div>
           )}
