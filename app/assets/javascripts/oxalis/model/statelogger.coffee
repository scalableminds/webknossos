### define
underscore : _
jquery : $
libs/request : Request
libs/event_mixin : EventMixin
<<<<<<< HEAD
=======
three : THREE
>>>>>>> 97fd9944
###

class StateLogger

  PUSH_THROTTLE_TIME : 30000 #30s

  constructor : (@flycam, @version, @tracingId, @tracingType, @allowUpdate) ->

    _.extend(this, new EventMixin())

    @committedDiffs = []
    @newDiffs = []
    @committedCurrentState = true

    @failedPushCount = 0


  pushDiff : (action, value, push = true) ->

    @newDiffs.push({
      action : action
      value : value
    })
    # In order to assure that certain actions are atomic,
    # it is sometimes necessary not to push.
    if push
      @push()


  concatUpdateTracing : ->

    throw new Error("concatUpdateTracing has to be overwritten by subclass!")


  #### SERVER COMMUNICATION

  stateSaved : ->

    return @committedCurrentState and @committedDiffs.length == 0


  push : ->

    if @allowUpdate
      @committedCurrentState = false
      @pushThrottled()


  pushThrottled : ->
    # Pushes the buffered tracing to the server. Pushing happens at most 
    # every 30 seconds.

    saveFkt = => @pushImpl(true)
    @pushThrottled = _.throttle(_.mutexDeferred( saveFkt, -1), @PUSH_THROTTLE_TIME)
    @pushThrottled()


  pushNow : ->   # Interface for view & controller 

    return @pushImpl(false)


  pushImpl : (notifyOnFailure) ->
    
    # do not allow multiple pushes, before result is there (breaks versioning)
    # still, return the deferred of the pending push, so that it will be informed about success
    if @pushDeferred?
      return @pushDeferred

    @pushDeferred = new $.Deferred()

    # reject and null pushDeferred if the server didn't answer after 10 seconds
    setTimeout(((version) =>
      if @pushDeferred and version == @version
        @pushDeferred.reject()
        @pushDeferred = null
        console.error "Server did take too long to answer"),
      10000, @version)

    @committedDiffs = @committedDiffs.concat(@newDiffs)
    @newDiffs = []
    @committedCurrentState = true
    data = @concatUpdateTracing(@committedDiffs)
    console.log "Sending data: ", data

    Request.send(
      url : "/annotations/#{@tracingType}/#{@tracingId}?version=#{(@version + 1)}"
      method : "PUT"
      data : data
      contentType : "application/json"
    )
    .fail (responseObject) =>
      
      @failedPushCount++

      if responseObject.responseText? && responseObject.responseText != ""
        # restore whatever is send as the response
        try
          response = JSON.parse(responseObject.responseText)
        catch error
          console.error "parsing failed."
        if response?.messages?[0]?.error?
          if response.messages[0].error == "tracing.dirtyState"
            $(window).on(
              "beforeunload"
              =>return null)
            alert("Sorry, but the current state is inconsistent. A reload is necessary.")
            window.location.reload()
      
      @push()
      if notifyOnFailure
        @trigger("pushFailed", @failedPushCount >= 3 )
      if @pushDeferred
        @pushDeferred.reject()
        @pushDeferred = null

    .done (response) =>
      
      @failedPushCount = 0
      
      @version = response.version
      @committedDiffs = []
      if @pushDeferred
        @pushDeferred.resolve()
        @pushDeferred = null<|MERGE_RESOLUTION|>--- conflicted
+++ resolved
@@ -3,10 +3,7 @@
 jquery : $
 libs/request : Request
 libs/event_mixin : EventMixin
-<<<<<<< HEAD
-=======
 three : THREE
->>>>>>> 97fd9944
 ###
 
 class StateLogger
