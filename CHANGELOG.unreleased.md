--- conflicted
+++ resolved
@@ -17,14 +17,9 @@
 - "Center new Nodes" option was renamed to "Auto-center Nodes" and changed to also influence the centering-behavior when deleting a node. [#5538](https://github.com/scalableminds/webknossos/pull/5538)
 
 ### Fixed
-<<<<<<< HEAD
+- Fixed that a disabled "Center new Nodes" option didn't work correctly in merger mode. [#5538](https://github.com/scalableminds/webknossos/pull/5538)
+- Fixed a bug where dataset uploads of zips with just one file inside failed. [#5534](https://github.com/scalableminds/webknossos/pull/5534)
 - Fixed a bug that caused a distortion when moving or zooming in the maximized 3d viewport. [#5550](https://github.com/scalableminds/webknossos/pull/5550)
-=======
-- Fixed that a disabled "Center new Nodes" option didn't work correctly in merger mode. [#5538](https://github.com/scalableminds/webknossos/pull/5538)
-
-### Fixed
-- Fixed a bug where dataset uploads of zips with just one file inside failed. [#5534](https://github.com/scalableminds/webknossos/pull/5534)
->>>>>>> 3ddf5e9a
 
 ### Removed
 - 
