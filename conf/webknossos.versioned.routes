--- conflicted
+++ resolved
@@ -25,7 +25,7 @@
 POST     /v8/tasks                                                            controllers.LegacyApiController.createTaskV8()
 PUT      /v8/tasks/:id                                                        controllers.LegacyApiController.updateTaskV8(id: String)
 GET      /v8/projects/:id/tasks                                               controllers.LegacyApiController.tasksForProjectV8(id: String, limit: Option[Int], pageNumber: Option[Int], includeTotalCount: Option[Boolean])
-GET      /v8/annotations/:id/info                                             controllers.LegacyApiController.annotationInfoV8(id: String, timestamp: Long)
+GET      /v8/annotations/:id/info                                             controllers.LegacyApiController.annotationInfoV8(id: String, timestamp: Option[Long])
 GET      /v8/tasks/:id/annotations                                            controllers.LegacyApiController.annotationsForTaskV8(id: String)
 
 ->       /v8/                                                                 webknossos.latest.Routes
@@ -38,7 +38,7 @@
 POST     /v7/tasks                                                            controllers.LegacyApiController.createTaskV8()
 PUT      /v7/tasks/:id                                                        controllers.LegacyApiController.updateTaskV8(id: String)
 GET      /v7/projects/:id/tasks                                               controllers.LegacyApiController.tasksForProjectV8(id: String, limit: Option[Int], pageNumber: Option[Int], includeTotalCount: Option[Boolean])
-GET      /v7/annotations/:id/info                                             controllers.LegacyApiController.annotationInfoV8(id: String, timestamp: Long)
+GET      /v7/annotations/:id/info                                             controllers.LegacyApiController.annotationInfoV8(id: String, timestamp: Option[Long])
 GET      /v7/tasks/:id/annotations                                            controllers.LegacyApiController.annotationsForTaskV8(id: String)
 
 # v7: support changes to v8
@@ -54,7 +54,7 @@
 POST     /v6/tasks                                                            controllers.LegacyApiController.createTaskV8()
 PUT      /v6/tasks/:id                                                        controllers.LegacyApiController.updateTaskV8(id: String)
 GET      /v6/projects/:id/tasks                                               controllers.LegacyApiController.tasksForProjectV8(id: String, limit: Option[Int], pageNumber: Option[Int], includeTotalCount: Option[Boolean])
-GET      /v6/annotations/:id/info                                             controllers.LegacyApiController.annotationInfoV8(id: String, timestamp: Long)
+GET      /v6/annotations/:id/info                                             controllers.LegacyApiController.annotationInfoV8(id: String, timestamp: Option[Long])
 GET      /v6/tasks/:id/annotations                                            controllers.LegacyApiController.annotationsForTaskV8(id: String)
 
 
@@ -73,7 +73,7 @@
 POST     /v5/tasks                                                            controllers.LegacyApiController.createTaskV8()
 PUT      /v5/tasks/:id                                                        controllers.LegacyApiController.updateTaskV8(id: String)
 GET      /v5/projects/:id/tasks                                               controllers.LegacyApiController.tasksForProjectV8(id: String, limit: Option[Int], pageNumber: Option[Int], includeTotalCount: Option[Boolean])
-GET      /v5/annotations/:id/info                                             controllers.LegacyApiController.annotationInfoV8(id: String, timestamp: Long)
+GET      /v5/annotations/:id/info                                             controllers.LegacyApiController.annotationInfoV8(id: String, timestamp: Option[Long])
 GET      /v5/tasks/:id/annotations                                            controllers.LegacyApiController.annotationsForTaskV8(id: String)
 
 # v5: support changes to v7
@@ -86,67 +86,4 @@
 ->       /v5/                                                                 webknossos.latest.Routes
 
 
-<<<<<<< HEAD
-# v4: support changes to v7
-GET      /v4/datasets                                                         controllers.LegacyApiController.listDatasetsV6(isActive: Option[Boolean], isUnreported: Option[Boolean], organizationName: Option[String], onlyMyOrganization: Option[Boolean], uploaderId: Option[String], folderId: Option[String], includeSubfolders: Option[Boolean], searchQuery: Option[String], limit: Option[Int], compact: Option[Boolean])
-GET      /v4/datasets/:organizationName/:datasetName                          controllers.LegacyApiController.readDatasetV6(organizationName: String, datasetName: String, sharingToken: Option[String])
-
-# v4: support changes to v6
-GET      /v4/datasets/:organizationName/:datasetName/isValidNewName           controllers.LegacyApiController.assertValidNewNameV5(organizationName: String, datasetName: String)
-
-# v4: support changes to v5
-GET      /v4/annotations/:typ/:id/info                                        controllers.LegacyApiController.annotationInfoV4(typ: String, id: String, timestamp: Option[Long])
-PATCH    /v4/annotations/:typ/:id/finish                                      controllers.LegacyApiController.annotationFinishV4(typ: String, id: String, timestamp: Long)
-POST     /v4/annotations/:typ/:id/merge/:mergedTyp/:mergedId                  controllers.LegacyApiController.annotationMergeV4(typ: String, id: String, mergedTyp: String, mergedId: String)
-PATCH    /v4/annotations/:typ/:id/edit                                        controllers.LegacyApiController.annotationEditV4(typ: String, id: String)
-POST     /v4/annotations/:typ/:id/duplicate                                   controllers.LegacyApiController.annotationDuplicateV4(typ: String, id: String)
-PATCH    /v4/annotations/:typ/:id/reopen                                      controllers.LegacyApiController.annotationReopenV4(typ: String, id: String)
-PUT      /v4/annotations/:typ/:id/reset                                       controllers.LegacyApiController.annotationResetV4(typ: String, id: String)
-GET      /v4/user/annotations                                                 controllers.LegacyApiController.annotationListForCurrentUserV4(isFinished: Option[Boolean], limit: Option[Int], pageNumber: Option[Int], includeTotalCount: Option[Boolean])
-GET      /v4/user/tasks                                                       controllers.LegacyApiController.annotationTasksV4(isFinished: Option[Boolean], limit: Option[Int], pageNumber: Option[Int], includeTotalCount: Option[Boolean])
-GET      /v4/users/:id/annotations                                            controllers.LegacyApiController.annotationListByUserV4(id: String, isFinished: Option[Boolean], limit: Option[Int], pageNumber: Option[Int], includeTotalCount: Option[Boolean])
-GET      /v4/users/:id/tasks                                                  controllers.LegacyApiController.annotationTasksByUserV4(id: String, isFinished: Option[Boolean], limit: Option[Int], pageNumber: Option[Int], includeTotalCount: Option[Boolean])
-GET      /v4/tasks/:id/annotations                                            controllers.LegacyApiController.annotationsForTaskV4(id: String)
-POST     /v4/datasets/:organizationName/:datasetName/createExplorational      controllers.LegacyApiController.annotationCreateExplorationalV4(organizationName: String, datasetName: String)
-
-->       /v4/                                                                 webknossos.latest.Routes
-
-
-# v3: support changes to v7
-GET      /v3/datasets                                                         controllers.LegacyApiController.listDatasetsV6(isActive: Option[Boolean], isUnreported: Option[Boolean], organizationName: Option[String], onlyMyOrganization: Option[Boolean], uploaderId: Option[String], folderId: Option[String], includeSubfolders: Option[Boolean], searchQuery: Option[String], limit: Option[Int], compact: Option[Boolean])
-GET      /v3/datasets/:organizationName/:datasetName                          controllers.LegacyApiController.readDatasetV6(organizationName: String, datasetName: String, sharingToken: Option[String])
-
-# v3: support changes to v6
-GET      /v3/datasets/:organizationName/:datasetName/isValidNewName           controllers.LegacyApiController.assertValidNewNameV5(organizationName: String, datasetName: String)
-
-# v3: support changes to v5
-PATCH    /v3/annotations/:typ/:id/finish                                      controllers.LegacyApiController.annotationFinishV4(typ: String, id: String, timestamp: Long)
-GET      /v3/annotations/:typ/:id/info                                        controllers.LegacyApiController.annotationInfoV4(typ: String, id: String, timestamp: Option[Long])
-POST     /v3/annotations/:typ/:id/merge/:mergedTyp/:mergedId                  controllers.LegacyApiController.annotationMergeV4(typ: String, id: String, mergedTyp: String, mergedId: String)
-PATCH    /v3/annotations/:typ/:id/edit                                        controllers.LegacyApiController.annotationEditV4(typ: String, id: String)
-POST     /v3/annotations/:typ/:id/duplicate                                   controllers.LegacyApiController.annotationDuplicateV4(typ: String, id: String)
-PATCH    /v3/annotations/:typ/:id/reopen                                      controllers.LegacyApiController.annotationReopenV4(typ: String, id: String)
-PUT      /v3/annotations/:typ/:id/reset                                       controllers.LegacyApiController.annotationResetV4(typ: String, id: String)
-GET      /v3/user/annotations                                                 controllers.LegacyApiController.annotationListForCurrentUserV4(isFinished: Option[Boolean], limit: Option[Int], pageNumber: Option[Int], includeTotalCount: Option[Boolean])
-GET      /v3/user/tasks                                                       controllers.LegacyApiController.annotationTasksV4(isFinished: Option[Boolean], limit: Option[Int], pageNumber: Option[Int], includeTotalCount: Option[Boolean])
-GET      /v3/users/:id/annotations                                            controllers.LegacyApiController.annotationListByUserV4(id: String, isFinished: Option[Boolean], limit: Option[Int], pageNumber: Option[Int], includeTotalCount: Option[Boolean])
-GET      /v3/users/:id/tasks                                                  controllers.LegacyApiController.annotationTasksByUserV4(id: String, isFinished: Option[Boolean], limit: Option[Int], pageNumber: Option[Int], includeTotalCount: Option[Boolean])
-GET      /v3/tasks/:id/annotations                                            controllers.LegacyApiController.annotationsForTaskV4(id: String)
-POST     /v3/datasets/:organizationName/:datasetName/createExplorational      controllers.LegacyApiController.annotationCreateExplorationalV4(organizationName: String, datasetName: String)
-
-# v3: support changes to v4
-POST     /v3/tasks/list                                                       controllers.LegacyApiController.taskListTasks
-GET      /v3/projects/:name                                                   controllers.LegacyApiController.projectRead(name: String)
-DELETE   /v3/projects/:name                                                   controllers.LegacyApiController.projectDelete(name: String)
-PUT      /v3/projects/:name                                                   controllers.LegacyApiController.projectUpdate(name: String)
-GET      /v3/projects/:name/tasks                                             controllers.LegacyApiController.projectTasksForProject(name: String, limit: Option[Int], pageNumber: Option[Int], includeTotalCount: Option[Boolean])
-PATCH    /v3/projects/:name/incrementEachTasksInstances                       controllers.LegacyApiController.projectIncrementEachTasksInstances(name: String, delta: Option[Long])
-PATCH    /v3/projects/:name/pause                                             controllers.LegacyApiController.projectPause(name: String)
-PATCH    /v3/projects/:name/resume                                            controllers.LegacyApiController.projectResume(name: String)
-
-->       /v3/                                                                 webknossos.latest.Routes
-
-
-=======
->>>>>>> 6c0a472b
 ->       /                                                                    webknossos.latest.Routes