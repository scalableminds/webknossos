--- conflicted
+++ resolved
@@ -81,7 +81,6 @@
       val projectQuery = projectIdsFilterQuery(projectIds)
       for {
         tuples <- run(
-<<<<<<< HEAD
           q"""WITH timeSummedPerAnnotation AS (
                 SELECT a._id AS _annotation, t._id AS _task, p.name AS projectName, SUM(ts.time) AS timeSummed
                 FROM webknossos.timespans_ ts
@@ -103,29 +102,6 @@
               GROUP BY ti._annotation, ti._task, ti.projectName, ti.timeSummed
               ORDER BY ti._annotation
           """.as[(String, Option[String], Option[String], Long, String)]
-=======
-          q"""WITH annotationLayerStatistics AS (
-                SELECT an._id AS _annotation, JSON_AGG(al.statistics) AS layerStatistics
-                FROM webknossos.annotation_layers al
-                JOIN webknossos.annotations an ON al._annotation = an._id
-                GROUP BY an._id
-              )
-              SELECT a._id, t._id, p.name, SUM(ts.time), JSON_AGG(als.layerStatistics)->0 AS annotationLayerStatistics
-              FROM webknossos.timespans_ ts
-              JOIN webknossos.annotations_ a ON ts._annotation = a._id
-              JOIN annotationLayerStatistics AS als ON als._annotation = a._id
-              LEFT JOIN webknossos.tasks_ t ON a._task = t._id
-              LEFT JOIN webknossos.projects_ p ON t._project = p._id
-              WHERE ts._user = $userId
-              AND ts.time > 0
-              AND ts.created >= $start
-              AND ts.created < $end
-              AND $projectQuery
-              AND a.typ IN ${SqlToken.tupleFromList(annotationTypes)}
-              GROUP BY a._id, t._id, p.name
-              ORDER BY a._id
-         """.as[(String, Option[String], Option[String], Long, String)]
->>>>>>> ff65c34a
         )
         parsed = tuples.map { t =>
           val layerStats: JsArray = Json.parse(t._5).validate[JsArray].getOrElse(Json.arr())
@@ -152,40 +128,22 @@
       for {
         tuples <- run(
           q"""SELECT ts._user, mu.email, o.name, d.name, a._id, t._id, p.name, tt._id, tt.summary, ts._id, ts.created, ts.time
-<<<<<<< HEAD
-                        FROM webknossos.timespans_ ts
-                        JOIN webknossos.annotations_ a on ts._annotation = a._id
-                        JOIN webknossos.users_ u on ts._user = u._id
-                        JOIN webknossos.multiUsers_ mu on u._multiUser = mu._id
-                        JOIN webknossos.datasets_ d on a._dataset = d._id
-                        JOIN webknossos.organizations_ o on d._organization = o._id
-                        LEFT JOIN webknossos.tasks_ t on a._task = t._id
-                        LEFT JOIN webknossos.projects_ p on t._project = p._id
-                        LEFT JOIN webknossos.taskTypes_ tt on t._taskType = tt._id
-                        WHERE ts._user = $userId
-                        AND ts.time > 0
-                        AND ts.created >= $start
-                        AND ts.created < $end
-                        AND $projectQuery
-                        AND a.typ IN ${SqlToken.tupleFromList(annotationTypes)}
-                        AND a.state IN ${SqlToken.tupleFromList(annotationStates)}
-=======
               FROM webknossos.timespans_ ts
-              JOIN webknossos.annotations_ a ON ts._annotation = a._id
-              JOIN webknossos.users_ u ON ts._user = u._id
-              JOIN webknossos.multiUsers_ mu ON u._multiUser = mu._id
-              JOIN webknossos.datasets_ d ON a._dataset = d._id
-              JOIN webknossos.organizations_ o ON d._organization = o._id
-              LEFT JOIN webknossos.tasks_ t ON a._task = t._id
-              LEFT JOIN webknossos.projects_ p ON t._project = p._id
-              LEFT JOIN webknossos.taskTypes_ tt ON t._taskType = tt._id
+              JOIN webknossos.annotations_ a on ts._annotation = a._id
+              JOIN webknossos.users_ u on ts._user = u._id
+              JOIN webknossos.multiUsers_ mu on u._multiUser = mu._id
+              JOIN webknossos.datasets_ d on a._dataset = d._id
+              JOIN webknossos.organizations_ o on d._organization = o._id
+              LEFT JOIN webknossos.tasks_ t on a._task = t._id
+              LEFT JOIN webknossos.projects_ p on t._project = p._id
+              LEFT JOIN webknossos.taskTypes_ tt on t._taskType = tt._id
               WHERE ts._user = $userId
               AND ts.time > 0
               AND ts.created >= $start
               AND ts.created < $end
               AND $projectQuery
               AND a.typ IN ${SqlToken.tupleFromList(annotationTypes)}
->>>>>>> ff65c34a
+              AND a.state IN ${SqlToken.tupleFromList(annotationStates)}
             """.as[(String,
                     String,
                     String,
