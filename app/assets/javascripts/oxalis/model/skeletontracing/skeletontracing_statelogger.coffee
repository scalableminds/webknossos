<<<<<<< HEAD
### define
../statelogger : StateLogger
three.color : ColorConverter
jquery : $
###
=======
StateLogger    = require("../statelogger")
THREE          = require("three")
ColorConverter = require("three.color")
$              = require("jquery")
>>>>>>> 865b826e

class SkeletonTracingStateLogger extends StateLogger


  constructor : (flycam, version, tracingId, tracingType, allowUpdate, updatePipeline, @skeletonTracing) ->

    super(flycam, version, tracingId, tracingType, allowUpdate, updatePipeline)


  #### TREES

  treeObject : (tree, oldId) ->

    treeColor = new THREE.Color(tree.color)
    return {
      id: if oldId then oldId else tree.treeId
      updatedId: if oldId then tree.treeId
      color: [treeColor.r, treeColor.g, treeColor.b, 1]
      name: tree.name
      timestamp: tree.timestamp
      }


  createTree : (tree) ->

    @pushDiff("createTree", @treeObject(tree))


  updateTree : (tree, oldId = false) ->

    @pushDiff("updateTree", @treeObject(tree, oldId))


  deleteTree : (tree) ->

    @pushDiff("deleteTree", {
      id: tree.treeId
      })


  mergeTree : (sourceTree, targetTree, lastNodeId, activeNodeId) ->

    # Make sure that those nodes exist
    found = false; treeIds = []
    for node in sourceTree.nodes
      found |= (node.id == lastNodeId)
      treeIds.push(node.id)
    $.assert(found, "lastNodeId not in sourceTree",
      {sourceTreeNodeIds : treeIds, lastNodeId : lastNodeId})

    found = false; treeIds = []
    for node in targetTree.nodes
      found |= (node.id == activeNodeId)
      treeIds.push(node.id)
    $.assert(found, "activeNodeId not in targetTree",
      {targetTreeNodeIds : treeIds, activeNodeId : activeNodeId})

    # Copy all edges and nodes from sourceTree to
    # targetTree, while leaving targetTree's properties
    # unchanged. Then, delete sourceTree.
    @pushDiff("mergeTree", {
        sourceId : sourceTree.treeId
        targetId : targetTree.treeId
      }, false)
    @createEdge(lastNodeId, activeNodeId, targetTree.treeId)


  #### NODES and EDGED

  nodeObject : (node, treeId) ->

    return _.extend node.metaInfo,
      treeId : treeId,
      id: node.id,
      radius: node.radius,
      position : node.pos


  edgeObject : (node, treeId) ->

    $.assert(node.neighbors.length == 1,
      "Node has to have exactly one neighbor", node.neighbors.length)

    return {
      treeId : treeId
      source : node.neighbors[0].id
      target : node.id
    }


  createNode : (node, treeId) ->

    $.assert(node.neighbors.length <= 1,
      "New node can't have more than one neighbor", node.neighbors.length)
    if node.neighbors[0]
      $.assert(node.treeId == node.neighbors[0].treeId,
        "Neighbor has different treeId",
        {treeId1 : node.treeId, treeId2 : node.neighbors[0].treeId})

    needsEdge = node.neighbors.length == 1
    @pushDiff("createNode", @nodeObject(node, treeId), !needsEdge)
    if needsEdge
      @pushDiff("createEdge", @edgeObject(node, treeId))


  updateNode : (node, treeId) ->

    @pushDiff("updateNode", @nodeObject(node, treeId))


  deleteNode : (node, treeId) ->

    # Edges will be deleted implicitly
    @pushDiff("deleteNode", {
      treeId : treeId
      id: node.id
      })


  moveTreeComponent : (sourceId, targetId, nodeIds) ->

    @pushDiff("moveTreeComponent", {
      sourceId : sourceId
      targetId : targetId
      nodeIds : nodeIds
      })


  createEdge : (source, target, treeId) ->

    # used when edges are set manually, e.g. for merging trees
    @pushDiff("createEdge", {
      treeId : treeId
      source : source
      target : target
      })


  concatUpdateTracing : ->

    branchPoints = []
    for branchPoint in @skeletonTracing.branchStack
      branchPoints.push({id : branchPoint.id})
    @pushDiff(
      "updateTracing"
      {
        branchPoints : branchPoints
        comments : @skeletonTracing.getPlainComments()
        activeNode : @skeletonTracing.getActiveNodeId()
        editPosition : @flycam.getPosition()
        zoomLevel : @flycam.getZoomStep()
      }
      false
    )
    $.assert(@newDiffs.length > 0, "newDiffs empty after concatUpdateTracing", {
      @newDiffs
    })


module.exports = SkeletonTracingStateLogger<|MERGE_RESOLUTION|>--- conflicted
+++ resolved
@@ -1,15 +1,7 @@
-<<<<<<< HEAD
-### define
-../statelogger : StateLogger
-three.color : ColorConverter
-jquery : $
-###
-=======
 StateLogger    = require("../statelogger")
 THREE          = require("three")
 ColorConverter = require("three.color")
 $              = require("jquery")
->>>>>>> 865b826e
 
 class SkeletonTracingStateLogger extends StateLogger
 
