--- conflicted
+++ resolved
@@ -647,13 +647,8 @@
                      volumeDataZipFormat: VolumeDataZipFormat)(implicit
                                                                ctx: DBAccessContext): Fox[TemporaryFile] =
     for {
-<<<<<<< HEAD
       downloadAnnotations <- getTracingsScalesAndNamesFor(annotations, skipVolumeData, volumeDataZipFormat)
-      nmlsAndNames <- Fox.serialCombined(downloadAnnotations.flatten) {
-=======
-      downloadAnnotations <- getTracingsScalesAndNamesFor(annotations, skipVolumeData)
       nmlsAndVolumes <- Fox.serialCombined(downloadAnnotations.flatten) {
->>>>>>> 0d813d65
         case DownloadAnnotation(skeletonTracingIdOpt,
                                 volumeTracingIdOpt,
                                 skeletonTracingOpt,
@@ -672,10 +667,7 @@
                                                                                               skeletonTracingOpt,
                                                                                               volumeTracingOpt)
             nml = nmlWriter.toNmlStream(
-<<<<<<< HEAD
-=======
               name,
->>>>>>> 0d813d65
               fetchedAnnotationLayersForAnnotation,
               Some(annotation),
               scaleOpt,
@@ -684,17 +676,11 @@
               conf.Http.uri,
               datasetName,
               Some(user),
-<<<<<<< HEAD
               taskOpt,
               skipVolumeData,
               volumeDataZipFormat
             )
-          } yield (nml, name, volumeDataOpt)
-=======
-              taskOpt
-            )
           } yield (nml, volumeDataOpt)
->>>>>>> 0d813d65
       }
       zip <- createZip(nmlsAndVolumes, zipFileName)
     } yield zip
