--- conflicted
+++ resolved
@@ -45,11 +45,6 @@
 object Tree {
   def empty = Tree(1, Set.empty, Set.empty, None)
 
-<<<<<<< HEAD
-  def createFrom(node: Point3D) =
-    Tree(1, Set(Node(1, node)), Set.empty, None)
-=======
   def createFrom(node: Point3D, rotation: Vector3D) =
-    Tree(1, Set(Node(1, node, rotation)), Set.empty, Color.RED)
->>>>>>> fc541039
+    Tree(1, Set(Node(1, node, rotation)), Set.empty, Some(Color.RED))
 }