--- conflicted
+++ resolved
@@ -40,27 +40,6 @@
 
   val formatter = AnnotationUpdate.annotationUpdateFormat
 
-<<<<<<< HEAD
-  def retrieveAll(typ: String, annotationId: String, maxVersion: Int = Int.MaxValue)(implicit ctx: DBAccessContext) = {
-    find(Json.obj(
-      "typ" -> typ,
-      "annotationId" -> annotationId,
-      "version" -> Json.obj(
-        "$lte" -> maxVersion),
-      "deleted" -> Json.obj(
-        "$ne" -> true)
-    )).cursor[AnnotationUpdate]().collect[List]()
-  }
-
-  def removeAll(typ: String, annotationId: String)(implicit ctx: DBAccessContext) = {
-    update(
-      Json.obj(
-        "typ" -> typ,
-        "annotationId" -> annotationId),
-      Json.obj(
-        "$set" -> Json.obj("deleted" -> true))
-      , multi = true)
-=======
   underlying.indexesManager.ensure(Index(Seq("annotationId" -> IndexType.Ascending)))
 
   underlying.indexesManager.ensure(Index(Seq("version" -> IndexType.Ascending)))
@@ -71,11 +50,11 @@
       "annotationId" -> annotationId,
       "version" -> Json.obj("$lte" -> maxVersion),
       "deleted" -> Json.obj("$ne" -> true))
-    ).sort(Json.obj("version" -> 1)).cursor[AnnotationUpdate].collect[List](upTo = limit getOrElse Int.MaxValue)
+    ).sort(Json.obj("version" -> 1)).cursor[AnnotationUpdate].collect[List](maxDocs = limit getOrElse Int.MaxValue)
   }
 
   def removeAll(typ: String, annotationId: String, aboveVersion: Int)(implicit ctx: DBAccessContext) = {
     update(Json.obj("typ" -> typ, "annotationId" -> annotationId, "version" -> Json.obj("$gt" -> aboveVersion)), Json.obj("$set" -> Json.obj("deleted" -> true)), multi = true)
->>>>>>> a2fd153f
+
   }
 }