# Changelog

All notable user-facing changes to webknossos are documented in this file.

The format is based on [Keep a Changelog](http://keepachangelog.com/en/1.0.0/)
and this project adheres to [Calendar Versioning](http://calver.org/) `0Y.0M.MICRO`.
For upgrade instructions, please check the [migration guide](MIGRATIONS.md).

## Unreleased
[Commits](https://github.com/scalableminds/webknossos/compare/20.02.0...HEAD)

### Added
<<<<<<< HEAD
- Added indication for reloading a dataset in the dataset actions in the dashboard. [#4421](https://github.com/scalableminds/webknossos/pull/4421)

### Changed
- Changed NML import in tracings to try parsing files as NMLs and protobuf regardless of the file extension. [#4421](https://github.com/scalableminds/webknossos/pull/4421)
=======
- Added a notification when downloading nml including volume that informs that the fallback data is excluded in the download. [#4413](https://github.com/scalableminds/webknossos/pull/4413)


### Changed
- Made the navbar scrollable on small screens. [#4413](https://github.com/scalableminds/webknossos/pull/4413)
>>>>>>> e10807c4
- Opening the settings sidebar when viewing a dataset or tracing defaults to the dataset settings now. [#4425](https://github.com/scalableminds/webknossos/pull/4425)

### Fixed
- Fixed opening view only dataset links with arbitrary modes being initially displayed in plane mode. [#4421](https://github.com/scalableminds/webknossos/pull/4421)
- Fixed that for uint16 data layer the default value range of [0, 255] was used, causing most of the data to look white without manual adjustments. Now the correct range of [0, 65535] is used as default. [#4381](https://github.com/scalableminds/webknossos/pull/4381)

### Removed
-


## [20.02.0](https://github.com/scalableminds/webknossos/releases/tag/20.02.0) - 2020-01-27
[Commits](https://github.com/scalableminds/webknossos/compare/20.01.0...20.02.0)

### Added
- Added new viewing permission for annotations: public (everyone with the link has access, logged in or not), internal (everyone from your organization has access), private (only you and your team managers and admins have access). The new default is internal as it is the old default non-public.
- Added support for using task ids as base for a new task, if the corresponding task only has one (finished) instance. [#4404](https://github.com/scalableminds/webknossos/pull/4404)

### Changed
- Changed the error message when importing a dataset without resolution directories. [#4389](https://github.com/scalableminds/webknossos/pull/4389)

### Fixed
- Fixed the deactivation of datasets if no datasets are present. [#4388](https://github.com/scalableminds/webknossos/pull/4388)
- Fixed the team sharing settings for private annotations. [#4409](https://github.com/scalableminds/webknossos/pull/4409)
- Fixed the team sharing loading for read only tracings. [#4411](https://github.com/scalableminds/webknossos/pull/4411)
- Fixed the renaming of annotations in the tracing view. [#4416](https://github.com/scalableminds/webknossos/pull/4416)


## [20.01.0](https://github.com/scalableminds/webknossos/releases/tag/20.01.0) - 2020-01-08
[Commits](https://github.com/scalableminds/webknossos/compare/19.12.0...20.01.0)

### Highlights
- Added a scale to the y-axis of histograms to indicate the logarithmic representation. Additionally, small histogram values are smoothed out. [#4349](https://github.com/scalableminds/webknossos/pull/4349)
- You can now share your annotations with selected teams. These annotations appear in the Shared Annotations Tab in the dashboard. [#4304](https://github.com/scalableminds/webknossos/pull/4304)

### Added
- Added `publicUri` configs for datastore and tracingstore for initial setup. [#4368](https://github.com/scalableminds/webknossos/pull/4368)
- Added a button to delete all cached data buckets of color layer and the reload them. [#4383](https://github.com/scalableminds/webknossos/pull/4383)
- Added a scale to the y-axis of histograms to indicate the logarithmic representation. Additionally, small histogram values are smoothed out. [#4349](https://github.com/scalableminds/webknossos/pull/4349)
- Added a new way of sharing annotations. You can share your annotations with selected teams. These annotations appear in the Shared Annotations Tab in the dashboard. [#4304](https://github.com/scalableminds/webknossos/pull/4304)
- Added an option to invert the color values of color layers. [#4382](https://github.com/scalableminds/webknossos/pull/4382)

### Changed
- Changed the way the new active tree is selected after deleting a tree. Now the tree with the next highest id, compared to the id of the deleted tree, is selected. [#4370](https://github.com/scalableminds/webknossos/pull/4370)
- Consolidates URI handling in the config. Pairs of `uri` and `secured` entries are now specified as just `uri` and require either `http://` or `https://` prefix. [#4368](https://github.com/scalableminds/webknossos/pull/4368)
- Renamed initial organization for the dev deployment to `sample_organization`. [#4368](https://github.com/scalableminds/webknossos/pull/4368)

### Fixed
- Fixed an issue where webKnossos would complain in certain scenarios when resolutions of datasets were not complete. [#4344](https://github.com/scalableminds/webknossos/pull/4344)
- Fixed permissions to all task lists, so only administrable tasks can get accessed. [#4331](https://github.com/scalableminds/webknossos/pull/4331)


## [19.12.0](https://github.com/scalableminds/webknossos/releases/tag/19.12.0) - 2019-11-25
[Commits](https://github.com/scalableminds/webknossos/compare/19.11.0...19.12.0)

### Highlights
- Added possibility to disable saving in an explorative annotation. This feature can save a lot of resources when dealing with very large NMLs which don't need to be persisted. [#4321](https://github.com/scalableminds/webknossos/pull/4321)
- Added support for importing tracings in a binary protobuf format via drag and drop. [#4320](https://github.com/scalableminds/webknossos/pull/4320)
- Fixed broken sorting in the dataset table of the dashboard. [#4318](https://github.com/scalableminds/webknossos/pull/4318)

### Added
- Added support for importing tracings in a binary protobuf format via drag and drop. [#4320](https://github.com/scalableminds/webknossos/pull/4320)
- Added an API to set a tree active by name. [#4317](https://github.com/scalableminds/webknossos/pull/4317)
- Added possibility to disable saving in an explorative annotation. This feature can save a lot of resources when dealing with very large NMLs which don't need to be persisted. [#4321](https://github.com/scalableminds/webknossos/pull/4321)

### Changed
- Some user actions, like deleting a group with all subtrees, resulted in lots of entries in the undo stack (one for each deleted tree). Those actions are now handled as a single atomic change and can be undone with a single undo invocation. [#4312](https://github.com/scalableminds/webknossos/pull/4312)
- The "Find Data" feature will jump to the center of the layer's bounding box, if no data could be found. The "Find Data" feature can be found next to each layer's name in the dataset settings tab. [#4346](https://github.com/scalableminds/webknossos/pull/4346)

### Fixed
- Fixed broken sorting in the dataset table of the dashboard. [#4318](https://github.com/scalableminds/webknossos/pull/4318)
- Fixed annotation access to match the text in the modal. [#4314](https://github.com/scalableminds/webknossos/pull/4314)
- Fixed that the brush tool could be selected in an read-only tracing. [#4345](https://github.com/scalableminds/webknossos/pull/4345)
- Fixed the name of downloaded annotation zips. [#4330](https://github.com/scalableminds/webknossos/pull/4330)

## [19.11.0](https://github.com/scalableminds/webknossos/releases/tag/19.11.0) - 2019-10-28
[Commits](https://github.com/scalableminds/webknossos/compare/19.10.0...19.11.0)

### Added
- Added an API to manage DataStores and TracingStores as admin. [#4286](https://github.com/scalableminds/webknossos/pull/4286)

### Fixed
- Cleaned up error reporting wording in case of dataset access failures (e.g. due to not being logged in). [#4301](https://github.com/scalableminds/webknossos/pull/4301)
- Fixed handling of uint64 data layers in sql evolution. [#4303](https://github.com/scalableminds/webknossos/pull/4303)


## [19.10.0](https://github.com/scalableminds/webknossos/releases/tag/19.10.0) - 2019-09-30
[Commits](https://github.com/scalableminds/webknossos/compare/19.09.0...19.10.0)

### Highlights
- Clicking on an experience domain of a user, while multiple users are selected will edit the domain of all selected users (instead of only the domain of the clicked row). [#4280](https://github.com/scalableminds/webknossos/pull/4280)
- Creating a new skeleton tree group will always activate that group. [#4282](https://github.com/scalableminds/webknossos/pull/4282)
- Resetting a task to the initials state is now also allowed for volume tasks. [#4276](https://github.com/scalableminds/webknossos/pull/4276)

### Added
- Reset to base is now also allowed for volume tasks. [#4276](https://github.com/scalableminds/webknossos/pull/4276)

### Changed

- Renamed "Expected Time" to "Time Limit" in the project table. [#4278](https://github.com/scalableminds/webknossos/pull/4278)
- Clicking on an experience domain of a user, while multiple users are selected will edit the domain of all selected users (instead of only the domain of the clicked row). [#4280](https://github.com/scalableminds/webknossos/pull/4280)
- Creating a new skeleton tree group will always activate that group. [#4282](https://github.com/scalableminds/webknossos/pull/4282)

### Fixed
- When creating tasks from zip, the individual nml names are used again, rather than the zip name. [#4277](https://github.com/scalableminds/webknossos/pull/4277)

### Removed
- Removed the Search shortcut (Ctrl+Shift+F) for comments in the tracing view, since that shortcut collides with the tree search. [#4291](https://github.com/scalableminds/webknossos/pull/4291)

## [19.09.0](https://github.com/scalableminds/webknossos/releases/tag/19.09.0) - 2019-08-28
[Commits](https://github.com/scalableminds/webknossos/compare/19.08.0...19.09.0)

### Highlights
- Users can see their own time statistics now. [#4220](https://github.com/scalableminds/webknossos/pull/4220)
- Added limited support for `uint64` segmentation layer by using the lower 4 bytes. [#4233](https://github.com/scalableminds/webknossos/pull/4233)
- Added a scale bar to the 3D viewport. [#4258](https://github.com/scalableminds/webknossos/pull/4258)
- Added currently spent hours on a project to the project progress view. [#4236](https://github.com/scalableminds/webknossos/pull/4236)


### Added
- Added the possibility to have an existing annotation as a base for a new task, thus making it also possible to have a base tracing for volume tasks. [#4198](https://github.com/scalableminds/webknossos/pull/4198)
- Indicating active nml downloads with a loading icon. [#4228](https://github.com/scalableminds/webknossos/pull/4228)
- Added possibility for users to see their own time statistics. [#4220](https://github.com/scalableminds/webknossos/pull/4220)
- Added merger mode as a setting for task types. Enabling this setting will automatically activate merger mode in tasks. [#4269](https://github.com/scalableminds/webknossos/pull/4269)
- The segmentation layer can now be turned invisible and also supports the find data feature. [#4232](https://github.com/scalableminds/webknossos/pull/4232)
- Enabled the advanced search for the comment tab. [#4238](https://github.com/scalableminds/webknossos/pull/4238)
- Added limited support for `uint64` segmentation layer by using the lower 4 bytes. [#4233](https://github.com/scalableminds/webknossos/pull/4233)
- Added an API route to add and delete dataStores. [#4242](https://github.com/scalableminds/webknossos/pull/4242)
- Added a scale bar to the 3D viewport. [#4258](https://github.com/scalableminds/webknossos/pull/4258)
- Added the possibility to import an nml file as a string and to reset the active skeleton tracing to the API. [#4252](https://github.com/scalableminds/webknossos/pull/4252)
- Added currently spent hours on a project to the project progress view. [#4236](https://github.com/scalableminds/webknossos/pull/4236)

### Changed
- Each of the  columns of the dataset table and explorative annotations table in the dashboard now have an individual fixed width, so the tables become scrollable on smaller screens. [#4207](https://github.com/scalableminds/webknossos/pull/4207)
- When uploading a zipped annotation (such as volume / hybrid / collection), the zip name is used for the resulting explorative annotation, rather than the name of the contained NML file. [#4222](https://github.com/scalableminds/webknossos/pull/4222)
- Color and segmentation layer are not longer treated separately in the dataset settings in tracing/view mode.  [#4232](https://github.com/scalableminds/webknossos/pull/4232)

### Fixed
- Data for disabled or invisible layers will no longer be downloaded, saving bandwidth and speeding up webKnossos in general. [#4202](https://github.com/scalableminds/webknossos/pull/4202)
- Fixed tooltip not disappearing in the statistics view in certain circumstances. [#4219](https://github.com/scalableminds/webknossos/pull/4219)
- Fixed the error messages when trying to access a dataset with insufficient permissions. [#4244](https://github.com/scalableminds/webknossos/pull/4244)
- Fixed the upload of volume tracings by recognizing the correct format of the fallback layer. [#4248](https://github.com/scalableminds/webknossos/pull/4248)
- Fixed an imprecision when exporting an NML via the front-end. [#4262](https://github.com/scalableminds/webknossos/pull/4262)
- Fixed viewing and tracing of datasets which only contain a segmentation layer. [#4265](https://github.com/scalableminds/webknossos/pull/4265)


## [19.08.0](https://github.com/scalableminds/webknossos/releases/tag/19.08.0) - 2019-07-29
[Commits](https://github.com/scalableminds/webknossos/compare/19.07.0...19.08.0)

### Highlights
- Added the possibility to remove isosurfaces from the 3D viewport by CTRL+Clicking it. [#4185](https://github.com/scalableminds/webknossos/pull/4185)
- Added support for int16 and uint16 color layers. [#4152](https://github.com/scalableminds/webknossos/pull/4152)
- Team managers and admins can now get tasks that they had previously cancelled. [#4088](https://github.com/scalableminds/webknossos/pull/4088)
- Increased performance for time logging. [#4196](https://github.com/scalableminds/webknossos/pull/4196)

### Added
- Volume tasks with only one finished instance can now be viewed as CompoundTask. [#4167](https://github.com/scalableminds/webknossos/pull/4167)
- Added the possibility to remove isosurfaces from the 3D viewport by CTRL+Clicking it. [#4185](https://github.com/scalableminds/webknossos/pull/4185)
- Added support for `int16` and `uint16` color layers. [#4152](https://github.com/scalableminds/webknossos/pull/4152)
- Added histogram support for `int16` and `uint16` color layers. Additionally refined support for `float` color layers. [#4195](https://github.com/scalableminds/webknossos/pull/4195)

### Changed
- Volume project download zips are reorganized to contain a zipfile for each annotation (that in turn contains a data.zip and an nml file). [#4167](https://github.com/scalableminds/webknossos/pull/4167)
- Team managers and admins can now get tasks that they had previously cancelled. [#4088](https://github.com/scalableminds/webknossos/pull/4088)
- Recording is now automatically turned off when switching from flight/oblique to orthogonal mode to prevent accidental node creation when switching back later. [#4211](https://github.com/scalableminds/webknossos/pull/4211)

### Fixed
- Fixed a bug where volume tracings could not be converted to hybrid. [#4159](https://github.com/scalableminds/webknossos/pull/4159)
- Fixed a bug where for uint24 color layers, scrambled data was shown for missing magnifications. [#4188](https://github.com/scalableminds/webknossos/pull/4188)
- Fixed a bug where collapsing/expanding all tree groups would trigger when toggling a single tree [#4178](https://github.com/scalableminds/webknossos/pull/4178)
- Fixed performance for time logging. [#4196](https://github.com/scalableminds/webknossos/pull/4196)
- Personal tracing layouts are saved per user now. [#4217](https://github.com/scalableminds/webknossos/pull/4217)
- Fixed an error message when quickly resizing the browser window. [#4205](https://github.com/scalableminds/webknossos/pull/4205)

### Removed
-


## [19.07.0](https://github.com/scalableminds/webknossos/releases/tag/19.07.0) - 2019-07-01
[Commits](https://github.com/scalableminds/webknossos/compare/19.06.0...19.07.0)

### Highlights
- Added a histogram and min- / max-sliders to the dataset settings for each layer. This replaces the brightness and contrast settings. [#4105](https://github.com/scalableminds/webknossos/pull/4105)
- Added the possibility to enforce a certain magnification range for tasks (can be configured in the corresponding task type). [#4101](https://github.com/scalableminds/webknossos/pull/4101)
- Added the possibility for admins to add experience domains while creating new tasks. [#4119](https://github.com/scalableminds/webknossos/pull/4119)

### Added
- Added the possibility to enforce a certain magnification range for tasks (can be configured in the corresponding task type). [#4101](https://github.com/scalableminds/webknossos/pull/4101)
- Added the possibility for admins to add experience domains while creating new tasks. [#4119](https://github.com/scalableminds/webknossos/pull/4119)
- Added a histogram to the dataset settings for each layer. It simplifies adjusting the brightness and contrast of a layer and replaces the brightness and contrast slider. [#4105](https://github.com/scalableminds/webknossos/pull/4105)
- The dataset and the explorative annotations table in the dashboard are now horizontally scrollable if the window is not wide enough. Additionally, clicking on the name of a dataset in the dataset table opens the dataset in view mode. [#4136](https://github.com/scalableminds/webknossos/pull/4136)
- Added an two additional buttons to the dropdown menu of the tree hierarchy view. On Click, one collapses the other expands all subgroups. [#4143](https://github.com/scalableminds/webknossos/pull/4143)
### Changed
- The tooltip of the timeline chart in the Time Tracking view now displays the duration in minutes:seconds. [#4121](https://github.com/scalableminds/webknossos/pull/4121)
- Reactivated and renamed the "Quality" setting to "Hardware Utilization". Using a higher value will render data in higher quality, but puts more stress on the user's hardware and bandwidth. [#4142](https://github.com/scalableminds/webknossos/pull/4142)


### Fixed
- Fixed that team managers couldn't view time tracking details of other users anymore. [#4125](https://github.com/scalableminds/webknossos/pull/4125)
- Fixed the positioning of the tooltip of the timeline chart in the Time Tracking view. [#4121](https://github.com/scalableminds/webknossos/pull/4121)
- Fixed a rendering problem which caused a red viewport on some Windows machines. [#4133](https://github.com/scalableminds/webknossos/pull/4133)

### Removed
- The brightness and contrast slider in the dataset got removed in favour of the new histogram feature. [#4105](https://github.com/scalableminds/webknossos/pull/4105)


## [19.06.0](https://github.com/scalableminds/webknossos/releases/tag/19.06.0) - 2019-05-27
[Commits](https://github.com/scalableminds/webknossos/compare/19.05.0...19.06.0)

### Highlights
- The time tracking view now displays dates instead of hours when having more than one day selected. [#4028](https://github.com/scalableminds/webknossos/pull/4028)
- BossDB datasets can now be added to webKnossos using the webknossos-connect service. [#4036](https://github.com/scalableminds/webknossos/pull/4036)
- When holding CTRL while toggling the visibility of a layer, that layer will be made exclusively visible. [#4061](https://github.com/scalableminds/webknossos/pull/4061)

### Added
- Non-admin users now can see their own tracing time statistics. [#4028](https://github.com/scalableminds/webknossos/pull/4028)
- The extent of a dataset is now displayed next to the scale in the dataset list in the dashboard. [#4058](https://github.com/scalableminds/webknossos/pull/4058)
- BossDB datasets can now be added to webKnossos using the webknossos-connect service. [#4036](https://github.com/scalableminds/webknossos/pull/4036)
- Added an auto-brush feature for selected datasets. [#4053](https://github.com/scalableminds/webknossos/pull/4053)
- When holding CTRL while toggling the visibility of a layer, that layer will be made exclusively visible. This change makes it easier to quickly compare different data layers against each other. [#4061](https://github.com/scalableminds/webknossos/pull/4061)

### Changed
- Heavily improved mapping creation/activation performance. [#4103](https://github.com/scalableminds/webknossos/pull/4103)
- The NML parser now rounds floating point values in node coordinates. [#4045](https://github.com/scalableminds/webknossos/pull/4045)
- The time tracking view now displays dates instead of hours when having more then one day selected. The display id's in the timeline diagram are not the task ids. The tooltip of the timeline diagram also got a rework. [#4028](https://github.com/scalableminds/webknossos/pull/4028)
- Improved the editing of datasets. Changes suggested by webKnossos will be easier to recognize as suggestions. [4104](https://github.com/scalableminds/webknossos/pull/4104)
- The time tracking view now displays dates instead of hours when having more than one day selected. The display id's in the timeline diagram are not the task ids. The tooltip of the timeline diagram also got a rework. [#4028](https://github.com/scalableminds/webknossos/pull/4028)

### Fixed
- Fixed an issue where the 3D view was not rendered correctly after maximizing another pane. [#4098](https://github.com/scalableminds/webknossos/pull/4098)
- The admin task list now only shows tasks belonging to a project one can administrate. [#4087](https://github.com/scalableminds/webknossos/pull/4087)
- When making a hybrid tracing from a volume tracing, the user bounding box is no longer lost. [#4062](https://github.com/scalableminds/webknossos/pull/4062)

### Removed
- It is no longer possible to scroll through planes while dragging one. [#4085](https://github.com/scalableminds/webknossos/pull/4085)


## [19.05.0](https://github.com/scalableminds/webknossos/releases/tag/19.05.0) - 2019-04-29
[Commits](https://github.com/scalableminds/webknossos/compare/19.04.0...19.05.0)

### Changed
- Improved performance for large tracings. [#3995](https://github.com/scalableminds/webknossos/pull/3995)
- Improved how the rendering quality can be adapted in the settings. The setting can now be used to tune the quality to your hardware specification. [#4015](https://github.com/scalableminds/webknossos/pull/4015)
- Empty trees in skeleton tracings are now allowed. [#4010](https://github.com/scalableminds/webknossos/pull/4010)
- Creating a hybrid tracing now asks whether to use the existing segmentation layer or use a new one. [#4033](https://github.com/scalableminds/webknossos/pull/4033)

### Fixed
- Fixed a missing redirect after registering for an existing organization (with autoVerify=true) via the onboarding flow. [#3984](https://github.com/scalableminds/webknossos/pull/3984)
- Fixed rendering artifacts which could occur under certain conditions. [#4015](https://github.com/scalableminds/webknossos/pull/4015)
- Fixed that the zoom step was reset after switching to a new task. [#4049](https://github.com/scalableminds/webknossos/pull/4049)


## [19.04.0](https://github.com/scalableminds/webknossos/releases/tag/19.04.0) - 2019-04-01
[Commits](https://github.com/scalableminds/webknossos/compare/19.03.0...19.04.0)

### Highlights
This release multiple new interactions are expanding webKnossos:
- Added merger mode for skeleton and hybrid tracings. It allows to merge segments from e.g. generated oversegmentations. [#3619](https://github.com/scalableminds/webknossos/pull/3619)
- Added a shortcut (Q) and button to screenshot the tracing views. [#3834](https://github.com/scalableminds/webknossos/pull/3834)
- Rendered isosurfaces in the 3D viewport can now be interacted with. Shift+Click on an isosurface will jump exactly to where you clicked. Also, hovering over an isosurface will highlight that cell in all viewports. [#3858](https://github.com/scalableminds/webknossos/pull/3858)
- Neuroglancer precomputed datasets can now be added to webKnossos using the webknossos-connect service. [#3843](https://github.com/scalableminds/webknossos/pull/3843)

Also the data viewing and tracing workflow is smoothed further:
- Different loading strategies are now supported ("best quality first" and "progressive quality"). Additionally, the rendering can use different magnifications as a fallback. [#3801](https://github.com/scalableminds/webknossos/pull/3801)
- Performance improvements :racing_car: [#3880](https://github.com/scalableminds/webknossos/pull/3880) & [#3902](https://github.com/scalableminds/webknossos/pull/3902)

### Added
- Rendered isosurfaces in the 3D viewport can now be interacted with. Shift+Click on an isosurface will jump exactly to where you clicked. Also, hovering over an isosurface will highlight that cell in all viewports. [#3858](https://github.com/scalableminds/webknossos/pull/3858)
- webKnossos now comes with a list of sample datasets that can be automatically downloaded and imported from the menu. [#3725](https://github.com/scalableminds/webknossos/pull/3725)
- Added a shortcut (Q) and button in the actions dropdown to screenshot the tracing views. The screenshots will contain everything that is visible in the tracing views, so feel free to disable the crosshairs in the settings or toggle the tree visibility using the (1) and (2) shortcuts before triggering the screenshot. [#3834](https://github.com/scalableminds/webknossos/pull/3834)
- Neuroglancer precomputed datasets can now be added to webKnossos using the webknossos-connect (wk-connect) service. To setup a wk-connect datastore follow the instructions in the [Readme](https://github.com/scalableminds/webknossos-connect). Afterwards, datasets can be added through "Add Dataset" - "Add Dataset via wk-connect". [#3843](https://github.com/scalableminds/webknossos/pull/3843)
- Added support for mappings for 8-bit and 16-bit segmentation layers. [#3953](https://github.com/scalableminds/webknossos/pull/3953)
- The dataset settings within the tracing view allow to select between different loading strategies now ("best quality first" and "progressive quality"). Additionally, the rendering can use different magnifications as a fallback (instead of only one magnification). [#3801](https://github.com/scalableminds/webknossos/pull/3801)
- The mapping selection dropdown is now sorted alphabetically. [#3864](https://github.com/scalableminds/webknossos/pull/3864)
- Added the possibility to filter datasets in the dashboard according to their availability. By default, datasets which are missing on disk (e.g., when the datastore was deleted) are not shown anymore. This behavior can be configured via the settings icon next to the search box in the dashboard. [#3883](https://github.com/scalableminds/webknossos/pull/3883)
- Added merger mode for skeleton and hybrid tracings. It allows to merge segments from e.g. generated segmentations. [#3619](https://github.com/scalableminds/webknossos/pull/3619)
- The HTML template now includes SEO tags for demo instances and hides internal instances from search engines.
- Segmentation ID mappings can now be used in volume and hybrid tracings. [#3949](https://github.com/scalableminds/webknossos/pull/3949)
- A maximize-button was added to the viewports in the annotation view. Maximization can also be toggled with the `.` shortcut. [#3876](https://github.com/scalableminds/webknossos/pull/3876)
- [webknossos-connect](https://github.com/scalableminds/webknossos-connect) now starts with webKnossos on local and development instances by default. [#3913](https://github.com/scalableminds/webknossos/pull/3913)
- The visibilities of trees in a skeleton tracing is now persisted across page loads. [#3942](https://github.com/scalableminds/webknossos/pull/3942)
- Added a button for each color layer to enable/disable the layer. [#3943](https://github.com/scalableminds/webknossos/pull/3943)
- Paginated routes now send a `X-Total-Count` HTTP header which shows how many entries were found in total. [#3899](https://github.com/scalableminds/webknossos/pull/3899)

### Changed
- Improved the flight mode performance for tracings with very large trees (>80.000 nodes). [#3880](https://github.com/scalableminds/webknossos/pull/3880)
- Tweaked the highlighting of the active node. The inner node looks exactly as a non-active node and is not round, anymore. An active node is circled by a "halo". In arbitrary mode, the halo is hidden and the active node is round. [#3868](https://github.com/scalableminds/webknossos/pull/3868)
- Improved the performance of moving through a dataset which should make the overall interaction smoother. [#3902](https://github.com/scalableminds/webknossos/pull/3902)
- Brush size is independent of zoom value, now. This change simplifies volume annotations, as brush sizes can be adapted to certain structures (e.g., vesicles) and don't need to be changed when zooming. [#3868](https://github.com/scalableminds/webknossos/pull/3889)
- Reworked the search in the trees tab. [#3878](https://github.com/scalableminds/webknossos/pull/3878)

### Fixed
- Fixed a bug where failed large save requests lead to inconsistent tracings on the server. [#3829](https://github.com/scalableminds/webknossos/pull/3829)
- Fixed the setting which enables to hide the planes within the 3D viewport. [#3857](https://github.com/scalableminds/webknossos/pull/3857)
- Fixed a bug which allowed the brush size to become negative when using shortcuts. [#3861](https://github.com/scalableminds/webknossos/pull/3861)
- Fixed interpolation along z-axis. [#3888](https://github.com/scalableminds/webknossos/pull/3888)
- Fixed that the halo of the active node could cover other nodes. [#3919](https://github.com/scalableminds/webknossos/pull/3919)
- Fixed that the 3D viewport was partially occluded due to clipping distance issues. [#3919](https://github.com/scalableminds/webknossos/pull/3919)
- Fixed that scrolling with the mouse wheel over a data viewport also scrolled the page. This bug appeared with the new Chrome version 73. [#3939](https://github.com/scalableminds/webknossos/pull/3939)

### Removed
- Removed FPS meter in Annotation View. [#3916](https://github.com/scalableminds/webknossos/pull/3916)


## [19.03.0](https://github.com/scalableminds/webknossos/releases/tag/19.03.0) - 2019-03-04
[Commits](https://github.com/scalableminds/webknossos/compare/19.02.0...19.03.0)

### Highlights
- The tracing view got two major improvements:
   - Data rendering is now fully using the available space and doesn't have to be quadratic anymore. Increasing the size of a viewport will result in more data being rendered (as opposed to the same data will be upscaled). [#3634](https://github.com/scalableminds/webknossos/pull/3634)
   - The active node is highlighted with a "halo ring". Additionally, the node is also rendered as a circle. In flight and oblique modes the halo is hidden. [#3731](https://github.com/scalableminds/webknossos/pull/3731)
- Added the possibility to create volume annotation tasks. When creating a task type, select whether to create `volume` or `skeleton` tasks. Compound viewing and file upload for volume tasks is not yet supported. [#3712](https://github.com/scalableminds/webknossos/pull/3712)
- Mappings for segmentations will be read automatically from the file system. It's not necessary to define the mappings within the `datasource-properties.json` anymore. [#3720](https://github.com/scalableminds/webknossos/pull/3720)

### Added
- Added the possibility to create volume annotation tasks. When creating a task type, select whether to create `volume` or `skeleton` tasks. Note that compound viewing for volume tasks is not supported yet. Same for creating volume tasks from uploaded nml/data files. [#3712](https://github.com/scalableminds/webknossos/pull/3712)
- Added an UI to select a mapping for a segmentation layer. The UI is placed in the segmentation tab within the tracing view. [#3720](https://github.com/scalableminds/webknossos/pull/3720)
- Added a button to jump to actual data if the bounding box of a dataset contains a lot of black data. [#3682](https://github.com/scalableminds/webknossos/pull/3682)

### Changed
- Data rendering is not tied to square viewports, anymore. As a result the screen space is used more efficiently to show data. Also, increasing the size of a viewport will result in more data being rendered (as opposed to the same data will be upscaled). [#3634](https://github.com/scalableminds/webknossos/pull/3634)
- Mappings for segmentations will be read automatically from the file system. It's not necessary to define the mappings within the `datasource-properties.json`, anymore. [#3720](https://github.com/scalableminds/webknossos/pull/3720)
- The active node is highlighted with a "halo ring". Additionally, the node is also rendered as a circle. In flight and oblique modes the halo is hidden. [#3731](https://github.com/scalableminds/webknossos/pull/3731)
- In the dashboard list of active tasks, the project name is now featured more prominently, as it switched places with the task type summary. [#3792](https://github.com/scalableminds/webknossos/pull/3792)
- Isosurfaces are now loaded from the middle outwards. [#3818](https://github.com/scalableminds/webknossos/pull/3818)
- The brush size will now be remembered across page reloads. [#3827](https://github.com/scalableminds/webknossos/pull/3827)
- Do not show publication view if no publications are specified. [#3778](https://github.com/scalableminds/webknossos/pull/3778)

### Fixed
- Fixed an error that occured when changing the URL hash. [#3746](https://github.com/scalableminds/webknossos/pull/3746)
- Fixed a bug in the timeline chart rendering. The start and end time of the timeline chart now match the selected time range. [#3772](https://github.com/scalableminds/webknossos/pull/3772)
- The modals for a new task description and recommended task settings are no longer shown in read-only tracings. [#3724](https://github.com/scalableminds/webknossos/pull/3724)
- Fixed a rendering bug when opening a task that only allowed flight/oblique mode tracing. [#3783](https://github.com/scalableminds/webknossos/pull/3783)
- Fixed a bug where some NMLs caused the webKnossos tab to freeze during NML upload. [#3758](https://github.com/scalableminds/webknossos/pull/3758)
- Fixed a bug where some skeleton save requests were wrongly rejected if they were sent more than once. [#3767](https://github.com/scalableminds/webknossos/pull/3767)
- Fixed a bug which caused a wrong aspect ratio in the 3D viewport when changing the layout. [#3817](https://github.com/scalableminds/webknossos/pull/3817)


## [19.02.0](https://github.com/scalableminds/webknossos/releases/tag/19.02.0) - 2019-02-04
[Commits](https://github.com/scalableminds/webknossos/compare/19.01.0...19.02.0)

### Highlights

- The Dataset Gallery was redesigned to be a Publication Gallery instead. It will feature scientific publications together with their published datasets and information such as the species, brain region or acquisition method of such datasets. [#3653](https://github.com/scalableminds/webknossos/pull/3653)
  Please see the [migration guide](MIGRATIONS.md#19020---2019-02-04) on how to add publications.
- Also, this release includes new features that enrich the view of your data:
   - Isosurface computation can now be triggered for whole segments (shift + click on a segment in view mode). [#3655](https://github.com/scalableminds/webknossos/pull/3655)
   - Added the possibility to fade the alpha value of data layers. Also, a dataset can now contain both RGB and grayscale layers. [#3670](https://github.com/scalableminds/webknossos/pull/3670)
- The volume annotation brush tool will now automatically fill any enclosed areas if the brushed outline is closed in one stroke. [#3698](https://github.com/scalableminds/webknossos/pull/3698)
  <img src="https://user-images.githubusercontent.com/1702075/51846983-02d34480-231b-11e9-86f2-2d8c4b0c9bd0.gif" width="200" />


### Added

- Added the possibility to fade the alpha value of data layers. Also, a dataset can now contain both RGB and grayscale layers. [#3670](https://github.com/scalableminds/webknossos/pull/3670)
- Added the possibility to disable that the current layout is saved automatically when changing it. Instead, the layout can be saved explicitly. [#3620](https://github.com/scalableminds/webknossos/pull/3620)
- Added the possibility to use flight and oblique mode when viewing a dataset. [#3644](https://github.com/scalableminds/webknossos/pull/3644)
- Added pagination to the REST API route `GET /projects/:name/tasks` (new optional parameters `limit` and `pageNumber`). [#3659](https://github.com/scalableminds/webknossos/pull/3659)
- Added the possibility to open the version restore view for read-only tracings. Older versions can be previewed and be downloaded as NML. [#3660](https://github.com/scalableminds/webknossos/pull/3660)

### Changed

- Team managers are now also allowed to create and own scripts. [#3676](https://github.com/scalableminds/webknossos/pull/3676)
- The Dataset Gallery was redesigned to be a Publication Gallery instead. It will feature scientific publications together with their published datasets and information such as the species, brain region or acquisition method of such datasets. [#3653](https://github.com/scalableminds/webknossos/pull/3653)
- Annotations for non-public datasets can now be shared using the "Share" functionality without making the dataset public. [#3664](https://github.com/scalableminds/webknossos/pull/3664)
- The volume annotation brush tool will now automatically fill any enclosed areas if the brushed outline is closed in one stroke. [#3698](https://github.com/scalableminds/webknossos/pull/3698)
  <img src="https://user-images.githubusercontent.com/1702075/51846983-02d34480-231b-11e9-86f2-2d8c4b0c9bd0.gif" width="200" />
- Statistics are now separated by organization, rather than showing the webKnossos instance’s totals. [#3663](https://github.com/scalableminds/webknossos/pull/3663)
- NML files can be imported into arbitrary datasets. Users will be asked to confirm the import process if the dataset of the NML differs from the currently active dataset. [#3716](https://github.com/scalableminds/webknossos/pull/3716)

### Fixed

- Fixed a rendering bug which caused data to be clipped in certain scenarios for datasets with anisotropic resolutions. [#3609](https://github.com/scalableminds/webknossos/pull/3609)
- Fixed a bug where saving tracings failed after they were open for >24h. [#3633](https://github.com/scalableminds/webknossos/pull/3633)
- Fixed a bug that resulted in slow data loading when moving quickly through a dataset. [#3656](https://github.com/scalableminds/webknossos/pull/3656)
- Fixed a bug which caused the wrong magnification to be rendered when zooming out very far. [#3641](https://github.com/scalableminds/webknossos/pull/3641)
- Fixed a bug which broke the functionality to toggle the visibility of a tree in a skeleton tracing. [#3719](https://github.com/scalableminds/webknossos/pull/3719)

## [19.01.0](https://github.com/scalableminds/webknossos/releases/tag/19.01.0) - 2019-01-14
[Commits](https://github.com/scalableminds/webknossos/compare/18.12.0...19.01.0)

### Highlights

- You can now create tracings on datasets of other organizations, provided you have access rights to the dataset (i.e. it is public). [#3533](https://github.com/scalableminds/webknossos/pull/3533)
- Added the experimental feature to dynamically render isosurfaces for segmentation layers (can be enabled in the dataset settings when viewing a dataset). [#3495](https://github.com/scalableminds/webknossos/pull/3495)
- Added the possibility to specify a recommended user configuration in a task type. The recommended configuration will be shown to users when they trace a task with a different task type and the configuration can be accepted or declined. [#3466](https://github.com/scalableminds/webknossos/pull/3466)
- Added the possibility to select multiple trees in skeleton tracings in the tree tab by using ctrl + left mouse. Deleting and moving trees will affect all selected trees. [#3457](https://github.com/scalableminds/webknossos/pull/3457)

### Added

- Added the possibility to select multiple trees in skeleton tracings in the tree tab by using ctrl + left mouse. Deleting and moving trees will affect all selected trees. [#3457](https://github.com/scalableminds/webknossos/pull/3457)
- Added the possibility to specify a recommended user configuration in a task type. The recommended configuration will be shown to users when they trace a task with a different task type and the configuration can be accepted or declined. [#3466](https://github.com/scalableminds/webknossos/pull/3466)
- You can now create tracings on datasets of other organizations, provided you have access rights to the dataset (i.e. it is public). [#3533](https://github.com/scalableminds/webknossos/pull/3533)
- Datasets imported through a datastore that is marked as 'scratch' will now show a construction-like header and error message to encourage moving the datasets to a permanent storage location. [#3500](https://github.com/scalableminds/webknossos/pull/3500)
- Added the experimental feature to dynamically render isosurfaces for segmentation layers (can be enabled in the dataset settings when viewing a dataset). [#3495](https://github.com/scalableminds/webknossos/pull/3495)
- Adds healthchecks to all Dockerfiles for automatic service healing [#3606](https://github.com/scalableminds/webknossos/pull/3606)
- Added possibility to load more tasks or explorative annotations in the dashboard. [#3505](https://github.com/scalableminds/webknossos/pull/3505)
- Adds a second colorful thumbnail for the datasets which have a segmentation layer and this segmentation thumbnail will be shown on hover over the other thumbnail. [#3507](https://github.com/scalableminds/webknossos/pull/3507)

### Fixed

- Fixed a performance issue for large tracings with many branch points. [#3519](https://github.com/scalableminds/webknossos/pull/3519)
- Fixed bug which caused buckets to disappear randomly. [#3531](https://github.com/scalableminds/webknossos/pull/3531)
- Fixed a bug which broke the redirect after dataset upload via GUI. [#3571](https://github.com/scalableminds/webknossos/pull/3571)

## [18.12.0](https://github.com/scalableminds/webknossos/releases/tag/18.12.0) - 2018-11-26
[Commits](https://github.com/scalableminds/webknossos/compare/18.11.0...18.12.0)

### Highlights

- Added the possibility to add STL mesh files to tracings. [#3367](https://github.com/scalableminds/webknossos/pull/3367)
- Improved support for datasets with a large skew in scale. [#3398](https://github.com/scalableminds/webknossos/pull/3398)
- Improved performance for flight mode. [#3392](https://github.com/scalableminds/webknossos/pull/3392)
- Fixed the guessed bounding box for datasets that do not start at (0,0,0). [#3437](https://github.com/scalableminds/webknossos/pull/3437)

### Added

- Added the possibility to add STL mesh files to tracings. [#3367](https://github.com/scalableminds/webknossos/pull/3367)

### Changed

- Improved support for datasets with a large skew in scale (e.g., [600, 600, 35]). [#3398](https://github.com/scalableminds/webknossos/pull/3398)
- Improved performance for flight mode. [#3392](https://github.com/scalableminds/webknossos/pull/3392)

### Fixed

- Fixed a bug where the initial onboarding setup failed if automatic initial data was disabled. [#3421](https://github.com/scalableminds/webknossos/pull/3421)
- Fixed a permission issue in the try setup.
- Fixed a bug where the guessed bounding box for datasets that do not start at (0,0,0) was too large. [#3437](https://github.com/scalableminds/webknossos/pull/3437)
- Fixed a bug where dataset list refresh failed when datasets for non-existing organizations were reported. [#3438](https://github.com/scalableminds/webknossos/pull/3438)
- Editing team access rights for datasets now works even if the datastore has no disk write access. [#3411](https://github.com/scalableminds/webknossos/pull/3411)
- Fixed a bug where the form values when editing TaskTypes were missing. [#3451](https://github.com/scalableminds/webknossos/pull/3451)
- Fixed a bug which caused RGB data to not render correctly. [#3455](https://github.com/scalableminds/webknossos/pull/3455)

### Removed

- Removed support to watch additional dataset directories, no longer automatically creating symbolic links to the main directory. [#3416](https://github.com/scalableminds/webknossos/pull/3416)

## [18.11.0](https://github.com/scalableminds/webknossos/releases/tag/18.11.0) - 2018-10-29

[Commits](https://github.com/scalableminds/webknossos/compare/18.10.0...18.11.0)

### Highlights

- Skeleton and volume tracings will be more unified, resulting in hybrid tracings that can contain both structures:
  - Hybrid tracings are now enabled by default. They allow to combine the functionality of skeleton and volume annotations in one tracing. [#3399](https://github.com/scalableminds/webknossos/pull/3399)
  - Old volume tracing versions now also can be restored. Access it through the dropdown next to the Save button. [#3349](https://github.com/scalableminds/webknossos/pull/3349)
- The tracing view was improved:
  - The info tab in tracing views now displays the extent of the current dataset. [#3371](https://github.com/scalableminds/webknossos/pull/3371).
  - A User can now have multiple layouts for tracing views. [#3299](https://github.com/scalableminds/webknossos/pull/3299)
  - More layouting improvements: [#3256](https://github.com/scalableminds/webknossos/pull/3256) [#3256](https://github.com/scalableminds/webknossos/pull/3256) [#3272](https://github.com/scalableminds/webknossos/pull/3272)

### Added

- Added support for duplicate dataset names for different organizations. [#3137](https://github.com/scalableminds/webknossos/pull/3137)
- Extended the version restore view and added a view to restore older versions of a volume tracing. Access it through the dropdown next to the Save button. [#3349](https://github.com/scalableminds/webknossos/pull/3349)
- Added support to watch additional dataset directories, automatically creating symbolic links to the main directory. [#3330](https://github.com/scalableminds/webknossos/pull/3330)
- Added a button to the users list view that revokes admin rights from all selected users. [#3378](https://github.com/scalableminds/webknossos/pull/3378)
- Hybrid tracings are now enabled by default. They allow to combine the functionality of skeleton and volume annotations in one tracing. [#3399](https://github.com/scalableminds/webknossos/pull/3399)
- A User can now have multiple layouts for tracing views. [#3299](https://github.com/scalableminds/webknossos/pull/3299)
- Added support for datasets with sparse resolutions (e.g., [[1, 1, 1], [16, 16, 16]]). [#3406](https://github.com/scalableminds/webknossos/pull/3406)
- The info tab in tracing views now displays the extent of the current dataset. [#3371](https://github.com/scalableminds/webknossos/pull/3371).

### Changed

- The UI for editing experience domains of users was improved. [#3254](https://github.com/scalableminds/webknossos/pull/3254)
- The tracing layout was changed to be more compact. [#3256](https://github.com/scalableminds/webknossos/pull/3256)
- It is no longer possible to draw outside of a viewport with the brush tool in volume tracing. [#3283](https://github.com/scalableminds/webknossos/pull/3283)
- There is now a separate tracingstore module, the datastore is no longer responsible for saving tracings. [#3281](https://github.com/scalableminds/webknossos/pull/3281)
- The version history view shows versions grouped by day and time now. [#3365](https://github.com/scalableminds/webknossos/pull/3365)
- Users can now access the annotations of other users (of the same organization) given the link, even if they are non-public. [#3348](https://github.com/scalableminds/webknossos/pull/3348)

### Fixed

- Fixed a layouting issue which occurred on a fresh page load when the layout was scaled to be bigger than the available space. [#3256](https://github.com/scalableminds/webknossos/pull/3256)
- Fixed overlap in comment tab for long tree names or comments. [#3272](https://github.com/scalableminds/webknossos/pull/3272)
- Fixed that CTRL + Shift + F opens two search popovers in the tracing view. Instead, the shortcut will only open the tree search now. [#3407](https://github.com/scalableminds/webknossos/pull/3407)
- Fixed a bug which caused data to not be displayed correctly if adjacent data does not exist.[#3270](https://github.com/scalableminds/webknossos/pull/3270)
- Fixed a bug which caused data to not be displayed correctly if adjacent data does not exist. [#3270](https://github.com/scalableminds/webknossos/pull/3270)
- Fixed a bug which caused initial rendering to sometimes miss some buckets. [#3262](https://github.com/scalableminds/webknossos/pull/3262)
- Fixed a bug which caused the save-button to never show success for volume tracings. [#3267](https://github.com/scalableminds/webknossos/pull/3267)
- Fixed a rendering bug which caused data to turn black sometimes when moving around. [#3409](https://github.com/scalableminds/webknossos/pull/3409)

## [18.10.0](https://github.com/scalableminds/webknossos/releases/tag/18.10.0) - 2018-09-22

[Commits](https://github.com/scalableminds/webknossos/compare/18.09.0...18.10.0)

### Highlights

- WebKnossos is documented now! Check it out: https://docs.webknossos.org [#3011](https://github.com/scalableminds/webknossos/pull/3011)
- There are multiple improvements of the tracing view:
  - Added customizable layouting to the tracing view. [#3070](https://github.com/scalableminds/webknossos/pull/3070)
  - Improved general performance of the tracing view by leveraging web workers. [#3162](https://github.com/scalableminds/webknossos/pull/3162)
  - Added a view to restore any older version of a skeleton tracing. Access it through the dropdown next to the Save button. [#3194](https://github.com/scalableminds/webknossos/pull/3194)
  - And more usability improvements: [#3126](https://github.com/scalableminds/webknossos/pull/3126), [#3066](https://github.com/scalableminds/webknossos/pull/3066)
- Project administration got some UI improvements: [#3077](https://github.com/scalableminds/webknossos/pull/3077), [#3224](https://github.com/scalableminds/webknossos/pull/3224), [#3233](https://github.com/scalableminds/webknossos/pull/3233)
- Improved security by enabling http security headers. [#3084](https://github.com/scalableminds/webknossos/pull/3084)

### Added

- Added URLs to the tabs in the dashboard. [#3183](https://github.com/scalableminds/webknossos/pull/3183)
- Improved security by enabling http security headers. [#3084](https://github.com/scalableminds/webknossos/pull/3084)
- Added the possibility to write markdown in the annotation description. [#3081](https://github.com/scalableminds/webknossos/pull/3081)
- Added a view to restore any older version of a skeleton tracing. Access it through the dropdown next to the Save button. [#3194](https://github.com/scalableminds/webknossos/pull/3194)
  ![version-restore-highlight](https://user-images.githubusercontent.com/1702075/45428378-6842d380-b6a1-11e8-88c2-e4ffcd762cd5.png)
- Added customizable layouting to the tracing view. [#3070](https://github.com/scalableminds/webknossos/pull/3070)
- Added the brush size to the settings on the left in volume tracing. The size can now also be adjusted by using only the keyboard. [#3126](https://github.com/scalableminds/webknossos/pull/3126)
- Added a user documentation for webKnossos [#3011](https://github.com/scalableminds/webknossos/pull/3011)
- Tree groups can now be activated. This allows to rename a tree group analogous to renaming a tree. Also, toggling the visibility of a tree group can now be done by using the shortcuts "1" and "2". [#3066](https://github.com/scalableminds/webknossos/pull/3066)
- Added the possibility to upload multiple NML files during task creation, even if they are not in a zip archive
- Added the possibility to supply a dedicated "sorting date" for datasets to change the sorting order in the gallery view, by default the creation date is used [#3124](https://github.com/scalableminds/webknossos/pull/3124)
- Added bar-chart visualization to project progress report. [#3224](https://github.com/scalableminds/webknossos/pull/3224)
- Added a button to collapse all comments. [#3215](https://github.com/scalableminds/webknossos/pull/3215)
- The datasets in the dashboard are now sorted according to their user-specific usage. As a result, relevant datasets should appear at the top of the list. [#3206](https://github.com/scalableminds/webknossos/pull/3206)
- 3D Meshes can now be imported into the tracing view by uploading corresponding STL files. [#3242](https://github.com/scalableminds/webknossos/pull/3242)

### Changed

- The modal used to change the experience of users by admins got a rework. [#3077](https://github.com/scalableminds/webknossos/pull/3077)
- During task creation, specifying an experience domain is now possible by choosing from existing domains. [#3233](https://github.com/scalableminds/webknossos/pull/3233)
- Unified the search functionality within webKnossos to implement an AND logic everyhwere. [#3228](https://github.com/scalableminds/webknossos/pull/3228)
- Renamed "Soma Clicking" to "Single-Node-Tree Mode". [#3141](https://github.com/scalableminds/webknossos/pull/3141/files)
- The fallback segmentation layer attribute of volume tracings is now persisted to NML/ZIP files. Upon re-upload, only volume tracings with this attribute will show a fallback layer. Use `tools/volumeAddFallbackLayer.py` to add this attribute to existing volume tracings. [#3088](https://github.com/scalableminds/webknossos/pull/3088)
- When splitting a tree, the split part that contains the initial node will now keep the original tree name and id. [#3145](https://github.com/scalableminds/webknossos/pull/3145)
- Improve error messages for parsing faulty NMLs. [#3227](https://github.com/scalableminds/webknossos/pull/3227)
- Finished tasks will be displayed with less details and sorted by their finishing date in the dashboard. [#3202](https://github.com/scalableminds/webknossos/pull/3202)
- Improved layouting for narrow screens. [#3226](https://github.com/scalableminds/webknossos/pull/3226)
- The welcome header will now also show on the default page if there are no existing organisations. [#3133](https://github.com/scalableminds/webknossos/pull/3133)
- Simplified the sharing of tracings. Users can simply copy the active URL from the browser's URL bar to share a tracing (assuming the tracing is public). [#3176](https://github.com/scalableminds/webknossos/pull/3176)
- Improved general performance of the tracing view by leveraging web workers. [#3162](https://github.com/scalableminds/webknossos/pull/3162)
- Improved overall drag-and-drop behavior by preventing the browser from opening the dragged file when the actual drag target was missed. [#3222](https://github.com/scalableminds/webknossos/pull/3222)
- The checkboxes in the user list view will clear now after the experience domains of users have been changed. [#3178](https://github.com/scalableminds/webknossos/pull/3178)
- Resetting a user's task requires a confirmation now. [#3181](https://github.com/scalableminds/webknossos/pull/3181)

### Fixed

- Fixed a bug where large volume downloads contained invalid data.zip archives. [#3086](https://github.com/scalableminds/webknossos/pull/3086)
- Fixed the sorting of the dashboard task list and explorative annotation list. [#3153](https://github.com/scalableminds/webknossos/pull/3153)
- Fixed a missing notification when a task annotation was reset. [#3207](https://github.com/scalableminds/webknossos/pull/3207)
- Fixed a bug where non-privileged users were wrongly allowed to pause/unpause projects. [#3097](https://github.com/scalableminds/webknossos/pull/3097)
- Fixed a bug in copy-segmentation-slice feature. [#3245](https://github.com/scalableminds/webknossos/pull/3245)
- Fixed a regression bug which caused the initial data loading to fail sometimes. [#3149](https://github.com/scalableminds/webknossos/pull/3149)
- Fixed a bug which caused a blank screen sometimes when the user is not logged in. [#3167](https://github.com/scalableminds/webknossos/pull/3167)
- Fixed a bug where NML downloads of Task Annotations failed. [#3166](https://github.com/scalableminds/webknossos/pull/3166)
- Fixed a bug where viewing Compound Annotations (such as all tasks for a project in one view) failed. [#3174](https://github.com/scalableminds/webknossos/pull/3174)

### Removed

- Removed the automatic redirect to the onboarding page from the default page if there are no existing organisations. [#3133](https://github.com/scalableminds/webknossos/pull/3133)

## [18.09.0](https://github.com/scalableminds/webknossos/releases/tag/18.09.0) - 2018-08-20

[Commits](https://github.com/scalableminds/webknossos/compare/18.08.0...18.09.0)

### Highlights

- The dashboard gallery loads faster [#3036](https://github.com/scalableminds/webknossos/pull/3036) and tracings in the dashboard can show their descriptions [#3035](https://github.com/scalableminds/webknossos/pull/3035).
- Managing new users got easier through "new inactive users" notifications [#2994](https://github.com/scalableminds/webknossos/pull/2994), and also team managers can activate them now [#3050](https://github.com/scalableminds/webknossos/pull/3050).
- Improved the UI for sharing datasets and tracings [#3029](https://github.com/scalableminds/webknossos/pull/3029).
- The tracing view got a progress-indicator [#2935](https://github.com/scalableminds/webknossos/pull/2935) and scale-bars [#3049](https://github.com/scalableminds/webknossos/pull/3049).
- When merging datasets within a tracing via the merge-modal, the user can choose whether the merge should be executed directly in the currently opened tracing. Alternatively, a new annotation can be created which is accessible via the dashboard, as before [#2935](https://github.com/scalableminds/webknossos/pull/2935).

### Added

- Added two new properties to mapping json files. The `colors: [<hsvHueValue1>, <hsvHueValue2>, ...]` property can be used to specify up to 256 custom colors for the first 256 equivalence classes of the mapping. The `hideUnmappedIds: <true|false>` property indicates whether segments that were not mapped should be rendered transparently or not. [#2965](https://github.com/scalableminds/webknossos/pull/2965)
- Added a button for refreshing the dataset in the backend cache. [#2975](https://github.com/scalableminds/webknossos/pull/2975)
- Added the possibility to see the description of a tracing within the dashboard. [#3035](https://github.com/scalableminds/webknossos/pull/3035)
- Comments of tracing trees can now be cycled through by keeping n and p pressed. [#3041](https://github.com/scalableminds/webknossos/pull/3041)
- All dates in webknossos will be shown in the browser's timezone. On hover, a tooltip will show the date in UTC. [#2916](https://github.com/scalableminds/webknossos/pull/2916) ![image](https://user-images.githubusercontent.com/2486553/42888385-74c82bc0-8aa8-11e8-9c3e-7cfc90ce93bc.png)
- When merging datasets within a tracing via the merge-modal, the user can choose whether the merge should be executed directly in the currently opened tracing. Alternatively, a new annotation can be created which is accessible via the dashboard (as it has been before).
- Added shortcuts for moving along the current tracing direction in orthogonal mode. Pressing 'e' (and 'r' for the reverse direction) will move along the "current direction", which is defined by the vector between the last two created nodes.
- Added a banner to the user list to notify admins of new inactive users that need to be activated. [#2994](https://github.com/scalableminds/webknossos/pull/2994)
- When a lot of changes need to be persisted to the server (e.g., after importing a large NML), the save button will show a percentage-based progress indicator.
- Changing tabs in a tracing view will not disable the keyboard shortcuts anymore. [#3042](https://github.com/scalableminds/webknossos/pull/3042)
- Added the possibility for admins to see and transfer all active tasks of a project to a single user in the project tab[#2863](https://github.com/scalableminds/webknossos/pull/2863)
- Added the possibility to import multiple NML files into the active tracing. This can be done by dragging and dropping the files directly into the tracing view. [#2908](https://github.com/scalableminds/webknossos/pull/2908)
- Added placeholders and functionality hints to (nearly) empty lists and tables in the admin views. [#2969](https://github.com/scalableminds/webknossos/pull/2969)
- Added the possibility to copy volume tracings to own account
- During the import of multiple NML files, the user can select an option to automatically create a group per file so that the imported trees are organized in a hierarchy. [#2908](https://github.com/scalableminds/webknossos/pull/2908)
- Added the option to display scale bars in the viewports for orthogonal mode. [#3049](https://github.com/scalableminds/webknossos/pull/3049)
- Added functions to the front-end API to activate a tree and to change the color of a tree. [#2997](https://github.com/scalableminds/webknossos/pull/2997)
- When a new team or project is created, invalid names will be directly marked in red. [#3034](https://github.com/scalableminds/webknossos/pull/3034)
- Added an error message to the NML upload if the needed permissions are missing for the upload. [#3051](https://github.com/scalableminds/webknossos/pull/3051)
- Comments can now contain references to nodes (`#<nodeid>`) or positions (`#(<x,y,z>)`). Clicking on such a reference activates the respective node or position and centers it. [#2950](https://github.com/scalableminds/webknossos/pull/2950)
- Added a default text to the task view to indicate, that no users are assigned to a task. [#3030](https://github.com/scalableminds/webknossos/issues/3030)

### Changed

- Added a checkbox to disable the warning when deleting a tree. An accidentally deleted tree can easily be restored using the Undo functionality. [#2995](https://github.com/scalableminds/webknossos/pull/2995)
- Improved the UI for sharing datasets and tracings. [#3029](https://github.com/scalableminds/webknossos/pull/3029)
- Team managers are now allowed to activate users (previously admin-only) [#3050](https://github.com/scalableminds/webknossos/pull/3050)
- Improved the loading time of datasets in the dashboard. [#3036](https://github.com/scalableminds/webknossos/pull/3036)

### Fixed

- Fixed a bug where unloaded data was sometimes shown as black instead of gray. [#2963](https://github.com/scalableminds/webknossos/pull/2963)
- Fixed that URLs linking to a certain position in a dataset or tracing always led to the position of the active node. [#2960](https://github.com/scalableminds/webknossos/pull/2960)
- Fixed that setting a bounding box in view mode did not work. [#3015](https://github.com/scalableminds/webknossos/pull/3015)
- Fixed a bug where viewing Compound Annotations (such as viewing all instances of a task at once) failed with a permission issue. [#3023](https://github.com/scalableminds/webknossos/pull/3023)
- Fixed that the segmentation layer is loaded from the server even when the segmentation opacity is set to 0. [#3067](https://github.com/scalableminds/webknossos/pull/3067)
- Fixed a bug where the team name was not displayed in the task types view of admins. [#3053](https://github.com/scalableminds/webknossos/pull/3053)

## [18.08.0](https://github.com/scalableminds/webknossos/releases/tag/18.08.0) - 2018-07-23

[Commits](https://github.com/scalableminds/webknossos/compare/18.07.0...18.08.0)

### Highlights

- Performance improvements for the tracing views. #2709 #2724 #2821
- Added onboarding flow for initial setup of WebKnossos. #2859
- The dataset gallery got a redesign with mobile support. #2761
- Improved the import dialog for datasets. Important fields can now be edited via form inputs instead of having to change the JSON. The JSON is still changeable when enabling an "Advanced" mode. #2881
- Added possibility to share a special link to invite users to join your organization. Following that link, the sign-up form will automatically register the user for the correct organization. #2898

### Added

- Added release version to navbar [#2888](https://github.com/scalableminds/webknossos/pull/2888)
- Users can view datasets in a table from the dashboard. That view also allows to create explorational tracings (which had to be done via the gallery view for non-admins before). [#2866](https://github.com/scalableminds/webknossos/pull/2866)
- Added the task bounding box of a skeleton tracing to NML files. [#2827](https://github.com/scalableminds/webknossos/pull/2827) \
   Example: `<taskBoundingBox topLeftX="0" topLeftY="0" topLeftZ="0" width="512" height="512" depth="512" />`
- Added the possibility to kick a user out of the organization team. [#2801](https://github.com/scalableminds/webknossos/pull/2801)
- Added a mandatory waiting interval of 10 seconds when getting a task with a new task type. The modal containing the task description cannot be closed earlier. These ten seconds should be used to fully understand the new task type. [#2793](https://github.com/scalableminds/webknossos/pull/2793)
- Added possibility to share a special link to invite users to join your organization. Following that link, the sign-up form will automatically register the user for the correct organization. [#2898](https://github.com/scalableminds/webknossos/pull/2898)
- Added more debugging related information in case of unexpected errors. The additional information can be used when reporting the error. [#2766](https://github.com/scalableminds/webknossos/pull/2766)
- Added permission for team managers to create explorational tracings on datasets without allowed teams. [#2758](https://github.com/scalableminds/webknossos/pull/2758)
- Added higher-resolution images for dataset gallery thumbnails. [#2745](https://github.com/scalableminds/webknossos/pull/2745)
- Added permission for admins to get tasks from all projects in their organization. [#2728](https://github.com/scalableminds/webknossos/pull/2728)
- Added the shortcut to copy the currently hovered cell id (CTRL + I) to non-volume-tracings, too. [#2726](https://github.com/scalableminds/webknossos/pull/2726)
- Added permission for team managers to refresh datasets. [#2688](https://github.com/scalableminds/webknossos/pull/2688)
- Added backend-unit-test setup and a first test for NML validation. [#2829](https://github.com/scalableminds/webknossos/pull/2829)
- Added progress indicators to the save button for cases where the saving takes some time (e.g., when importing a large NML). [#2947](https://github.com/scalableminds/webknossos/pull/2947)
- Added the possibility to not sort comments by name. When clicking the sort button multiple times, sorting is switched to sort by IDs. [#2915](https://github.com/scalableminds/webknossos/pull/2915)
- Added displayName for organizations. [#2869](https://github.com/scalableminds/webknossos/pull/2869)
- Added onboarding flow for initial setup of WebKnossos. [#2859](https://github.com/scalableminds/webknossos/pull/2859)
- Added the possibility to show the task in a random order. [#2860](https://github.com/scalableminds/webknossos/pull/2860)

### Changed

- Improved the search functionality in the datasets view. The datasets will be sorted so that the best match is shown first. If a different sorting is desired, the sorting-arrows in the columns can still be used to change the sorting criteria. [#2834](https://github.com/scalableminds/webknossos/pull/2834)
- Improved performance in orthogonal mode. [#2821](https://github.com/scalableminds/webknossos/pull/2821)
- When deleting the last node of a tree, that tree will not be removed automatically anymore. Instead, the tree will just be empty. To remove that active tree, the "delete" shortcut can be used again. [#2806](https://github.com/scalableminds/webknossos/pull/2806)
- Renamed "Cancel" to "Reset and Cancel" for tasks. [#2910](https://github.com/scalableminds/webknossos/pull/2910)
- Changed the type of the initial node of new tasks to be a branchpoint (if not created via NML). [#2799](https://github.com/scalableminds/webknossos/pull/2799)
- The dataset gallery got a redesign with mobile support. [#2761](https://github.com/scalableminds/webknossos/pull/2761)
- Improved the performance of saving large changes to a tracing (e.g., when importing a large NML). [#2947](https://github.com/scalableminds/webknossos/pull/2947)
- Improved loading speed of buckets. [#2724](https://github.com/scalableminds/webknossos/pull/2724)
- Changed the task search, when filtered by user, to show all instead of just active tasks (except for canceled tasks). [#2774](https://github.com/scalableminds/webknossos/pull/2774)
- Improved the import dialog for datasets. Important fields can now be edited via form inputs instead of having to change the JSON. The JSON is still changeable when enabling an "Advanced" mode. [#2881](https://github.com/scalableminds/webknossos/pull/2881)
- Hid old paused projects in the project progress report even if they have open instances. [#2768](https://github.com/scalableminds/webknossos/pull/2768)
- Excluded canceled tasks and base tracings from the list at `api/projects/:name/usersWithOpenTasks`. [#2765](https://github.com/scalableminds/webknossos/pull/2765)
- Streamlined the order in which initial buckets are loaded when viewing a dataset. [#2749](https://github.com/scalableminds/webknossos/pull/2749)
- Reduced the number of scenarios in which segmentation-related warnings are shown (e.g, not for skeleton tracings when there are multiple resolutions for segmentations anyway). [#2715](https://github.com/scalableminds/webknossos/pull/2715)
- Email addresses for notifications about new users and about task overtime are no longer specified instance-wide but once per organization. [#2939](https://github.com/scalableminds/webknossos/pull/2939)
- Improved tracing view page load performance by decreasing WebGL shader compilation time. [#2709](https://github.com/scalableminds/webknossos/pull/2709)
- Improved error reporting for project progress page. [#2955](https://github.com/scalableminds/webknossos/pull/2955)
- Redesigned the user task list to make it easier to read the whole task description. [#2861](https://github.com/scalableminds/webknossos/pull/2861)

### Fixed

- Fixed a bug which caused segmentation data to be requested as four-bit when four-bit-mode was enabled. [#2828](https://github.com/scalableminds/webknossos/pull/2828)
- Fixed a bug where possible comments or branchpoints sometimes were not properly deleted when deleting a node. [2897](https://github.com/scalableminds/webknossos/pull/2897)
- Fixed a bug which caused projects to be unpaused when the project priority was changed. [#2795](https://github.com/scalableminds/webknossos/pull/2795)
- Fixed an unnecessary warning when deleting a tree in a task, that warned about deleting the initial node although the initial node was not contained in the deleted tree. [#2812](https://github.com/scalableminds/webknossos/pull/2812)
- Fixed a bug where the comment tab was scrolled into view horizontally if a node with a comment was activated. [#2805](https://github.com/scalableminds/webknossos/pull/2805)
- Fixed a bug in for Firefox users where a long tree list created an unnecessary scroll region. [#2787](https://github.com/scalableminds/webknossos/pull/2787)
- Fixed clicking on a task type within the task list page, so that the task type page will actually only show the linked task type. [#2769](https://github.com/scalableminds/webknossos/pull/2769)
- Fixed clicking on a project within the task list page, so that the project page will actually only show the linked project. [#2759](https://github.com/scalableminds/webknossos/pull/2759)
- Fixed a bug in the front-end API's `setMapping` call which caused ignored calls if the provided object was mutated. [#2921](https://github.com/scalableminds/webknossos/pull/2921)
- Fixed a bug where cell IDs in the segmentation tab were not shown for all zoomsteps. [#2726](https://github.com/scalableminds/webknossos/pull/2726)
- Fixed the naming of the initial tree in tasks. [#2689](https://github.com/scalableminds/webknossos/pull/2689)
- Fixed a regression affecting node selection, shortcuts and 3d viewport navigation. [#2673](https://github.com/scalableminds/webknossos/pull/2673)
- Fixed the dataset zip upload for datasets, which only have one data layer and no config file. [#2840](https://github.com/scalableminds/webknossos/pull/2840)
- Fixed a bug where task deletion broke the task listing for users who had active annotations for the task [#2884](https://github.com/scalableminds/webknossos/pull/2884)
- Fixed that decimal scales (e.g., 11.24, 11.24, 30) couldn't be defined for datasets in "simple" mode. [#2912](https://github.com/scalableminds/webknossos/pull/2912)

## [18.07.0](https://github.com/scalableminds/webknossos/releases/tag/18.07.0) - 2018-07-05

First release<|MERGE_RESOLUTION|>--- conflicted
+++ resolved
@@ -10,18 +10,12 @@
 [Commits](https://github.com/scalableminds/webknossos/compare/20.02.0...HEAD)
 
 ### Added
-<<<<<<< HEAD
 - Added indication for reloading a dataset in the dataset actions in the dashboard. [#4421](https://github.com/scalableminds/webknossos/pull/4421)
+- Added a notification when downloading nml including volume that informs that the fallback data is excluded in the download. [#4413](https://github.com/scalableminds/webknossos/pull/4413)
 
 ### Changed
 - Changed NML import in tracings to try parsing files as NMLs and protobuf regardless of the file extension. [#4421](https://github.com/scalableminds/webknossos/pull/4421)
-=======
-- Added a notification when downloading nml including volume that informs that the fallback data is excluded in the download. [#4413](https://github.com/scalableminds/webknossos/pull/4413)
-
-
-### Changed
 - Made the navbar scrollable on small screens. [#4413](https://github.com/scalableminds/webknossos/pull/4413)
->>>>>>> e10807c4
 - Opening the settings sidebar when viewing a dataset or tracing defaults to the dataset settings now. [#4425](https://github.com/scalableminds/webknossos/pull/4425)
 
 ### Fixed
