--- conflicted
+++ resolved
@@ -41,26 +41,16 @@
 GET      /assert                                    controllers.AssertionController.list
 
 # Tracing Stuff
-<<<<<<< HEAD
-POST     /tracing/create                           controllers.TracingController.createExplorational
-GET      /tracing/:tracingId                       controllers.TracingController.info( tracingId: String )
-PUT      /tracing/:tracingId                       controllers.TracingController.update( tracingId: String, version: Int )
-GET      /tracing/:tracingId/finishAndRedirect     controllers.TracingController.finishWithRedirect( tracingId: String )
-GET      /tracing/:tracingId/finish                controllers.TracingController.finish( tracingId: String, explorational: Boolean = false )
-GET      /tracing/:tracingId/finishExperimental    controllers.TracingController.finish( tracingId: String, explorational: Boolean = true )
-POST     /tracing/:tracingId/name                  controllers.TracingController.nameExplorativeTracing( tracingId: String)
-=======
 POST     /tracing                                   controllers.TracingController.createExplorational
-
 GET      /tracing/:tracingId/trace                  controllers.TracingController.trace( tracingId: String)
 GET      /tracing/:tracingId/view                   controllers.TracingController.view(tracingId: String)
 PUT      /tracing/:tracingId                        controllers.TracingController.update( tracingId: String, version: Int )
+POST     /tracing/:tracingId/name                   controllers.TracingController.nameExplorativeTracing( tracingId: String)
 GET      /tracing/:tracingId/finishAndRedirect      controllers.TracingController.finishWithRedirect( tracingId: String )
 GET      /tracing/:tracingId/finish                 controllers.TracingController.finish( tracingId: String, explorational: Boolean = false )
 GET      /tracing/:tracingId/finishExperimental     controllers.TracingController.finish( tracingId: String, explorational: Boolean = true )
 GET      /trace/:tracingType/:identifier            controllers.TracingController.info( tracingType: String, identifier: String )
 GET      /trace/:tracingType/:identifier/download   controllers.TracingController.download( tracingType: String, identifier: String )
->>>>>>> 695782d6
 
 #Admin pages
 GET      /admin/nml/upload                          controllers.admin.NMLIO.uploadForm
