--- conflicted
+++ resolved
@@ -103,13 +103,8 @@
 
   val defaultSegmentToAgglomerateChunkSize: Int = 64 * 1024 // max. 1 MiB chunks (two 8-byte numbers per element)
 
-<<<<<<< HEAD
-  val binaryDataService = new BinaryDataService(Paths.get(""), None, None, None, None, None)
-=======
-  private def generateId: String = UUID.randomUUID.toString
-
   val binaryDataService = new BinaryDataService(Paths.get(""), None, None, None, None)
->>>>>>> 5d3d66d2
+
   adHocMeshServiceHolder.tracingStoreAdHocMeshConfig = (binaryDataService, 30 seconds, 1)
   private val adHocMeshService: AdHocMeshService = adHocMeshServiceHolder.tracingStoreAdHocMeshService
 
