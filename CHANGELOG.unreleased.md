# Changelog (Unreleased)

All notable (yet unreleased) user-facing changes to webknossos are documented in this file.
See `CHANGELOG.released.md` for the changes which are part of official releases.

The format is based on [Keep a Changelog](http://keepachangelog.com/en/1.0.0/)
and this project adheres to [Calendar Versioning](http://calver.org/) `0Y.0M.MICRO`.
For upgrade instructions, please check the [migration guide](MIGRATIONS.released.md).

## Unreleased
[Commits](https://github.com/scalableminds/webknossos/compare/22.08.0...HEAD)

### Added
- Segmentation layers which were not previously editable now show an (un)lock icon button which shortcuts to the Add Volume Layer modal with the layer being preselected. [#6330](https://github.com/scalableminds/webknossos/pull/6330)

### Changed
- The Layers tab now displays an Add Skeleton Annotation Layer button with which volume-only annotations can be converted to hybrid annotations. [#6330](https://github.com/scalableminds/webknossos/pull/6330)

### Fixed
<<<<<<< HEAD
- Fixed that zooming out for datasets with very large scale was not possible until the coarsest level. [#6304](https://github.com/scalableminds/webknossos/pull/6304)
- Fixed an error if multiple proofreading actions were performed in rapid succession. If webKnossos is busy, inputs to the viewports are disabled from now on. [#6325](https://github.com/scalableminds/webknossos/pull/6325)
=======
>>>>>>> 3767cd60

### Removed
- Annotation Type was removed from the info tab. [#6330](https://github.com/scalableminds/webknossos/pull/6330)

### Breaking Changes<|MERGE_RESOLUTION|>--- conflicted
+++ resolved
@@ -17,11 +17,7 @@
 - The Layers tab now displays an Add Skeleton Annotation Layer button with which volume-only annotations can be converted to hybrid annotations. [#6330](https://github.com/scalableminds/webknossos/pull/6330)
 
 ### Fixed
-<<<<<<< HEAD
-- Fixed that zooming out for datasets with very large scale was not possible until the coarsest level. [#6304](https://github.com/scalableminds/webknossos/pull/6304)
 - Fixed an error if multiple proofreading actions were performed in rapid succession. If webKnossos is busy, inputs to the viewports are disabled from now on. [#6325](https://github.com/scalableminds/webknossos/pull/6325)
-=======
->>>>>>> 3767cd60
 
 ### Removed
 - Annotation Type was removed from the info tab. [#6330](https://github.com/scalableminds/webknossos/pull/6330)
