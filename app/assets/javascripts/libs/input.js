--- conflicted
+++ resolved
@@ -21,7 +21,6 @@
 // Each input method is contained in its own module. We tried to
 // provide similar public interfaces for the input methods.
 // In most cases the heavy lifting is done by librarys in the background.
-
 const KEYBOARD_BUTTON_LOOP_INTERVAL = 1000 / constants.FPS;
 const MOUSE_MOVE_DELTA_THRESHOLD = 30;
 
@@ -30,12 +29,8 @@
 type KeyboardKey = string;
 type KeyboardHandler = (event: JQueryInputEventObject) => void;
 type KeyboardLoopHandler = (number, isOriginalEvent: boolean) => void;
-<<<<<<< HEAD
-type KeyboardBinding = [KeyboardKey, KeyboardHandler];
-=======
 type KeyboardBindingPress = [KeyboardKey, KeyboardHandler];
 type KeyboardBindingDownUp = [KeyboardKey, KeyboardHandler, KeyboardHandler];
->>>>>>> 1731fa36
 type BindingMap<T: Function> = { [key: KeyboardKey]: T };
 type MouseButtonWhichType = 1 | 3;
 type MouseButtonStringType = "left" | "right";
@@ -59,11 +54,7 @@
 // to the underlying KeyboadJS library to do its dirty work.
 // Pressing a button will only fire an event once.
 export class InputKeyboardNoLoop {
-<<<<<<< HEAD
-  bindings: Array<KeyboardBinding> = [];
-=======
   bindings: Array<KeyboardBindingPress> = [];
->>>>>>> 1731fa36
   isStarted: boolean = true;
 
   constructor(initialBindings: BindingMap<KeyboardHandler>) {
@@ -101,11 +92,7 @@
 
   keyCallbackMap = {};
   keyPressedCount: number = 0;
-<<<<<<< HEAD
-  bindings: Array<KeyboardBinding> = [];
-=======
   bindings: Array<KeyboardBindingDownUp> = [];
->>>>>>> 1731fa36
   isStarted: boolean = true;
   delay: number = 0;
 
