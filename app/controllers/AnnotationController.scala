package controllers

import javax.inject.Inject

import scala.async.Async._
import scala.concurrent._
import scala.concurrent.duration._

import akka.util.Timeout
import com.scalableminds.util.mvc.JsonResult
import com.scalableminds.util.reactivemongo.{DBAccessContext, GlobalAccessContext}
import com.scalableminds.util.tools.ExtendedTypes.ExtendedBoolean
import com.scalableminds.util.tools.Fox
import models.annotation.{Annotation, _}
import models.binary.DataSetDAO
import models.task.TaskDAO
import models.user.time._
import models.user.{UsedAnnotationDAO, User, UserDAO}
import net.liftweb.common.{Full, _}
import oxalis.annotation.AnnotationIdentifier
import oxalis.security.{AuthenticatedRequest, Secured}
import play.api.Logger
import play.api.i18n.{Messages, MessagesApi}
import play.api.libs.concurrent.Execution.Implicits._
import play.api.libs.iteratee.Enumerator
import play.api.libs.json.{JsArray, JsObject, _}
import play.twirl.api.Html

/**
 * Company: scalableminds
 * User: tmbo
 * Date: 01.06.13
 * Time: 02:09
 */
class AnnotationController @Inject()(val messagesApi: MessagesApi) extends Controller with Secured with TracingInformationProvider {

  implicit val timeout = Timeout(5 seconds)

  def annotationJson(user: User, annotation: AnnotationLike, exclude: List[String] = Nil)(implicit ctx: DBAccessContext): Fox[JsObject] =
    AnnotationLike.annotationLikeInfoWrites(annotation, Some(user), exclude)

  def info(typ: String, id: String, readOnly: Boolean = false) = UserAwareAction.async { implicit request =>
    val annotationId = AnnotationIdentifier(typ, id)

    withAnnotation(annotationId) { annotation =>
        for {
          js <- tracingInformation(annotation, readOnly)
        } yield {
          request.userOpt.foreach { user =>
            UsedAnnotationDAO.use(user, annotationId)
            TimeSpanService.logUserInteraction(user, Some(annotation))            // log time when a user starts working
          }
          Ok(js)
        }
    }
  }

  def infoReadOnly(typ: String, id: String) = info(typ, id, readOnly = true)

  def merge(typ: String, id: String, mergedTyp: String, mergedId: String, readOnly: Boolean) = Authenticated.async { implicit request =>
    withMergedAnnotation(typ, id, mergedId, mergedTyp, readOnly) { annotation =>
      for {
        _ <- annotation.restrictions.allowAccess(request.user) ?~> Messages("notAllowed") ~> BAD_REQUEST
        temporary <- annotation.temporaryDuplicate(keepId = true)
        explorational = temporary.copy(typ = AnnotationType.Explorational)
        savedAnnotation <- explorational.saveToDB
        json <- annotationJson(request.user, savedAnnotation)
      } yield {
        //Redirect(routes.AnnotationController.trace(savedAnnotation.typ, savedAnnotation.id))
        JsonOk(json, Messages("annotation.merge.success"))
      }
    }
  }

<<<<<<< HEAD
  def trace(typ: String, id: String) = Authenticated { implicit request =>
    Ok(empty)
  }

  def revert(typ: String, id: String, version: Int) = Authenticated.async { implicit request =>
    def combineUpdates(updates: List[AnnotationUpdate]) = updates.foldLeft(Seq.empty[JsValue]) {
      case (acumulatedUpdates, AnnotationUpdate(_, _, _, JsArray(nextUpdates), _)) =>
        acumulatedUpdates ++ nextUpdates
      case (acumulatedUpdates, u)                                                  =>
        Logger.warn("dropping update during replay! Update: " + u)
        acumulatedUpdates
=======
  def combineUpdates(updates: List[AnnotationUpdate]) = updates.foldLeft(Seq.empty[JsValue]){
    case (updates, AnnotationUpdate(_, _, _, JsArray(nextUpdates), _)) =>
      updates ++ nextUpdates
    case (updates, u) =>
      Logger.warn("dropping update during replay! Update: " + u)
      updates
  }

  def listUpdates(typ: String, id: String)= Authenticated.async { implicit request =>
    withAnnotation(AnnotationIdentifier(typ, id)) { annotation =>
      for {
        updates <- AnnotationUpdateService.retrieveAll(typ, id, limit = Some(100))
        combinedUpdate = JsArray(combineUpdates(updates))
      } yield Ok(combinedUpdate)
    }
  }

  def transferUpdates(typ: String, id: String, fromId: String, fromTyp: String, maxVersion: Int) = Authenticated.async { implicit request =>
    def applyUpdates(updates: List[AnnotationUpdate], targetAnnotation: AnnotationLike): Fox[AnnotationLike] = {
      updates.splitAt(100) match {
        case (Nil, _) =>
          Fox.successful(targetAnnotation)
        case (first, last) =>
          val combinedUpdate = combineUpdates(first)
          targetAnnotation.muta.updateFromJson(combinedUpdate).flatMap{ updated =>
            applyUpdates(last, updated)
          }
      }
>>>>>>> a2fd153f
    }

    for {
      targetAnnotation <- findAnnotation(typ, id)
      _ <- isUpdateAllowed(targetAnnotation, targetAnnotation.version + 1).toFox
      _ <- findAnnotation(fromTyp, fromId)
      updates <- AnnotationUpdateService.retrieveAll(fromTyp, fromId, maxVersion).toFox
      result <- applyUpdates(updates, targetAnnotation)
    } yield JsonOk(Messages("annotation.updates.transfered"))
  }

  def revert(typ: String, id: String, version: Int) = Authenticated.async { implicit request =>
    for {
      oldAnnotation <- findAnnotation(typ, id)
      _ <- isUpdateAllowed(oldAnnotation, version).toFox
<<<<<<< HEAD
      updates <- AnnotationUpdateService.retrieveAll(typ, id, maxVersion = version)
      updatedAnnotation <- oldAnnotation.muta.resetToBase()
=======
      updates <- AnnotationUpdateService.retrieveAll(typ, id, maxVersion=version)
>>>>>>> a2fd153f
      combinedUpdate = JsArray(combineUpdates(updates))
      updateableAnnotation <- isUpdateable(oldAnnotation) ?~> Messages("annotation.update.impossible")
      updatedAnnotation <- oldAnnotation.muta.resetToBase()
      result <- handleUpdates(updateableAnnotation, combinedUpdate, version)
      _ <- AnnotationUpdateService.removeAll(typ, id, aboveVersion = version)
    } yield {
      Logger.info(s"REVERTED using update [$typ - $id, $version]: $combinedUpdate")
      JsonOk(result, "annotation.reverted")
    }
  }

  def reset(typ: String, id: String) = Authenticated.async { implicit request =>
    withAnnotation(AnnotationIdentifier(typ, id)) { annotation =>
      for {
        _ <- ensureTeamAdministration(request.user, annotation.team)
        reset <- annotation.muta.resetToBase() ?~> Messages("annotation.reset.failed")
        json <- annotationJson(request.user, reset)
      } yield {
        JsonOk(json, Messages("annotation.reset.success"))
      }
    }
  }

  def reopen(typ: String, id: String) = Authenticated.async { implicit request =>
    // Reopening an annotation is allowed if either the user owns the annotation or the user is allowed to administrate
    // the team the annotation belongs to
    def isReopenAllowed(user: User, annotation: AnnotationLike) = {
       annotation._user.contains(user._id) || user.adminTeams.exists(_.team == annotation.team)
    }

    withAnnotation(AnnotationIdentifier(typ, id)) { annotation =>
      for {
        _ <- isReopenAllowed(request.user, annotation) ?~> "reopen.notAllowed"
        reopenedAnnotation <- annotation.muta.reopen() ?~> "annotation.invalid"
        json <- annotationJson(request.user, reopenedAnnotation)
      } yield {
        JsonOk(json, Messages("annotation.reopened"))
      }
    }
  }

  def download(typ: String, id: String) = Authenticated.async { implicit request =>
    withAnnotation(AnnotationIdentifier(typ, id)) {
      annotation =>
        for {
          name <- nameAnnotation(annotation) ?~> Messages("annotation.name.impossible")
          _ <- annotation.restrictions.allowDownload(request.user) ?~> Messages("annotation.download.notAllowed")
          annotationDAO <- AnnotationDAO.findOneById(id) ?~> Messages("annotation.notFound")
          content <- annotation.content ?~> Messages("annotation.content.empty")
          stream <- content.toDownloadStream
        } yield {
          Ok.chunked(stream.andThen(Enumerator.eof[Array[Byte]])).withHeaders(
            CONTENT_TYPE ->
              "application/octet-stream",
            CONTENT_DISPOSITION ->
              s"filename=${'"'}${name + content.downloadFileExtension}${'"'}")
        }
    }
  }

  def createExplorational = Authenticated.async(parse.urlFormEncoded) { implicit request =>
    for {
      dataSetName <- postParameter("dataSetName") ?~> Messages("dataSet.notSupplied")
      dataSet <- DataSetDAO.findOneBySourceName(dataSetName) ?~> Messages("dataSet.notFound", dataSetName)
      contentType <- postParameter("contentType") ?~> Messages("annotation.contentType.notSupplied")
      annotation <- AnnotationService.createExplorationalFor(request.user, dataSet, contentType) ?~> Messages("annotation.create.failed")
    } yield {
      Redirect(routes.AnnotationController.trace(annotation.typ, annotation.id))
    }
  }

  def handleUpdates(annotation: Annotation, js: JsValue, version: Int)(implicit request: AuthenticatedRequest[_]): Fox[JsObject] = {
    js match {
      case JsArray(jsUpdates) =>
        for {
          updated <- annotation.muta.updateFromJson(jsUpdates) //?~> Messages("format.json.invalid")
        } yield {
          TimeSpanService.logUserInteraction(request.user, Some(updated))
          Json.obj("version" -> version)
        }
      case t                  =>
        Logger.info("Failed to handle json update. Tried: " + t)
        Failure(Messages("format.json.invalid"))
    }
  }

  def isUpdateable(annotationLike: AnnotationLike) = {
    annotationLike match {
      case a: Annotation => Some(a)
      case _             => None
    }
  }

  def isUpdateAllowed(annotation: AnnotationLike, version: Int)(implicit request: AuthenticatedRequest[_]) = {
    if (annotation.restrictions.allowUpdate(request.user))
      Full(version == annotation.version + 1)
    else
      Failure(Messages("notAllowed")) ~> FORBIDDEN
  }

<<<<<<< HEAD
  def updateWithJson(typ: String, id: String, version: Int) = Authenticated.async(parse.json(maxLength = 2097152)) { implicit request =>
    def executeIfAllowed(oldAnnotation: Annotation, isAllowed: Boolean) = {
      if (isAllowed)
        for {
          result <- handleUpdates(oldAnnotation, request.body, version)
        } yield {
          JsonOk(result, Messages("annotation.saved"))
        }
      else {
        for {
          oldJs <- oldAnnotation.annotationInfo(Some(request.user))
        } yield {
          new JsonResult(CONFLICT)(oldJs, Messages("annotation.dirtyState"))
        }
      }
    }

    // Logger.info(s"Tracing update [$typ - $id, $version]: ${request.body}")
    AnnotationUpdateService.store(typ, id, version, request.body)

    for {
      oldAnnotation <- findAnnotation(typ, id)
      updateableAnnotation <- isUpdateable(oldAnnotation) ?~> Messages("annotation.update.impossible")
      isAllowed <- isUpdateAllowed(oldAnnotation, version).toFox
      result <- executeIfAllowed(updateableAnnotation, isAllowed)
    } yield {
      result
    }
=======
  def executeUpdateIfAllowed(oldAnnotation: Annotation, isAllowed: Boolean, updates: JsValue, version: Int, user: User)(implicit request: AuthenticatedRequest[_]) = {
    if (isAllowed)
      for {
        result <- handleUpdates(oldAnnotation, updates, version)
      } yield {
        JsonOk(result, "annotation.saved")
      }
    else {
      for {
        oldJs <- oldAnnotation.annotationInfo(Some(user))
      } yield {
        new JsonResult(CONFLICT)(oldJs, Messages("annotation.dirtyState"))
      }
    }
  }

  def updateWithJson(typ: String, id: String, version: Int) = Authenticated.async(parse.json(maxLength = 2097152)) { implicit request =>
      //Logger.info(s"Tracing update [$typ - $id, $version]: ${request.body}")
      AnnotationUpdateService.store(typ, id, version, request.body)

      for {
        oldAnnotation <- findAnnotation(typ, id)
        updateableAnnotation <- isUpdateable(oldAnnotation) ?~> Messages("annotation.update.impossible")
        isAllowed <- isUpdateAllowed(oldAnnotation, version).toFox
        result <- executeUpdateIfAllowed(updateableAnnotation, isAllowed, request.body, version, request.user)
      } yield {
        result
      }
>>>>>>> a2fd153f
  }

  def finishAnnotation(typ: String, id: String, user: User)(implicit ctx: DBAccessContext): Fox[(JsObject, String)] = {
    for {
      annotation <- AnnotationDAO.findOneById(id) ?~> Messages("annotation.notFound")
      (updated, message) <- annotation.muta.finishAnnotation(user)
      json <- annotationJson(user, updated)
    } yield {
      TimeSpanService.logUserInteraction(user, Some(annotation))         // log time on a tracings end
      (json, message)
    }
  }

  def finish(typ: String, id: String) = Authenticated.async { implicit request =>
    for {
      (json, message) <- finishAnnotation(typ, id, request.user)(GlobalAccessContext)
    } yield {
      JsonOk(json, Messages(message))
    }
  }

  def finishAll(typ: String) = Authenticated.async(parse.json) { implicit request =>
    withJsonAs[JsArray](request.body \ "annotations") { annotationIds =>
      val results: List[Fox[(JsObject, String)]] = (for {
        jsValue <- annotationIds.value
        id <- jsValue.asOpt[String]
      } yield finishAnnotation(typ, id, request.user)(GlobalAccessContext)).toList

      Fox.sequence(results) map { results =>
        JsonOk(Messages("annotation.allFinished"))
      }
    }
  }

  def finishWithRedirect(typ: String, id: String) = Authenticated.async { implicit request =>
    val redirectTarget = if(!request.user.isAnonymous) "/dashboard" else "/thankyou"

    for {
      annotation <- AnnotationDAO.findOneById(id) ?~> Messages("annotation.notFound")
      finished <- annotation.muta.finishAnnotation(request.user).futureBox
    } yield {
      finished match {
        case Full((_, message)) =>
          Redirect(redirectTarget).flashing("success" -> message)
        case Failure(message, _, _) =>
          Redirect(redirectTarget).flashing("error" -> message)
        case _ =>
          Redirect(redirectTarget).flashing("error" -> Messages("error.unknown"))
      }
    }
  }

  def nameExplorativeAnnotation(typ: String, id: String) = Authenticated.async(parse.urlFormEncoded) { implicit request =>
    for {
      annotation <- AnnotationDAO.findOneById(id) ?~> Messages("annotation.notFound")
      name <- postParameter("name") ?~> Messages("annotation.invalidName")
      updated <- annotation.muta.rename(name)
      renamedJSON <- Annotation.transformToJson(updated)
    } yield {
      JsonOk(
        Json.obj("annotations" -> renamedJSON),
        Messages("annotation.setName"))
    }
  }

  def empty(implicit request: AuthenticatedRequest[_]) = {
    views.html.main()(Html(""))
  }

  def annotationsForTask(taskId: String) = Authenticated.async { implicit request =>
    for {
      task <- TaskDAO.findOneById(taskId) ?~> Messages("task.notFound")
      _ <- ensureTeamAdministration(request.user, task.team)
      annotations <- task.annotations
      jsons <- Fox.sequence(annotations.map(annotationJson(request.user, _, exclude = List("content"))))
    } yield {
      Ok(JsArray(jsons.flatten))
    }
  }

  def cancel(typ: String, id: String) = Authenticated.async { implicit request =>
    def tryToCancel(annotation: AnnotationLike) = async {
      annotation match {
        case t if t.typ == AnnotationType.Task =>
          await(annotation.muta.cancelTask().futureBox).map { _ =>
            Ok
          }
        case _                                 =>
          Full(JsonOk(Messages("annotation.finished")))
      }
    }
    withAnnotation(AnnotationIdentifier(typ, id)) { annotation =>
      for {
        _ <- ensureTeamAdministration(request.user, annotation.team)
        result <- tryToCancel(annotation)
      } yield {
        UsedAnnotationDAO.removeAll(AnnotationIdentifier(typ, id))
        result
      }
    }
  }

  def transfer(typ: String, id: String) = Authenticated.async(parse.json) { implicit request =>
    for {
      annotation <- AnnotationDAO.findOneById(id) ?~> Messages("annotation.notFound")
      userId <- (request.body \ "userId").asOpt[String].toFox
      user <- UserDAO.findOneById(userId) ?~> Messages("user.notFound")
      result <- annotation.muta.transferToUser(user)
    } yield {
      Ok
    }
  }
}<|MERGE_RESOLUTION|>--- conflicted
+++ resolved
@@ -72,19 +72,10 @@
     }
   }
 
-<<<<<<< HEAD
   def trace(typ: String, id: String) = Authenticated { implicit request =>
     Ok(empty)
   }
 
-  def revert(typ: String, id: String, version: Int) = Authenticated.async { implicit request =>
-    def combineUpdates(updates: List[AnnotationUpdate]) = updates.foldLeft(Seq.empty[JsValue]) {
-      case (acumulatedUpdates, AnnotationUpdate(_, _, _, JsArray(nextUpdates), _)) =>
-        acumulatedUpdates ++ nextUpdates
-      case (acumulatedUpdates, u)                                                  =>
-        Logger.warn("dropping update during replay! Update: " + u)
-        acumulatedUpdates
-=======
   def combineUpdates(updates: List[AnnotationUpdate]) = updates.foldLeft(Seq.empty[JsValue]){
     case (updates, AnnotationUpdate(_, _, _, JsArray(nextUpdates), _)) =>
       updates ++ nextUpdates
@@ -113,7 +104,6 @@
             applyUpdates(last, updated)
           }
       }
->>>>>>> a2fd153f
     }
 
     for {
@@ -129,12 +119,7 @@
     for {
       oldAnnotation <- findAnnotation(typ, id)
       _ <- isUpdateAllowed(oldAnnotation, version).toFox
-<<<<<<< HEAD
-      updates <- AnnotationUpdateService.retrieveAll(typ, id, maxVersion = version)
-      updatedAnnotation <- oldAnnotation.muta.resetToBase()
-=======
       updates <- AnnotationUpdateService.retrieveAll(typ, id, maxVersion=version)
->>>>>>> a2fd153f
       combinedUpdate = JsArray(combineUpdates(updates))
       updateableAnnotation <- isUpdateable(oldAnnotation) ?~> Messages("annotation.update.impossible")
       updatedAnnotation <- oldAnnotation.muta.resetToBase()
@@ -235,24 +220,23 @@
       Failure(Messages("notAllowed")) ~> FORBIDDEN
   }
 
-<<<<<<< HEAD
+  def executeUpdateIfAllowed(oldAnnotation: Annotation, isAllowed: Boolean, updates: JsValue, version: Int, user: User)(implicit request: AuthenticatedRequest[_]) = {
+    if (isAllowed)
+      for {
+        result <- handleUpdates(oldAnnotation, updates, version)
+      } yield {
+        JsonOk(result, "annotation.saved")
+      }
+    else {
+      for {
+        oldJs <- oldAnnotation.annotationInfo(Some(user))
+      } yield {
+        new JsonResult(CONFLICT)(oldJs, Messages("annotation.dirtyState"))
+      }
+    }
+  }
+
   def updateWithJson(typ: String, id: String, version: Int) = Authenticated.async(parse.json(maxLength = 2097152)) { implicit request =>
-    def executeIfAllowed(oldAnnotation: Annotation, isAllowed: Boolean) = {
-      if (isAllowed)
-        for {
-          result <- handleUpdates(oldAnnotation, request.body, version)
-        } yield {
-          JsonOk(result, Messages("annotation.saved"))
-        }
-      else {
-        for {
-          oldJs <- oldAnnotation.annotationInfo(Some(request.user))
-        } yield {
-          new JsonResult(CONFLICT)(oldJs, Messages("annotation.dirtyState"))
-        }
-      }
-    }
-
     // Logger.info(s"Tracing update [$typ - $id, $version]: ${request.body}")
     AnnotationUpdateService.store(typ, id, version, request.body)
 
@@ -260,40 +244,10 @@
       oldAnnotation <- findAnnotation(typ, id)
       updateableAnnotation <- isUpdateable(oldAnnotation) ?~> Messages("annotation.update.impossible")
       isAllowed <- isUpdateAllowed(oldAnnotation, version).toFox
-      result <- executeIfAllowed(updateableAnnotation, isAllowed)
+      result <- executeUpdateIfAllowed(updateableAnnotation, isAllowed, request.body, version, request.user)
     } yield {
       result
     }
-=======
-  def executeUpdateIfAllowed(oldAnnotation: Annotation, isAllowed: Boolean, updates: JsValue, version: Int, user: User)(implicit request: AuthenticatedRequest[_]) = {
-    if (isAllowed)
-      for {
-        result <- handleUpdates(oldAnnotation, updates, version)
-      } yield {
-        JsonOk(result, "annotation.saved")
-      }
-    else {
-      for {
-        oldJs <- oldAnnotation.annotationInfo(Some(user))
-      } yield {
-        new JsonResult(CONFLICT)(oldJs, Messages("annotation.dirtyState"))
-      }
-    }
-  }
-
-  def updateWithJson(typ: String, id: String, version: Int) = Authenticated.async(parse.json(maxLength = 2097152)) { implicit request =>
-      //Logger.info(s"Tracing update [$typ - $id, $version]: ${request.body}")
-      AnnotationUpdateService.store(typ, id, version, request.body)
-
-      for {
-        oldAnnotation <- findAnnotation(typ, id)
-        updateableAnnotation <- isUpdateable(oldAnnotation) ?~> Messages("annotation.update.impossible")
-        isAllowed <- isUpdateAllowed(oldAnnotation, version).toFox
-        result <- executeUpdateIfAllowed(updateableAnnotation, isAllowed, request.body, version, request.user)
-      } yield {
-        result
-      }
->>>>>>> a2fd153f
   }
 
   def finishAnnotation(typ: String, id: String, user: User)(implicit ctx: DBAccessContext): Fox[(JsObject, String)] = {
