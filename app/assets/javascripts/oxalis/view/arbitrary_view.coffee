--- conflicted
+++ resolved
@@ -7,20 +7,13 @@
 ../constants : constants
 ###
 
-<<<<<<< HEAD
-CAM_DISTANCE = 64
-
-DEFAULT_SCALE  = 2
-MAX_SCALE      = 3
-MIN_SCALE      = 1
-
-VIEWPORT_WIDTH = 384
-
-=======
->>>>>>> cef5d496
 class ArbitraryView
 
-  CAM_DISTANCE : 140
+  CAM_DISTANCE   : 64
+  DEFAULT_SCALE  : 2
+  MAX_SCALE      : 3
+  MIN_SCALE      : 1
+
   forceUpdate : false
   geometries : []
   additionalInfo : ""
@@ -47,14 +40,7 @@
     camera.matrixAutoUpdate = false
     camera.aspect = @width / @height
   
-<<<<<<< HEAD
-    @cameraPosition = new THREE.Vector3(0, 0, CAM_DISTANCE)
-=======
-    @scene = scene = new THREE.Scene()  
-    @camera.position.z = -@CAM_DISTANCE
-    @camera.lookAt(new THREE.Vector3( 0, 0, 0 ))
-    scene.add(camera)
->>>>>>> cef5d496
+    @cameraPosition = new THREE.Vector3(0, 0, @CAM_DISTANCE)
 
     @group = new THREE.Object3D
     # The dimension(s) with the highest resolution will not be distorted
@@ -160,10 +146,10 @@
 
   applyScale : (delta) =>
 
-    @scaleFactor = DEFAULT_SCALE unless @scaleFactor
-    if (@scaleFactor+delta > MIN_SCALE) and (@scaleFactor+delta < MAX_SCALE)
+    @scaleFactor = @DEFAULT_SCALE unless @scaleFactor
+    if (@scaleFactor+delta > @MIN_SCALE) and (@scaleFactor+delta < @MAX_SCALE)
       @scaleFactor += Number(delta)
-      @width = @height = @scaleFactor * VIEWPORT_WIDTH
+      @width = @height = @scaleFactor * constants.WIDTH
       @container.width(@width)
       @container.height(@height)
 
@@ -171,7 +157,7 @@
 
   setRouteClippingDistance : (value) =>
 
-    @camera.near = CAM_DISTANCE - value
+    @camera.near = @CAM_DISTANCE - value
     @camera.updateProjectionMatrix()
 
 
