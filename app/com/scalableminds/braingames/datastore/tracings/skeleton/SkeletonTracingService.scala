package com.scalableminds.braingames.datastore.tracings.skeleton

import java.util.UUID

import com.google.inject.Inject
import com.scalableminds.braingames.binary.helpers.DataSourceRepository
import com.scalableminds.braingames.binary.storage.kvstore.VersionedKeyValuePair
import com.scalableminds.braingames.datastore.tracings.TracingDataStore
import com.scalableminds.braingames.datastore.tracings.skeleton.elements.SkeletonTracing
import com.scalableminds.util.geometry.Scale
import net.liftweb.common.Box
import play.api.libs.concurrent.Execution.Implicits._
import play.api.libs.iteratee.Enumerator
import play.api.libs.json.{JsValue, Json}

/**
  * Created by f on 28.06.17.
  */
class SkeletonTracingService @Inject()(
                                        tracingDataStore: TracingDataStore
                                      ) {

  private def createNewId(): String = UUID.randomUUID.toString

  def find(tracingId: String, version: Option[Long] = None): Box[SkeletonTracing] =
    tracingDataStore.skeletons.getJson[SkeletonTracing](tracingId, version).map(_.value)

  def findVersioned(tracingId: String, version: Option[Long] = None): Box[VersionedKeyValuePair[SkeletonTracing]] =
    tracingDataStore.skeletons.getJson[SkeletonTracing](tracingId, version)

  def create(datSetName: String): SkeletonTracing = {
    val id = createNewId()
    val tracing = SkeletonTracing(
      id = id,
      name = "",
      dataSetName = datSetName,
      trees = List(),
      timestamp = System.currentTimeMillis(),
      activeNodeId = None,
      scale = new Scale(1,1,1),
      editPosition = None,
      editRotation = None,
      zoomLevel = None)
    tracingDataStore.skeletons.putJson(tracing.id, 0, tracing)
    tracing
  }

  def createFromNML(name: String, nml: String): Box[SkeletonTracing] = {
    for {
      tracing <- NMLParser.parse(createNewId(), name, nml.trim())
    } yield {
      tracingDataStore.skeletons.putJson(tracing.id, 0, tracing)
      tracing
    }
  }

  def saveUpdates(tracing: SkeletonTracing, updates: List[SkeletonUpdateAction], newVersion: Long): Box[Unit] = {
    tracingDataStore.skeletons.putJson(tracing.id, newVersion, updates)
  }

  def downloadJson(tracing: SkeletonTracing): Box[JsValue] = {
    Some(Json.toJson(tracing))
  }

  def downloadNML(tracing: SkeletonTracing, dataSourceRepository: DataSourceRepository): Option[Enumerator[Array[Byte]]] = {
    for {
      dataSource <- dataSourceRepository.findUsableByName(tracing.dataSetName)
    } yield {
      Enumerator.outputStream { os =>
        NMLWriter.toNML(tracing, os, dataSource.scale).map(_ => os.close())
      }
    }
  }

  def applyPendingUpdates(tracingVersioned: VersionedKeyValuePair[SkeletonTracing], desiredVersion: Option[Long]): Box[SkeletonTracing] = {
    val tracing = tracingVersioned.value
    for {
      desiredOrNewestPossibleVersion <- findDesiredOrNewestPossibleVersion(desiredVersion, tracing.id)
    } yield {
      val existingVersion = tracingVersioned.version
      val pendingUpdates = findPendingUpdates(tracing.id, existingVersion, desiredOrNewestPossibleVersion)
      val updatedTracing = update(tracing, pendingUpdates, desiredOrNewestPossibleVersion)
      updatedTracing
    }
  }

  private def findDesiredOrNewestPossibleVersion(desiredVersion: Option[Long], tracingId: String): Option[Long] = desiredVersion match {
    case None => {
      for {
        newestUpdate <- tracingDataStore.get(buildUpdatesKey(tracingId))
      } yield {
        newestUpdate.version
      }
    }
    case Some(desiredVersionSome) => desiredVersion
  }

  private def findPendingUpdates(tracingId: String, existingVersion: Long, desiredVersion: Long): List[SkeletonUpdateAction] = {
    def toListIter(versionIterator: Iterator[VersionedKeyValuePair[List[SkeletonUpdateAction]]],
                   acc: List[List[SkeletonUpdateAction]]): List[List[SkeletonUpdateAction]] = {
      if (!versionIterator.hasNext) acc
      else {
        val item = versionIterator.next()
        if (item.version <= existingVersion) acc
        else toListIter(versionIterator, item.value :: acc)
      }
    }

<<<<<<< HEAD
    if (desiredVersion == existingVersion) List()
    else {
      val versionIterator = tracingDataStore.scanVersionsJson[List[SkeletonUpdateAction]](buildUpdatesKey(tracingId), Some(desiredVersion))
      toListIter(versionIterator, List()).flatten
    }
=======
    val versionIterator = tracingDataStore.skeletonUpdates.scanVersionsJson[List[SkeletonUpdateAction]](tracingId, Some(desiredVersion))
    toListIter(versionIterator, List()).flatten
>>>>>>> 9a1c3399
  }

  private def update(tracing: SkeletonTracing, updates: List[SkeletonUpdateAction], newVersion: Long): SkeletonTracing  = updates match {
    case List() => tracing
    case head :: tail => {
      def updateIter(tracing: SkeletonTracing, remainingUpdates: List[SkeletonUpdateAction]): SkeletonTracing = remainingUpdates match {
        case List() => tracing
        case update :: tail => updateIter(update.applyOn(tracing), tail)
      }
      val updated = updateIter(tracing, updates)
      tracingDataStore.putJson(buildTracingKey(updated.id), newVersion, updated)
      updated
    }
<<<<<<< HEAD
=======
    val updated = updateIter(tracing, updates)
    tracingDataStore.skeletons.putJson(updated.id, newVersion, updated)
    updated
>>>>>>> 9a1c3399
  }

  def duplicate(tracing: SkeletonTracing): Box[SkeletonTracing] = {
    val id = createNewId()
<<<<<<< HEAD
    val newTracing = tracing.copy(id = id, name = "", timestamp = System.currentTimeMillis())
    tracingDataStore.putJson(buildTracingKey(newTracing.id), 0, newTracing)
=======
    val newTracing = tracing.copy(id = id, name = s"tracing_$id", timestamp = System.currentTimeMillis())
    tracingDataStore.skeletons.putJson(newTracing.id, 0, newTracing)
>>>>>>> 9a1c3399
    Some(newTracing)
  }
}<|MERGE_RESOLUTION|>--- conflicted
+++ resolved
@@ -87,7 +87,7 @@
   private def findDesiredOrNewestPossibleVersion(desiredVersion: Option[Long], tracingId: String): Option[Long] = desiredVersion match {
     case None => {
       for {
-        newestUpdate <- tracingDataStore.get(buildUpdatesKey(tracingId))
+        newestUpdate <- tracingDataStore.skeletonUpdates.get(tracingId)
       } yield {
         newestUpdate.version
       }
@@ -106,16 +106,11 @@
       }
     }
 
-<<<<<<< HEAD
     if (desiredVersion == existingVersion) List()
     else {
-      val versionIterator = tracingDataStore.scanVersionsJson[List[SkeletonUpdateAction]](buildUpdatesKey(tracingId), Some(desiredVersion))
+      val versionIterator = tracingDataStore.skeletonUpdates.scanVersionsJson[List[SkeletonUpdateAction]](tracingId, Some(desiredVersion))
       toListIter(versionIterator, List()).flatten
     }
-=======
-    val versionIterator = tracingDataStore.skeletonUpdates.scanVersionsJson[List[SkeletonUpdateAction]](tracingId, Some(desiredVersion))
-    toListIter(versionIterator, List()).flatten
->>>>>>> 9a1c3399
   }
 
   private def update(tracing: SkeletonTracing, updates: List[SkeletonUpdateAction], newVersion: Long): SkeletonTracing  = updates match {
@@ -126,26 +121,15 @@
         case update :: tail => updateIter(update.applyOn(tracing), tail)
       }
       val updated = updateIter(tracing, updates)
-      tracingDataStore.putJson(buildTracingKey(updated.id), newVersion, updated)
+      tracingDataStore.skeletons.putJson(updated.id, newVersion, updated)
       updated
     }
-<<<<<<< HEAD
-=======
-    val updated = updateIter(tracing, updates)
-    tracingDataStore.skeletons.putJson(updated.id, newVersion, updated)
-    updated
->>>>>>> 9a1c3399
   }
 
   def duplicate(tracing: SkeletonTracing): Box[SkeletonTracing] = {
     val id = createNewId()
-<<<<<<< HEAD
     val newTracing = tracing.copy(id = id, name = "", timestamp = System.currentTimeMillis())
-    tracingDataStore.putJson(buildTracingKey(newTracing.id), 0, newTracing)
-=======
-    val newTracing = tracing.copy(id = id, name = s"tracing_$id", timestamp = System.currentTimeMillis())
     tracingDataStore.skeletons.putJson(newTracing.id, 0, newTracing)
->>>>>>> 9a1c3399
     Some(newTracing)
   }
 }