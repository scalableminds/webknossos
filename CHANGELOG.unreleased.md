--- conflicted
+++ resolved
@@ -15,11 +15,8 @@
 - Added CTRL+Scroll for zooming, which enables pinch-to-zoom on some trackpads. [#5224](https://github.com/scalableminds/webknossos/pull/5224)
 - The time spent on a project is now displayed in the project list. [#5209](https://github.com/scalableminds/webknossos/pull/5209)
 - Added the possibility to export binary data as tiff (if long-runnings jobs are enabled). [#5195](https://github.com/scalableminds/webknossos/pull/5195)
-<<<<<<< HEAD
+- Added a link to dataset view mode from annotation mode info tab. [#5262](https://github.com/scalableminds/webknossos/pull/5262)
 - Added the possibility to export also volume annotations as tiff (if long-runnings jobs are enabled). [#5246](https://github.com/scalableminds/webknossos/pull/5246)
-=======
-- Added a link to dataset view mode from annotation mode info tab. [#5262](https://github.com/scalableminds/webknossos/pull/5262)
->>>>>>> fe48eda6
 
 ### Changed
 - Measured distances will be shown in voxel space, too. [#5240](https://github.com/scalableminds/webknossos/pull/5240)
