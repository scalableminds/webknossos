--- conflicted
+++ resolved
@@ -146,13 +146,6 @@
   word-break: break-word;
 }
 
-<<<<<<< HEAD
-=======
-.ant-table-scroll>.ant-table-body {
-  overflow-x: auto !important;
-}
-
->>>>>>> 4ab0fe66
 .ant-table-column-title {
   word-break: normal;
 }
@@ -228,7 +221,6 @@
 // Custom component `LinkButton` renders a button that looks like a link.
 // Antd’s `button type="link"` only gets us halfway there, though, hence, this:
 .link-button {
-<<<<<<< HEAD
   border: 0 !important;
   padding: 0 !important;
   height: initial !important;
@@ -237,25 +229,6 @@
 .link-button>.anticon+span,
 .link-button>span+.anticon {
   margin-left: initial;
-=======
-  border: 0;
-  padding: 0;
-  height: initial;
-}
-
-.link-button>.anticon+span,
-.link-button>span+.anticon {
-  margin-left: initial;
-}
-
-.hide-checkbox-selection {
-
-  .ant-table-selection,
-  .ant-table-selection-col,
-  .ant-table-selection-column {
-    display: none;
-  }
->>>>>>> 4ab0fe66
 }
 
 #segment-list {
