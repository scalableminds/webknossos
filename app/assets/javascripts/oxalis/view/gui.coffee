### define
../../libs/datgui/dat.gui : DatGui
../../libs/request : Request
../../libs/event_mixin : EventMixin
../../libs/toast : Toast
../model/dimensions : Dimensions
../constants : constants
###

class Gui 

  model : null
  
  constructor : (container, @model, @tracingSettings) ->
    
    _.extend(this, new EventMixin())

    @user = @model.user
    # create GUI
    # modelRadius = @model.route.getActiveNodeRadius()
    @qualityArray = ["high", "medium", "low"]

    @datasetPostfix = _.last(@model.binary.dataSetName.split("_"))
    @datasetPosition = @initDatasetPosition(@user.briConNames)

    somaClickingAllowed = @tracingSettings.somaClickingAllowed
    
    @settings = 

      fourBit : @user.fourBit
      brightness : @user.brightness[@datasetPosition]
      contrast : @user.contrast[@datasetPosition]
      resetBrightnessAndContrast : => @resetBrightnessAndContrast()
      quality : @qualityArray[@user.quality]

      activeTreeID : @model.route.getActiveTreeId()

      activeNodeID : @model.route.getActiveNodeId()
      newNodeNewTree : if somaClickingAllowed then @user.newNodeNewTree else false
      deleteActiveNode : => @trigger "deleteActiveNode"
      # radius : if modelRadius then modelRadius else 10 * @model.scaleInfo.baseVoxel

    if @datasetPosition == 0
      # add new dataset to settings
      @user.briConNames.push(@datasetPostfix)
      @user.brightness.push(@settings.brightness)
      @user.contrast.push(@settings.contrast)
      @datasetPosition = @user.briConNames.length - 1


    @gui = new dat.GUI(autoPlace: false, width : 280, hideable : false, closed : true)

    container.append @gui.domElement
    
    fControls = @gui.addFolder("Controls")
    @addCheckbox(fControls, @user, "inverseX", "Inverse X")
    @addCheckbox(fControls, @user, "inverseY", "Inverse Y")
    @addSlider(fControls, @user, "keyboardDelay",
      0, 500, 10, "Keyboard delay (ms)" )

    @fViewportcontrols = @gui.addFolder("Viewportoptions")
    @moveValueController = @addSlider(@fViewportcontrols, @user, "moveValue",
<<<<<<< HEAD
      constants.MIN_MOVE_VALUE, constants.MAX_MOVE_VALUE, 10, "Move Value (nm/s)")
=======
      constants.MIN_MOVE_VALUE, constants.MAX_MOVE_VALUE, 0.1, "Move Value")
    @zoomController = @addSlider(@fViewportcontrols, @user, "zoom",
      0.001, @model.flycam.getMaxZoomStep(), 0.01, "Zoom")
    @scaleController = @addSlider(@fViewportcontrols, @user, "scale", constants.MIN_SCALE,
      constants.MAX_SCALE, 0.1, "Viewport Scale")
>>>>>>> ffb60b76
    @addCheckbox(@fViewportcontrols, @user, "dynamicSpaceDirection", "d/f-Switching")

    @fFlightcontrols = @gui.addFolder("Flightoptions")
    @addSlider(@fFlightcontrols, @user, "mouseRotateValue",
      0.001, 0.02, 0.001, "Mouse Rotation")
    @addSlider(@fFlightcontrols, @user, "rotateValue",
      0.001, 0.08, 0.001, "Keyboard Rotation Value")
    @moveValue3dController = @addSlider(@fFlightcontrols, @user, "moveValue3d",
      constants.MIN_MOVE_VALUE, constants.MAX_MOVE_VALUE, 10, "Move Value (nm/s)")
    @addSlider(@fFlightcontrols, @user, "crosshairSize",
      0.05, 0.5, 0.01, "Crosshair size")

    @fView = @gui.addFolder("View")
    @addCheckbox(@fView, @settings, "fourBit", "4 Bit")
    @addCheckbox(@fView, @user, "interpolation", "Interpolation")
    @brightnessController =
      @addSlider(@fView, @settings, "brightness",
        -256, 256, 5, "Brightness", @setBrightnessAndContrast)
    @contrastController =
      @addSlider(@fView, @settings, "contrast",
        0.5, 5, 0.1, "Contrast", @setBrightnessAndContrast)
    @addFunction(@fView, @settings, "resetBrightnessAndContrast",
      "Reset To Default")
    @clippingController = @addSlider(@fView, @user, "routeClippingDistance",
      1, 1000 * @model.scaleInfo.baseVoxel, 1, "Clipping Distance")
    @clippingControllerArbitrary = @addSlider(@fView, @user, "routeClippingDistanceArbitrary",
      1, 127, 1, "Clipping Distance")
    @addCheckbox(@fView, @user, "displayCrosshair", "Show Crosshairs")
    (@fView.add @settings, "quality", @qualityArray)
                          .name("Quality")
                          .onChange((v) => @setQuality(v))

    @fSkeleton = @gui.addFolder("Skeleton View")
    @addCheckbox(@fSkeleton, @user, "displayPreviewXY", "Display XY-Plane")
    @addCheckbox(@fSkeleton, @user, "displayPreviewYZ", "Display YZ-Plane")
    @addCheckbox(@fSkeleton, @user, "displayPreviewXZ", "Display XZ-Plane")

    fTrees = @gui.addFolder("Trees")
    @activeTreeIdController = @addNumber(fTrees, @settings, "activeTreeID",
      1, 1, "Active Tree ID", (value) => @trigger( "setActiveTree", value))
    if somaClickingAllowed
      @addCheckbox(fTrees, @settings, "newNodeNewTree", "Soma clicking mode")
    else
      @set("newNodeNewTree", false, Boolean)

    fNodes = @gui.addFolder("Nodes")
    @activeNodeIdController = @addNumber(fNodes, @settings, "activeNodeID",
      1, 1, "Active Node ID", (value) => @trigger( "setActiveNode", value))
    @particleSizeController = @addSlider(fNodes, @user, "particleSize",
      constants.MIN_PARTICLE_SIZE, constants.MAX_PARTICLE_SIZE, 1, "Node size")
    @addFunction(fNodes, @settings, "deleteActiveNode", "Delete Active Node")

    fTrees.open()
    fNodes.open()

    $("#trace-position-input").on "change", (event) => 

      @setPosFromString(event.target.value)
      return

    $("#trace-finish-button").click (event) =>

      event.preventDefault()
      @saveNow().done =>
        if confirm("Are you sure you want to permanently finish this tracing?")
          window.location.href = event.srcElement.href

    $("#trace-download-button").click (event) =>

      event.preventDefault()
      @saveNow().done =>
          window.location.href = event.srcElement.href

    $("#trace-save-button").click (event) =>

      event.preventDefault()
      @saveNow()


    @model.flycam.on
      positionChanged : (position) => 
        @updateGlobalPosition(position)

    @model.user.on
      zoomChanged : (zoom) =>
        nm = zoom * constants.VIEWPORT_WIDTH * @model.scaleInfo.baseVoxel
        if(nm<1000)
          $("#zoomFactor").html("<p>Viewport width: " + nm.toFixed(0) + " nm</p>")
        else if (nm<1000000)
          $("#zoomFactor").html("<p>Viewport width: " + (nm / 1000).toFixed(1) + " μm</p>")
        else
          $("#zoomFactor").html("<p>Viewport width: " + (nm / 1000000).toFixed(1) + " mm</p>")

    @model.route.on
      newActiveNode    : => @update()
      newActiveTree    : => @update()
      deleteActiveTree : => @update()
      deleteActiveNode : => @update()
      deleteLastNode   : => @update()
      newNode          : => @update()
      newTree          : => @update()

    @model.user.on
      scaleChanged : => @updateScale()
      zoomChanged : => @updateZoom()
      moveValueChanged : => @updateMoveValue()
      moveValue3dChanged : => @updateMoveValue3d()
      particleSizeChanged : => @updateParticleSize()

    @createTooltips()


  addCheckbox : (folder, object, propertyName, displayName) =>
    return (folder.add object, propertyName)
                          .name(displayName)
                          .onChange((v) => @set(propertyName, v,  Boolean))

  addSlider : (folder, object, propertyName, start, end, step, displayName, onChange) =>
    unless onChange?
      onChange = (v) => @set(propertyName, v, Number)
    return (folder.add object, propertyName, start, end)
                          .step(step)
                          .name(displayName)
                          .onChange(onChange)

  addFunction : (folder, object, propertyName, displayName) =>
    return (folder.add object, propertyName)
                          .name(displayName)

  addNumber : (folder, object, propertyName, min, step, displayName, onChange) =>
    unless onChange?
      onChange = (v) => @set(propertyName, v, Number)
    return (folder.add object, propertyName)
                          .min(min)
                          .step(step)
                          .name(displayName)
                          .onChange(onChange)

  saveNow : =>
    @user.pushImpl()
    if @tracingSettings.isEditable
      @model.route.pushNow()
        .then( 
          -> Toast.success("Saved!")
          -> Toast.error("Couldn't save. Please try again.")
        )
    else
      new $.Deferred().resolve()

  setPosFromString : (posString) =>
    stringArray = posString.split(",")
    if stringArray.length == 3
      pos = [parseInt(stringArray[0]), parseInt(stringArray[1]), parseInt(stringArray[2])]
      if !isNaN(pos[0]) and !isNaN(pos[1]) and !isNaN(pos[2])
        @model.flycam.setPosition(pos)
        return
    @updateGlobalPosition(@model.flycam.getPosition())

  initDatasetPosition : (briConNames) ->

    for i in [0...briConNames.length]
      if briConNames[i] == @datasetPostfix
        datasetPosition = i
    unless datasetPosition
      # take default values
      datasetPosition = 0
    datasetPosition

  createTooltips : ->
      $(".cr.number.has-slider").tooltip({"title" : "Move mouse up or down while clicking the number to easily adjust the value"})

  updateGlobalPosition : (globalPos) =>
    stringPos = Math.round(globalPos[0]) + ", " + Math.round(globalPos[1]) + ", " + Math.round(globalPos[2])
    $("#trace-position-input").val(stringPos)

  set : (name, value, type) =>
    @user.setValue( name, (type) value)

  setBrightnessAndContrast : =>
    @model.binary.updateLookupTable(@settings.brightness, @settings.contrast)
    @user.brightness[@datasetPosition] = (Number) @settings.brightness
    @user.contrast[@datasetPosition] = (Number) @settings.contrast
    @user.push()

  resetBrightnessAndContrast : =>
    Request.send(
      url : "/user/configuration/default"
      dataType : "json"
    ).done (defaultData) =>
      defaultDatasetPosition = @initDatasetPosition(defaultData.briConNames)

      @settings.brightness = defaultData.brightness[defaultDatasetPosition]
      @settings.contrast = defaultData.contrast[defaultDatasetPosition]
      @setBrightnessAndContrast()
      @brightnessController.updateDisplay()
      @contrastController.updateDisplay()


  setQuality : (value) =>
    for i in [0..(@qualityArray.length - 1)]
      if @qualityArray[i] == value
        value = i
    @set("quality", value, Number)


  updateParticleSize : =>
    @particleSizeController.updateDisplay()

  updateMoveValue : =>
    @moveValueController.updateDisplay()

  updateMoveValue3d : =>
    @moveValue3dController.updateDisplay()

  updateScale : =>
    @scaleController.updateDisplay()

  updateZoom : =>
    @zoomController.updateDisplay()

  # Helper method to combine common update methods
  update : ->
    # called when value user switch to different active node
    @settings.activeNodeID = @model.route.lastActiveNodeId
    @settings.activeTreeID = @model.route.getActiveTreeId()
    @activeNodeIdController.updateDisplay()
    @activeTreeIdController.updateDisplay()

  setMode : (mode) ->

    switch mode 
      when constants.MODE_OXALIS
        $(@fFlightcontrols.domElement).hide()
        $(@fViewportcontrols.domElement).show()
        $(@fSkeleton.domElement).show()
        $(@clippingControllerArbitrary.domElement).parents(".cr").hide()
        $(@clippingController.domElement).parents(".cr").show()
        @user.triggerAll()
      when constants.MODE_ARBITRARY
        $(@fFlightcontrols.domElement).show()
        $(@fViewportcontrols.domElement).hide()
        $(@fSkeleton.domElement).hide()
        $(@clippingControllerArbitrary.domElement).parents(".cr").show()
        $(@clippingController.domElement).parents(".cr").hide()
        @user.triggerAll()
<|MERGE_RESOLUTION|>--- conflicted
+++ resolved
@@ -60,15 +60,11 @@
 
     @fViewportcontrols = @gui.addFolder("Viewportoptions")
     @moveValueController = @addSlider(@fViewportcontrols, @user, "moveValue",
-<<<<<<< HEAD
       constants.MIN_MOVE_VALUE, constants.MAX_MOVE_VALUE, 10, "Move Value (nm/s)")
-=======
-      constants.MIN_MOVE_VALUE, constants.MAX_MOVE_VALUE, 0.1, "Move Value")
     @zoomController = @addSlider(@fViewportcontrols, @user, "zoom",
       0.001, @model.flycam.getMaxZoomStep(), 0.01, "Zoom")
     @scaleController = @addSlider(@fViewportcontrols, @user, "scale", constants.MIN_SCALE,
       constants.MAX_SCALE, 0.1, "Viewport Scale")
->>>>>>> ffb60b76
     @addCheckbox(@fViewportcontrols, @user, "dynamicSpaceDirection", "d/f-Switching")
 
     @fFlightcontrols = @gui.addFolder("Flightoptions")
