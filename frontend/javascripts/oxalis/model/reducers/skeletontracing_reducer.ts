import update from "immutability-helper";
import ColorGenerator from "libs/color_generator";
import Toast from "libs/toast";
import * as Utils from "libs/utils";
import _ from "lodash";
import Constants, { TreeTypeEnum } from "oxalis/constants";
import {
  areGeometriesTransformed,
  findTreeByNodeId,
  getSkeletonTracing,
  getTree,
  getTreeAndNode,
} from "oxalis/model/accessors/skeletontracing_accessor";
import { AnnotationTool } from "oxalis/model/accessors/tool_accessor";
import type { Action } from "oxalis/model/actions/actions";
import {
  convertServerAdditionalAxesToFrontEnd,
  convertServerBoundingBoxToFrontend,
  convertUserBoundingBoxesFromServerToFrontend,
} from "oxalis/model/reducers/reducer_helpers";
import {
  addTreesAndGroups,
  createBranchPoint,
  createComment,
  createNode,
  createTree,
  createTreeMapFromTreeArray,
  deleteBranchPoint,
  deleteComment,
  deleteEdge,
  deleteNode,
  deleteTrees,
  ensureTreeNames,
  getOrCreateTree,
  mergeTrees,
  removeMissingGroupsFromTrees,
  setExpandedTreeGroups,
  setTreeColorIndex,
  shuffleTreeColor,
  toggleAllTreesReducer,
  toggleTreeGroupReducer,
} from "oxalis/model/reducers/skeletontracing_reducer_helpers";
<<<<<<< HEAD
import type { SkeletonTracing, Tree, TreeGroup, WebknossosState } from "oxalis/store";
=======
import type { OxalisState, SkeletonTracing, TreeGroup } from "oxalis/store";
>>>>>>> 03c83968
import {
  GroupTypeEnum,
  getNodeKey,
} from "oxalis/view/right-border-tabs/trees_tab/tree_hierarchy_view_helpers";
import type { MetadataEntryProto } from "types/api_types";
import { userSettings } from "types/schemas/user_settings.schema";

function SkeletonTracingReducer(state: WebknossosState, action: Action): WebknossosState {
  switch (action.type) {
    case "INITIALIZE_SKELETONTRACING": {
      const trees = createTreeMapFromTreeArray(action.tracing.trees);
      let activeNodeId = action.tracing.activeNodeId;

      let cachedMaxNodeId = _.max(_.flatMap(trees, (__) => __.nodes.map((node) => node.id)));

      cachedMaxNodeId = cachedMaxNodeId != null ? cachedMaxNodeId : Constants.MIN_NODE_ID - 1;

      let activeTreeId = null;

      // Find active tree based on active node or pick the last tree
      if (activeNodeId != null) {
        // use activeNodeId to find active tree
        const tree = findTreeByNodeId(trees, activeNodeId);
        if (tree) {
          activeTreeId = tree.treeId;
        } else {
          // There is an activeNodeId without a corresponding tree.
          // Warn the user, since this shouldn't happen, but clear the activeNodeId
          // so that wk is usable.
          Toast.warning(
            `Annotation was initialized with active node ID ${activeNodeId}, which is not present in the trees. Falling back to last tree instead.`,
            {
              timeout: 10000,
            },
          );
          activeNodeId = undefined;
        }
      }

      // If no active tree was found yet, use the last tree
      if (activeTreeId == null) {
        const lastTree = _.maxBy(_.values(trees), (tree) => tree.treeId);
        if (lastTree) {
          activeTreeId = lastTree.treeId;
          // use last node for active node
          const lastNode = _.maxBy(Array.from(lastTree.nodes.values()), (node) => node.id);
          activeNodeId = lastNode?.id;
        }
      }

      const userBoundingBoxes = convertUserBoundingBoxesFromServerToFrontend(
        action.tracing.userBoundingBoxes,
      );
      const skeletonTracing: SkeletonTracing = {
        createdTimestamp: action.tracing.createdTimestamp,
        type: "skeleton",
        activeNodeId,
        cachedMaxNodeId,
        activeTreeId,
        activeGroupId: null,
        trees,
        treeGroups: action.tracing.treeGroups || [],
        tracingId: action.tracing.id,
        boundingBox: convertServerBoundingBoxToFrontend(action.tracing.boundingBox),
        userBoundingBoxes,
        navigationList: {
          list: [],
          activeIndex: -1,
        },
        showSkeletons: true,
        additionalAxes: convertServerAdditionalAxesToFrontEnd(action.tracing.additionalAxes),
      };
      return update(state, {
        annotation: {
          skeleton: {
            $set: skeletonTracing,
          },
        },
      });
    }

    default: // pass
  }

  const skeletonTracing = getSkeletonTracing(state.annotation);
  if (skeletonTracing == null) {
    return state;
  }

  /**
   * ATTENTION: The actions that should be executed regardless of whether allowUpdate is true or false
   * should be added here!
   */
  switch (action.type) {
    case "SET_ACTIVE_NODE": {
      const { nodeId } = action;
      const tree = findTreeByNodeId(skeletonTracing.trees, nodeId);
      if (tree) {
        return update(state, {
          annotation: {
            skeleton: {
              activeNodeId: {
                $set: nodeId,
              },
              activeTreeId: {
                $set: tree.treeId,
              },
              activeGroupId: {
                $set: null,
              },
            },
          },
        });
      } else {
        return state;
      }
    }

    case "SET_NODE_RADIUS": {
      const { radius, nodeId, treeId } = action;
      const clampedRadius = Utils.clamp(
        userSettings.nodeRadius.minimum,
        radius,
        userSettings.nodeRadius.maximum,
      );
      const treeAndNode = getTreeAndNode(skeletonTracing, nodeId, treeId);
      if (treeAndNode == null) {
        return state;
      }

      const [tree, node] = treeAndNode;
      const diffableMap = skeletonTracing.trees[tree.treeId].nodes;
      const newDiffableMap = diffableMap.set(
        node.id,
        update(node, {
          radius: {
            $set: clampedRadius,
          },
        }),
      );
      return update(state, {
        annotation: {
          skeleton: {
            trees: {
              [tree.treeId]: {
                nodes: {
                  $set: newDiffableMap,
                },
              },
            },
          },
        },
      });
    }

    case "SET_SHOW_SKELETONS": {
      const { showSkeletons } = action;
      return update(state, {
        annotation: {
          skeleton: {
            showSkeletons: {
              $set: showSkeletons,
            },
          },
        },
      });
    }

    case "SET_ACTIVE_TREE": {
      const { trees } = skeletonTracing;
      const tree = getTree(skeletonTracing, action.treeId);
      if (tree == null) {
        return state;
      }

      const newActiveNodeId = _.max(trees[tree.treeId].nodes.map((el) => el.id)) || null;
      return update(state, {
        annotation: {
          skeleton: {
            activeNodeId: {
              $set: newActiveNodeId,
            },
            activeTreeId: {
              $set: tree.treeId,
            },
            activeGroupId: {
              $set: null,
            },
          },
        },
      });
    }

    case "SET_ACTIVE_TREE_BY_NAME": {
      const { treeName } = action;
      const { trees } = skeletonTracing;

      const treeWithMatchingName = _.values(trees).find((tree) => tree.name === treeName);

      if (!treeWithMatchingName) {
        return state;
      }

      const newActiveNodeId = _.max(treeWithMatchingName.nodes.map((el) => el.id)) || null;
      return update(state, {
        annotation: {
          skeleton: {
            activeNodeId: {
              $set: newActiveNodeId,
            },
            activeTreeId: {
              $set: treeWithMatchingName.treeId,
            },
            activeGroupId: {
              $set: null,
            },
          },
        },
      });
    }

    case "DESELECT_ACTIVE_TREE": {
      return update(state, {
        annotation: {
          skeleton: {
            activeNodeId: {
              $set: null,
            },
            activeTreeId: {
              $set: null,
            },
          },
        },
      });
    }

    case "SET_TREE_ACTIVE_GROUP": {
      return update(state, {
        annotation: {
          skeleton: {
            activeNodeId: {
              $set: null,
            },
            activeTreeId: {
              $set: null,
            },
            activeGroupId: {
              $set: action.groupId,
            },
          },
        },
      });
    }

    case "DESELECT_ACTIVE_TREE_GROUP": {
      return update(state, {
        annotation: {
          skeleton: {
            activeGroupId: {
              $set: null,
            },
          },
        },
      });
    }

    case "SELECT_NEXT_TREE": {
      const { activeTreeId, trees } = skeletonTracing;
      if (_.values(trees).length === 0) return state;
      const increaseDecrease = action.forward ? 1 : -1;
      const orderAttribute = state.userConfiguration.sortTreesByName ? "name" : "timestamp";

      const treeIds = _.orderBy(_.values(trees), [orderAttribute]).map((t) => t.treeId);

      // default to the first tree
      const activeTreeIdIndex = activeTreeId != null ? treeIds.indexOf(activeTreeId) : 0;
      // treeIds.length is taken into account in this calculation, because -1 % n == -1
      const newActiveTreeIdIndex =
        (activeTreeIdIndex + increaseDecrease + treeIds.length) % treeIds.length;
      const newActiveTreeId = treeIds[newActiveTreeIdIndex];
      const newActiveNodeId = _.max(trees[newActiveTreeId].nodes.map((el) => el.id)) || null;
      return update(state, {
        annotation: {
          skeleton: {
            activeTreeId: {
              $set: newActiveTreeId,
            },
            activeNodeId: {
              $set: newActiveNodeId,
            },
            activeGroupId: {
              $set: null,
            },
          },
        },
      });
    }

    case "SET_TREE_COLOR_INDEX": {
      const { colorIndex } = action;
      const tree = getTree(skeletonTracing, action.treeId);
      if (tree == null) {
        return state;
      }

      const result = setTreeColorIndex(skeletonTracing, tree, colorIndex);
      if (result == null) {
        return state;
      }

      const [updatedTree, treeId] = result;
      return update(state, {
        annotation: {
          skeleton: {
            trees: {
              [treeId]: {
                $set: updatedTree,
              },
            },
          },
        },
      });
    }

    case "SET_TREE_COLOR": {
      const { color, treeId } = action;
      const tree = getTree(skeletonTracing, treeId);
      if (tree == null) {
        return state;
      }

      return update(state, {
        annotation: {
          skeleton: {
            trees: {
              [tree.treeId]: {
                color: {
                  $set: color,
                },
              },
            },
          },
        },
      });
    }

    case "SHUFFLE_TREE_COLOR": {
      const tree = getTree(skeletonTracing, action.treeId);
      if (tree == null) {
        return state;
      }

      const result = shuffleTreeColor(skeletonTracing, tree);
      if (result == null) {
        return state;
      }

      const [updatedTree, treeId] = result;
      return update(state, {
        annotation: {
          skeleton: {
            trees: {
              [treeId]: {
                $set: updatedTree,
              },
            },
          },
        },
      });
    }

    case "SET_TREE_TYPE": {
      const { treeType, treeId } = action;
      const tree = getTree(skeletonTracing, treeId);
      if (tree == null) {
        return state;
      }

      return update(state, {
        annotation: {
          skeleton: {
            trees: {
              [tree.treeId]: {
                type: {
                  $set: treeType,
                },
              },
            },
          },
        },
      });
    }

    case "SHUFFLE_ALL_TREE_COLORS": {
      const newColors = ColorGenerator.getNRandomColors(_.size(skeletonTracing.trees));
      return update(state, {
        annotation: {
          skeleton: {
            trees: {
              $apply: (oldTrees) =>
                _.mapValues(oldTrees, (tree) =>
                  update(tree, {
                    color: {
                      // @ts-expect-error ts-migrate(2322) FIXME: Type 'Vector3 | undefined' is not assignable to ty... Remove this comment to see the full error message
                      $set: newColors.shift(),
                    },
                  }),
                ),
            },
          },
        },
      });
    }

    case "SET_TRACING": {
      return update(state, {
        annotation: {
          skeleton: {
            $set: action.tracing,
          },
        },
      });
    }

    case "TOGGLE_TREE": {
      const { treeId } = action;
      const tree = getTree(skeletonTracing, treeId);
      if (tree == null) {
        return state;
      }

      return update(state, {
        annotation: {
          skeleton: {
            trees: {
              [tree.treeId]: {
                isVisible: {
                  $apply: (bool) => !bool,
                },
              },
            },
          },
        },
      });
    }

    case "SET_TREE_VISIBILITY": {
      const { treeId, isVisible } = action;
      const tree = getTree(skeletonTracing, treeId);
      if (tree == null) {
        return state;
      }

      return update(state, {
        annotation: {
          skeleton: {
            trees: {
              [tree.treeId]: {
                isVisible: {
                  $set: isVisible,
                },
              },
            },
          },
        },
      });
    }

    case "SET_EXPANDED_TREE_GROUPS_BY_KEYS": {
      const { expandedGroups } = action;

      return setExpandedTreeGroups(state, (group: TreeGroup) =>
        expandedGroups.has(getNodeKey(GroupTypeEnum.GROUP, group.groupId)),
      );
    }

    case "SET_EXPANDED_TREE_GROUPS_BY_IDS": {
      const { expandedGroups } = action;

      return setExpandedTreeGroups(state, (group: TreeGroup) => expandedGroups.has(group.groupId));
    }

    case "TOGGLE_ALL_TREES": {
      return toggleAllTreesReducer(state, skeletonTracing);
    }

    case "TOGGLE_INACTIVE_TREES": {
      const { activeGroupId } = skeletonTracing;

      if (activeGroupId != null) {
        // Toggle all trees
        const toggledTreeState = toggleAllTreesReducer(state, skeletonTracing);

        if (toggledTreeState.annotation.skeleton == null) {
          throw new Error("Satisfy typescript");
        }

        // Ensure the active group is visible
        return toggleTreeGroupReducer(
          toggledTreeState,
          toggledTreeState.annotation.skeleton,
          activeGroupId,
          true,
        );
      }

      const activeTree = getTree(skeletonTracing);
      if (activeTree == null) {
        return state;
      }

      return update(toggleAllTreesReducer(state, skeletonTracing), {
        annotation: {
          skeleton: {
            trees: {
              [activeTree.treeId]: {
                isVisible: {
                  $set: true,
                },
              },
            },
          },
        },
      });
    }

    case "TOGGLE_TREE_GROUP":
      return toggleTreeGroupReducer(state, skeletonTracing, action.groupId);

    case "UPDATE_NAVIGATION_LIST": {
      const { list, activeIndex } = action;
      return update(state, {
        annotation: {
          skeleton: {
            navigationList: {
              list: {
                $set: list,
              },
              activeIndex: {
                $set: activeIndex,
              },
            },
          },
        },
      });
    }

    case "SET_MERGER_MODE_ENABLED": {
      const { active } = action;
      return update(state, {
        temporaryConfiguration: {
          isMergerModeEnabled: {
            $set: active,
          },
        },
      });
    }

    default: // pass
  }

  /**
   * ATTENTION: The following actions are only executed if allowUpdate is true!
   */
  const { restrictions } = state.annotation;
  const { allowUpdate } = restrictions;
  if (!allowUpdate) return state;

  switch (action.type) {
    case "CREATE_NODE": {
      if (areGeometriesTransformed(state)) {
        // Don't create nodes if the skeleton layer is rendered with transforms.
        return state;
      }
      const { position, rotation, viewport, mag, treeId, timestamp, additionalCoordinates } =
        action;
      const tree = getOrCreateTree(state, skeletonTracing, treeId, timestamp, TreeTypeEnum.DEFAULT);
      if (tree == null) {
        return state;
      }

      const nodeResult = createNode(
        state,
        skeletonTracing,
        tree,
        position,
        additionalCoordinates,
        rotation,
        viewport,
        mag,
        timestamp,
      );
      if (nodeResult == null) {
        return state;
      }

      const [node, edges] = nodeResult;
      const diffableNodeMap = tree.nodes;
      const newDiffableMap = diffableNodeMap.set(node.id, node);
      const newTree = update(tree, {
        nodes: {
          $set: newDiffableMap,
        },
        edges: {
          $set: edges,
        },
      });
      const activeNodeId = action.dontActivate ? skeletonTracing.activeNodeId : node.id;
      const activeTreeId = action.dontActivate ? skeletonTracing.activeTreeId : tree.treeId;
      return update(state, {
        annotation: {
          skeleton: {
            trees: {
              [tree.treeId]: {
                $set: newTree,
              },
            },
            activeNodeId: {
              $set: activeNodeId,
            },
            activeGroupId: {
              $set: null,
            },
            cachedMaxNodeId: {
              $set: node.id,
            },
            activeTreeId: {
              $set: activeTreeId,
            },
          },
        },
      });
    }

    case "DELETE_NODE": {
      const { timestamp, nodeId, treeId } = action;
      const treeAndNode = getTreeAndNode(skeletonTracing, nodeId, treeId, TreeTypeEnum.DEFAULT);
      if (treeAndNode == null) {
        return state;
      }

      const [tree, node] = treeAndNode;
      const deleteResult = deleteNode(state, tree, node, timestamp);
      if (deleteResult == null) {
        return state;
      }

      const [trees, newActiveTreeId, newActiveNodeId, newMaxNodeId] = deleteResult;
      return update(state, {
        annotation: {
          skeleton: {
            trees: {
              $set: trees,
            },
            activeNodeId: {
              $set: newActiveNodeId,
            },
            activeTreeId: {
              $set: newActiveTreeId,
            },
            activeGroupId: {
              $set: null,
            },
            cachedMaxNodeId: {
              $set: newMaxNodeId,
            },
          },
        },
      });
    }

    case "DELETE_EDGE": {
      const { timestamp, sourceNodeId, targetNodeId } = action;

      if (sourceNodeId === targetNodeId) {
        return state;
      }
      const isProofreadingActive = state.uiInformation.activeTool === AnnotationTool.PROOFREAD;
      const treeType = isProofreadingActive ? TreeTypeEnum.AGGLOMERATE : TreeTypeEnum.DEFAULT;

      const sourceTree = getTreeAndNode(skeletonTracing, sourceNodeId, null, treeType);
      const targetTree = getTreeAndNode(skeletonTracing, targetNodeId, null, treeType);
      if (sourceTree == null || targetTree == null) {
        return state;
      }

      const [sourceTreeObj, sourceNode] = sourceTree;
      const [targetTreeObj, targetNode] = targetTree;

      const deleteEdgeResult = deleteEdge(
        state,
        sourceTreeObj,
        sourceNode,
        targetTreeObj,
        targetNode,
        timestamp,
      );
      if (deleteEdgeResult == null) {
        return state;
      }

      const [trees, newActiveTreeId] = deleteEdgeResult;
      return update(state, {
        annotation: {
          skeleton: {
            trees: {
              $set: trees,
            },
            activeTreeId: {
              $set: newActiveTreeId,
            },
          },
        },
      });
    }

    case "SET_NODE_POSITION": {
      if (areGeometriesTransformed(state)) {
        // Don't move node if the skeleton layer is rendered with transforms.
        return state;
      }
      const { position, nodeId, treeId } = action;
      const treeAndNode = getTreeAndNode(skeletonTracing, nodeId, treeId, TreeTypeEnum.DEFAULT);
      if (treeAndNode == null) {
        return state;
      }

      const [tree, node] = treeAndNode;
      const diffableMap = skeletonTracing.trees[tree.treeId].nodes;
      const newDiffableMap = diffableMap.set(
        node.id,
        update(node, {
          untransformedPosition: {
            // Don't round here, since this would make the continuous
            // movement of a node weird.
            $set: position,
          },
        }),
      );
      return update(state, {
        annotation: {
          skeleton: {
            trees: {
              [tree.treeId]: {
                nodes: {
                  $set: newDiffableMap,
                },
              },
            },
          },
        },
      });
    }

    case "CREATE_BRANCHPOINT": {
      const { timestamp, nodeId, treeId } = action;
      const treeAndNode = getTreeAndNode(skeletonTracing, nodeId, treeId);
      if (treeAndNode == null) {
        return state;
      }

      const [tree, node] = treeAndNode;
      const branchPoint = createBranchPoint(tree, node, timestamp, restrictions);
      if (branchPoint == null) {
        return state;
      }

      return update(state, {
        annotation: {
          skeleton: {
            trees: {
              [tree.treeId]: {
                branchPoints: {
                  $push: [branchPoint],
                },
              },
            },
          },
        },
      });
    }

    case "DELETE_BRANCHPOINT": {
      const branchPointResult = deleteBranchPoint(skeletonTracing, restrictions);
      if (branchPointResult == null) {
        return state;
      }

      const [branchPoints, treeId, newActiveNodeId] = branchPointResult;
      return update(state, {
        annotation: {
          skeleton: {
            trees: {
              [treeId]: {
                branchPoints: {
                  $set: branchPoints,
                },
              },
            },
            activeNodeId: {
              $set: newActiveNodeId,
            },
            activeTreeId: {
              $set: treeId,
            },
            activeGroupId: {
              $set: null,
            },
          },
        },
      });
    }

    case "DELETE_BRANCHPOINT_BY_ID": {
      const { nodeId, treeId } = action;
      const tree = getTree(skeletonTracing, treeId);
      if (tree == null) {
        return state;
      }

      return update(state, {
        annotation: {
          skeleton: {
            trees: {
              [treeId]: {
                branchPoints: {
                  $set: tree.branchPoints.filter((bp) => bp.nodeId !== nodeId),
                },
              },
            },
          },
        },
      });
    }

    case "CREATE_TREE": {
      const { timestamp } = action;
      const tree = createTree(state, timestamp);
      if (tree == null) {
        return state;
      }

      if (action.treeIdCallback) {
        action.treeIdCallback(tree.treeId);
      }
      return update(state, {
        annotation: {
          skeleton: {
            trees: {
              [tree.treeId]: {
                $set: tree,
              },
            },
            activeNodeId: {
              $set: null,
            },
            activeTreeId: {
              $set: tree.treeId,
            },
            activeGroupId: {
              $set: null,
            },
          },
        },
      });
    }

    case "ADD_TREES_AND_GROUPS": {
      const { trees, treeGroups } = action;
      const treesWithNames = ensureTreeNames(state, trees);
      const treesResult = addTreesAndGroups(skeletonTracing, treesWithNames, treeGroups);
      if (treesResult == null) {
        return state;
      }

      const [updatedTrees, updatedTreeGroups, newMaxNodeId] = treesResult;
      if (action.treeIdsCallback) {
        action.treeIdsCallback(Utils.values(updatedTrees).map((tree) => tree.treeId));
      }
      return update(state, {
        annotation: {
          skeleton: {
            treeGroups: {
              $push: updatedTreeGroups,
            },
            trees: {
              $merge: updatedTrees,
            },
            cachedMaxNodeId: {
              $set: newMaxNodeId,
            },
          },
        },
      });
    }

    case "DELETE_TREE":
    case "DELETE_TREES": {
      const { suppressActivatingNextNode } = action;
      let treeIds: number[] = [];

      if (action.type === "DELETE_TREE") {
        const tree = getTree(skeletonTracing, action.treeId);
        if (tree != null) {
          treeIds = [tree.treeId];
        }
      } else {
        treeIds = action.treeIds;
      }

      const deleteResult = deleteTrees(skeletonTracing, treeIds, suppressActivatingNextNode);
      if (deleteResult == null) {
        return state;
      }

      const [trees, newActiveTreeId, newActiveNodeId, newMaxNodeId] = deleteResult;
      return update(state, {
        annotation: {
          skeleton: {
            trees: {
              $set: trees,
            },
            activeTreeId: {
              $set: newActiveTreeId,
            },
            activeNodeId: {
              $set: newActiveNodeId,
            },
            activeGroupId: {
              $set: null,
            },
            cachedMaxNodeId: {
              $set: newMaxNodeId,
            },
          },
        },
      });
    }

    case "RESET_SKELETON_TRACING": {
      const newTree = createTree(state, Date.now(), false);
      if (newTree == null) {
        return state;
      }

      const newTreesObject = {
        [newTree.treeId]: newTree,
      };

      return update(state, {
        annotation: {
          skeleton: {
            trees: {
              $set: newTreesObject,
            },
            activeTreeId: {
              $set: newTree.treeId,
            },
            activeNodeId: {
              $set: null,
            },
            activeGroupId: {
              $set: null,
            },
            treeGroups: {
              $set: [],
            },
          },
        },
      });
    }

    case "MERGE_TREES": {
      const { sourceNodeId, targetNodeId } = action;
      const isProofreadingActive = state.uiInformation.activeTool === AnnotationTool.PROOFREAD;
      const treeType = isProofreadingActive ? TreeTypeEnum.AGGLOMERATE : TreeTypeEnum.DEFAULT;
      const oldTrees = skeletonTracing.trees;
      const mergeResult = mergeTrees(oldTrees, sourceNodeId, targetNodeId, treeType);
      if (mergeResult == null) {
        return state;
      }
      const [trees, newActiveTreeId, newActiveNodeId] = mergeResult;
      return update(state, {
        annotation: {
          skeleton: {
            trees: {
              $set: trees,
            },
            activeNodeId: {
              $set: newActiveNodeId,
            },
            activeTreeId: {
              $set: newActiveTreeId,
            },
            activeGroupId: {
              $set: null,
            },
          },
        },
      });
    }

    case "SET_TREE_NAME": {
      const tree = getTree(skeletonTracing, action.treeId);
      if (tree == null) {
        return state;
      }

      const defaultName = `Tree${Utils.zeroPad(tree.treeId, 3)}`;
      const newName = action.name || defaultName;
      return update(state, {
        annotation: {
          skeleton: {
            trees: {
              [tree.treeId]: {
                name: {
                  $set: newName,
                },
              },
            },
          },
        },
      });
    }

    case "SET_TREE_METADATA": {
      const tree = getTree(skeletonTracing, action.treeId);
      if (tree == null) {
        return state;
      }

      return update(state, {
        annotation: {
          skeleton: {
            trees: {
              [tree.treeId]: {
                metadata: {
                  $set: sanitizeMetadata(action.metadata),
                },
              },
            },
          },
        },
      });
    }

    case "SET_EDGES_ARE_VISIBLE": {
      const tree = getTree(skeletonTracing, action.treeId);
      if (tree == null) {
        return state;
      }

      return update(state, {
        annotation: {
          skeleton: {
            trees: {
              [tree.treeId]: {
                edgesAreVisible: {
                  $set: action.edgesAreVisible,
                },
              },
            },
          },
        },
      });
    }

    case "CREATE_COMMENT": {
      const { commentText, nodeId, treeId } = action;
      const treeAndNode = getTreeAndNode(skeletonTracing, nodeId, treeId);
      if (treeAndNode == null) {
        return state;
      }

      const [tree, node] = treeAndNode;
      const comments = createComment(skeletonTracing, tree, node, commentText);
      if (comments == null) {
        return state;
      }

      return update(state, {
        annotation: {
          skeleton: {
            trees: {
              [tree.treeId]: {
                comments: {
                  $set: comments,
                },
              },
            },
          },
        },
      });
    }

    case "DELETE_COMMENT": {
      const treeAndNode = getTreeAndNode(skeletonTracing, action.nodeId, action.treeId);
      if (treeAndNode == null) {
        return state;
      }

      const [tree, node] = treeAndNode;
      const comments = deleteComment(skeletonTracing, tree, node);
      if (comments == null) {
        return state;
      }

      return update(state, {
        annotation: {
          skeleton: {
            trees: {
              [tree.treeId]: {
                comments: {
                  $set: comments,
                },
              },
            },
          },
        },
      });
    }

    case "SET_TREE_GROUPS": {
      const { treeGroups } = action;
      const updatedTrees = removeMissingGroupsFromTrees(skeletonTracing, treeGroups);
      return update(state, {
        annotation: {
          skeleton: {
            treeGroups: {
              $set: action.treeGroups,
            },
            trees: {
              $merge: updatedTrees,
            },
          },
        },
      });
    }

    case "SET_TREE_GROUP": {
      const { treeId, groupId } = action;
      const tree = getTree(skeletonTracing, treeId);
      if (tree == null) {
        return state;
      }

      return update(state, {
        annotation: {
          skeleton: {
            trees: {
              [tree.treeId]: {
                groupId: {
                  $set: groupId,
                },
              },
            },
          },
        },
      });
    }

    default:
      return state;
  }
}

export function sanitizeMetadata(metadata: MetadataEntryProto[]) {
  // Workaround for stringList values that are [], even though they
  // should be null. This workaround is necessary because protobuf cannot
  // distinguish between an empty list and an not existent property.
  // Therefore, we clean this up here.
  return metadata.map((prop) => {
    // If stringList value is defined, but it's an empty array, it should
    // be switched to undefined
    const needsCorrection =
      prop.stringListValue != null &&
      prop.stringListValue.length === 0 &&
      (prop.stringValue != null || prop.numberValue != null || prop.boolValue != null);
    if (needsCorrection) {
      return {
        ...prop,
        stringListValue: undefined,
      };
    }
    return prop;
  });
}

export default SkeletonTracingReducer;<|MERGE_RESOLUTION|>--- conflicted
+++ resolved
@@ -40,11 +40,7 @@
   toggleAllTreesReducer,
   toggleTreeGroupReducer,
 } from "oxalis/model/reducers/skeletontracing_reducer_helpers";
-<<<<<<< HEAD
-import type { SkeletonTracing, Tree, TreeGroup, WebknossosState } from "oxalis/store";
-=======
-import type { OxalisState, SkeletonTracing, TreeGroup } from "oxalis/store";
->>>>>>> 03c83968
+import type { WebknossosState, SkeletonTracing, TreeGroup } from "oxalis/store";
 import {
   GroupTypeEnum,
   getNodeKey,
