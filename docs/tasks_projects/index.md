--- conflicted
+++ resolved
@@ -2,8 +2,4 @@
 
 WEBKNOSSOS includes a powerful task and project management system to efficiently annotate large datasets. Large annotations can be broken down into smaller workpieces and distributed to members of your organization. ("Divide and conquer approach")
 
-<<<<<<< HEAD
-The task systems is designed for automated task distribution to a (large) group of annotators based on several criteria, e.g., experience, access rights, etc. For fine-grained control, manual task assignments are also possible.
-=======
-In the following page, we'll go through the [concepts](concepts.md) used for task and project management in WEBKNOSSOS, and explain how to create [tasks](tasks.md) and [project](projects.md). 
->>>>>>> eafc81e3
+In the following page, we'll go through the [concepts](concepts.md) used for task and project management in WEBKNOSSOS, and explain how to create [tasks](tasks.md) and [project](projects.md). 