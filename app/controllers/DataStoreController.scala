--- conflicted
+++ resolved
@@ -2,18 +2,9 @@
 
 import com.mohiva.play.silhouette.api.Silhouette
 import com.scalableminds.util.tools.{Fox, FoxImplicits}
-<<<<<<< HEAD
-import io.swagger.annotations.{Api, ApiOperation, ApiParam, ApiResponse, ApiResponses}
-
-import javax.inject.Inject
+import io.swagger.annotations._
 import models.binary.{DataStore, DataStoreDAO, DataStoreService, UserDataStoreConfig}
-=======
-import io.swagger.annotations.{Api, ApiOperation, ApiResponse, ApiResponses}
-
-import javax.inject.Inject
-import models.binary.{DataStore, DataStoreDAO, DataStoreService}
 import models.user.MultiUserDAO
->>>>>>> ef535e53
 import net.liftweb.common.Empty
 import oxalis.security.WkEnv
 import play.api.i18n.Messages
@@ -21,17 +12,15 @@
 import play.api.libs.json._
 import play.api.mvc.{Action, AnyContent, PlayBodyParsers}
 
+import javax.inject.Inject
 import scala.concurrent.{ExecutionContext, Future}
 
 @Api
-class DataStoreController @Inject()(dataStoreDAO: DataStoreDAO,
-                                    dataStoreService: DataStoreService,
-<<<<<<< HEAD
-                                    sil: Silhouette[WkEnv])(implicit ec: ExecutionContext, bodyParsers: PlayBodyParsers)
-=======
-                                    sil: Silhouette[WkEnv],
-                                    multiUserDAO: MultiUserDAO)(implicit ec: ExecutionContext)
->>>>>>> ef535e53
+class DataStoreController @Inject()(
+    dataStoreDAO: DataStoreDAO,
+    dataStoreService: DataStoreService,
+    sil: Silhouette[WkEnv],
+    multiUserDAO: MultiUserDAO)(implicit ec: ExecutionContext, bodyParsers: PlayBodyParsers)
     extends Controller
     with FoxImplicits {
 
