/* eslint-disable operator-assignment */
// See
//   https://github.com/imbcmdth/mjs/blob/master/index.js
// for all functions in M4x4, V2 and V3.
import _ from "lodash";
import type { Vector2, Vector3, Vector4 } from "oxalis/constants";
import { chunk3 } from "oxalis/model/helpers/chunk";

import mjs from "mjs";

const { M4x4: BareM4x4, V2: BareV2, V3: BareV3 } = mjs(Float32Array);

type Vector3Like = Vector3 | Float32Array;
type Vector2Like = Vector2 | Float32Array;

type Vector16 = [
  number,
  number,
  number,
  number,
  number,
  number,
  number,
  number,
  number,
  number,
  number,
  number,
  number,
  number,
  number,
  number,
];
export type Matrix4x4 = Vector16 | Float32Array;

const M4x4 = {
  ...BareM4x4,
  // Applies an affine transformation matrix on an array of points.
  transformPointsAffine(
    m: Matrix4x4,
    points: number[] | Float32Array,
    r?: Float32Array | Int32Array | null | undefined,
  ): Float32Array | Int32Array {
    if (r == null) {
      r = new Float32Array(points.length);
    }

    const m00 = m[0];
    const m01 = m[1];
    const m02 = m[2];
    const m10 = m[4];
    const m11 = m[5];
    const m12 = m[6];
    const m20 = m[8];
    const m21 = m[9];
    const m22 = m[10];
    const m30 = m[12];
    const m31 = m[13];
    const m32 = m[14];

    // DO NOT CHANGE to let compound assignment (+=) as V8 cannot optimize this
    for (let i = 0; i < points.length; i = i + 3) {
      const v0 = points[i];
      const v1 = points[i + 1];
      const v2 = points[i + 2];
      r[i] = m00 * v0 + m10 * v1 + m20 * v2 + m30;
      r[i + 1] = m01 * v0 + m11 * v1 + m21 * v2 + m31;
      r[i + 2] = m02 * v0 + m12 * v1 + m22 * v2 + m32;
    }

    return r;
  },

  // In contrast to transformPointsAffine, this function takes Array<Vector3>
  // and also returns Array<Vector3>
  transformVectorsAffine(m: Matrix4x4, _points: Vector3[]): Vector3[] {
    const points: Array<Array<number>> = _points as any as Array<Array<number>>;
    // @ts-ignore
    return chunk3(M4x4.transformPointsAffine(m, _.flatten(points)));
  },
  // Applies a transformation matrix on an array of points.
  transformPoints(
    m: Matrix4x4,
    points: number[],
    r?: Float32Array | null | undefined,
  ): Float32Array {
    if (r == null) {
      r = new Float32Array(points.length);
    }

    for (let i = 0; i < points.length; i += 3) {
      const v0 = points[i];
      const v1 = points[i + 1];
      const v2 = points[i + 2];
      r[i] = m[0] * v0 + m[4] * v1 + m[8] * v2 + m[12];
      r[i + 1] = m[1] * v0 + m[5] * v1 + m[9] * v2 + m[13];
      r[i + 2] = m[2] * v0 + m[6] * v1 + m[10] * v2 + m[14];
      const w = m[3] * v0 + m[7] * v1 + m[11] * v2 + m[15];

      if (w !== 1.0) {
        r[0] /= w;
        r[1] /= w;
        r[2] /= w;
      }
    }

    return r;
  },

  inverse(mat: Matrix4x4, dest: Matrix4x4): Matrix4x4 {
    // cache matrix values
    if (dest == null) {
      dest = new Float32Array(16);
    }

    const a00 = mat[0];
    const a01 = mat[1];
    const a02 = mat[2];
    const a03 = mat[3];
    const a10 = mat[4];
    const a11 = mat[5];
    const a12 = mat[6];
    const a13 = mat[7];
    const a20 = mat[8];
    const a21 = mat[9];
    const a22 = mat[10];
    const a23 = mat[11];
    const a30 = mat[12];
    const a31 = mat[13];
    const a32 = mat[14];
    const a33 = mat[15];
    const b00 = a00 * a11 - a01 * a10;
    const b01 = a00 * a12 - a02 * a10;
    const b02 = a00 * a13 - a03 * a10;
    const b03 = a01 * a12 - a02 * a11;
    const b04 = a01 * a13 - a03 * a11;
    const b05 = a02 * a13 - a03 * a12;
    const b06 = a20 * a31 - a21 * a30;
    const b07 = a20 * a32 - a22 * a30;
    const b08 = a20 * a33 - a23 * a30;
    const b09 = a21 * a32 - a22 * a31;
    const b10 = a21 * a33 - a23 * a31;
    const b11 = a22 * a33 - a23 * a32;
    // calculate determinant
    const invDet = 1 / (b00 * b11 - b01 * b10 + b02 * b09 + b03 * b08 - b04 * b07 + b05 * b06);
    dest[0] = (a11 * b11 - a12 * b10 + a13 * b09) * invDet;
    dest[1] = (-a01 * b11 + a02 * b10 - a03 * b09) * invDet;
    dest[2] = (a31 * b05 - a32 * b04 + a33 * b03) * invDet;
    dest[3] = (-a21 * b05 + a22 * b04 - a23 * b03) * invDet;
    dest[4] = (-a10 * b11 + a12 * b08 - a13 * b07) * invDet;
    dest[5] = (a00 * b11 - a02 * b08 + a03 * b07) * invDet;
    dest[6] = (-a30 * b05 + a32 * b02 - a33 * b01) * invDet;
    dest[7] = (a20 * b05 - a22 * b02 + a23 * b01) * invDet;
    dest[8] = (a10 * b10 - a11 * b08 + a13 * b06) * invDet;
    dest[9] = (-a00 * b10 + a01 * b08 - a03 * b06) * invDet;
    dest[10] = (a30 * b04 - a31 * b02 + a33 * b00) * invDet;
    dest[11] = (-a20 * b04 + a21 * b02 - a23 * b00) * invDet;
    dest[12] = (-a10 * b09 + a11 * b07 - a12 * b06) * invDet;
    dest[13] = (a00 * b09 - a01 * b07 + a02 * b06) * invDet;
    dest[14] = (-a30 * b03 + a31 * b01 - a32 * b00) * invDet;
    dest[15] = (a20 * b03 - a21 * b01 + a22 * b00) * invDet;
    return dest;
  },

  extractTranslation(m: Matrix4x4, r?: Float32Array | null | undefined): Float32Array {
    if (r == null) {
      r = new Float32Array(3);
    }

    r[0] = m[12];
    r[1] = m[13];
    r[2] = m[14];
    return r;
  },
};

const V2 = {
  ...BareV2,
  scale2(a: Vector2, k: Vector2, r?: Vector2Like): Vector2Like {
    if (r == null) r = new Float32Array(2);
    r[0] = a[0] * k[0];
    r[1] = a[1] * k[1];
    return r;
  },
  floor(vec: Vector2): Vector2 {
    return [Math.floor(vec[0]), Math.floor(vec[1])];
  },
  equals(vec1: Vector2, vec2: Vector2): boolean {
    return vec1[0] === vec2[0] && vec1[1] === vec2[1];
  },
  isEqual(a: Vector2, b: Vector2) {
    return a[0] === b[0] && a[1] === b[1];
  },
};

const _tmpVec: Vector3 = [0, 0, 0];

// @ts-ignore TS claims that the implementation doesnt match the overloading
function round(v: Vector3, r?: Vector3 | null | undefined): Vector3;
function round(v: Vector3Like, r?: Float32Array | null | undefined) {
  if (r == null) {
    r = new Float32Array(3);
  }

  r[0] = Math.round(v[0]);
  r[1] = Math.round(v[1]);
  r[2] = Math.round(v[2]);
  return r;
}

// @ts-ignore TS claims that the implementation doesnt match the overloading
function divide3(a: Vector3, k: Vector3, r?: Vector3): Vector3;
function divide3(a: Float32Array, k: Float32Array, r?: Float32Array) {
  if (r == null) r = new Float32Array(3);
  r[0] = a[0] / k[0];
  r[1] = a[1] / k[1];
  r[2] = a[2] / k[2];
  return r;
}

function scale3(a: Vector3, k: Vector3, r?: Vector3): Vector3;
function scale3(a: Vector3Like, k: Vector3Like, r?: Vector3Like): Vector3Like {
  if (r == null) r = new Float32Array(3);
  r[0] = a[0] * k[0];
  r[1] = a[1] * k[1];
  r[2] = a[2] * k[2];
  return r;
}

const V3 = {
  ...BareV3,
  // Component-wise minimum of two vectors.
  min(vec1: Vector3Like, vec2: Vector3Like): Vector3 {
    return [Math.min(vec1[0], vec2[0]), Math.min(vec1[1], vec2[1]), Math.min(vec1[2], vec2[2])];
  },

  // Component-wise maximum of two vectors.
  max(vec1: Vector3Like, vec2: Vector3Like): Vector3 {
    return [Math.max(vec1[0], vec2[0]), Math.max(vec1[1], vec2[1]), Math.max(vec1[2], vec2[2])];
  },

  equals(vec1: Vector3Like, vec2: Vector3Like): boolean {
    return vec1[0] === vec2[0] && vec1[1] === vec2[1] && vec1[2] === vec2[2];
  },

  round,

  floor(vec: ArrayLike<number>): Vector3 {
    return [Math.floor(vec[0]), Math.floor(vec[1]), Math.floor(vec[2])];
  },

<<<<<<< HEAD
  abs(vec: ArrayLike<number>): Vector3 {
    return [Math.abs(vec[0]), Math.abs(vec[1]), Math.abs(vec[2])];
=======
  trunc(vec: ArrayLike<number>): Vector3 {
    return [Math.trunc(vec[0]), Math.trunc(vec[1]), Math.trunc(vec[2])];
>>>>>>> bdb15ebc
  },

  ceil(vec: ArrayLike<number>): Vector3 {
    return [Math.ceil(vec[0]), Math.ceil(vec[1]), Math.ceil(vec[2])];
  },

  toString(v: Array<number>): string {
    return v.join(", ");
  },

  scale3,

  divide3,

  fromMag1ToMag(vec: Vector3, targetMag: Vector3) {
    return V3.floor(V3.divide3(vec, targetMag));
  },

  fromMagToMag1(vec: Vector3, sourceMag: Vector3) {
    return V3.floor(V3.scale3(vec, sourceMag));
  },

  scaledSquaredDist(a: Vector3Like, b: Vector3Like, scale: Vector3) {
    // Computes the distance between two vectors while respecting a 3 dimensional scale
    // Use _tmpVec as result variable (third parameter) to avoid allocations
    V3.sub(a, b, _tmpVec);
    V3.scale3(_tmpVec, scale, _tmpVec);
    return V3.lengthSquared(_tmpVec);
  },

  scaledDist(a: Vector3Like, b: Vector3Like, scale: Vector3) {
    const squaredDist = V3.scaledSquaredDist(a, b, scale);
    return Math.sqrt(squaredDist);
  },

  toArray(vec: ArrayLike<number>): Vector3 {
    return [vec[0], vec[1], vec[2]];
  },

  roundElementToResolution(vec: Vector3, resolution: Vector3, index: 0 | 1 | 2): Vector3 {
    // Rounds the element at the position referenced by index so that it's divisible by the
    // resolution element.
    // For example: roundElementToResolution([11, 12, 13], [4, 4, 2], 2) == [11, 12, 12]
    const res: Vector3 = [vec[0], vec[1], vec[2]];
    res[index] = Math.floor(res[index] / resolution[index]) * resolution[index];
    return res;
  },
  isEqual(a: Vector3, b: Vector3) {
    return a[0] === b[0] && a[1] === b[1] && a[2] === b[2];
  },
};

const V4 = {
  isEqual(a: Vector4, b: Vector4) {
    return a[0] === b[0] && a[1] === b[1] && a[2] === b[2] && a[3] === b[3];
  },
};

export { M4x4, V2, V3, V4 };<|MERGE_RESOLUTION|>--- conflicted
+++ resolved
@@ -249,13 +249,12 @@
     return [Math.floor(vec[0]), Math.floor(vec[1]), Math.floor(vec[2])];
   },
 
-<<<<<<< HEAD
   abs(vec: ArrayLike<number>): Vector3 {
     return [Math.abs(vec[0]), Math.abs(vec[1]), Math.abs(vec[2])];
-=======
+  },
+
   trunc(vec: ArrayLike<number>): Vector3 {
     return [Math.trunc(vec[0]), Math.trunc(vec[1]), Math.trunc(vec[2])];
->>>>>>> bdb15ebc
   },
 
   ceil(vec: ArrayLike<number>): Vector3 {
