package controllers

import com.mohiva.play.silhouette.api.Silhouette
import com.scalableminds.util.accesscontext.GlobalAccessContext
import com.scalableminds.util.tools.Fox
import models.dataset.DatasetDAO
import models.job._
import models.organization.OrganizationDAO
import models.dataset.DataStoreDAO
import models.user.MultiUserDAO
import play.api.i18n.Messages
import play.api.libs.json._
import play.api.mvc.{Action, AnyContent, PlayBodyParsers}
import security.{WkEnv, WkSilhouetteEnvironment}
import telemetry.SlackNotificationService
import utils.{ObjectId, WkConf}

import java.util.Date
import javax.inject.Inject
import scala.concurrent.ExecutionContext
import com.scalableminds.util.enumeration.ExtendedEnumeration
import com.scalableminds.util.geometry.BoundingBox
import models.team.PricingPlan

object MovieResolutionSetting extends ExtendedEnumeration {
  val SD, HD = Value
}

object CameraPositionSetting extends ExtendedEnumeration {
  val MOVING, STATIC_XY, STATIC_YZ = Value
}

case class AnimationJobOptions(
    layerName: String,
    boundingBox: BoundingBox,
    includeWatermark: Boolean,
    segmentationLayerName: Option[String],
    meshfileName: Option[String],
    meshSegmentIds: Array[Int],
    movieResolution: MovieResolutionSetting.Value,
    cameraPosition: CameraPositionSetting.Value,
    intensityMin: Double,
    intensityMax: Double
)

object AnimationJobOptions {
  implicit val jsonFormat: OFormat[AnimationJobOptions] = Json.format[AnimationJobOptions]
}

class JobsController @Inject()(
    jobDAO: JobDAO,
    sil: Silhouette[WkEnv],
    datasetDAO: DatasetDAO,
    jobService: JobService,
    workerService: WorkerService,
    workerDAO: WorkerDAO,
    wkconf: WkConf,
    multiUserDAO: MultiUserDAO,
    wkSilhouetteEnvironment: WkSilhouetteEnvironment,
    slackNotificationService: SlackNotificationService,
    organizationDAO: OrganizationDAO,
    dataStoreDAO: DataStoreDAO)(implicit ec: ExecutionContext, playBodyParsers: PlayBodyParsers)
    extends Controller {

  def status: Action[AnyContent] = sil.SecuredAction.async { implicit request =>
    for {
      _ <- Fox.successful(())
      jobCountsByState <- jobDAO.countByState
      workers <- workerDAO.findAll
      workersJson = workers.map(workerService.publicWrites)
      jsStatus = Json.obj(
        "workers" -> workersJson,
        "jobsByState" -> Json.toJson(jobCountsByState)
      )
    } yield Ok(jsStatus)
  }

  def list: Action[AnyContent] = sil.SecuredAction.async { implicit request =>
    for {
      _ <- bool2Fox(wkconf.Features.jobsEnabled) ?~> "job.disabled"
      jobs <- jobDAO.findAll
      jobsJsonList <- Fox.serialCombined(jobs.sortBy(_.created).reverse)(jobService.publicWrites)
    } yield Ok(Json.toJson(jobsJsonList))
  }

  def get(id: String): Action[AnyContent] = sil.SecuredAction.async { implicit request =>
    for {
      _ <- bool2Fox(wkconf.Features.jobsEnabled) ?~> "job.disabled"
      job <- jobDAO.findOne(ObjectId(id))
      js <- jobService.publicWrites(job)
    } yield Ok(js)
  }

  /*
   * Job cancelling protocol:
   * When a user cancels a job, the manualState is immediately set. Thus, the job looks cancelled to the user
   * The worker-written “state” field is later updated by the worker when it has successfully cancelled the job run.
   * When both fields are set, the cancelling is complete and wk no longer includes the job in the to_cancel list sent to worker
   */
  def cancel(id: String): Action[AnyContent] = sil.SecuredAction.async { implicit request =>
    for {
      _ <- bool2Fox(wkconf.Features.jobsEnabled) ?~> "job.disabled"
      jobIdValidated <- ObjectId.fromString(id)
      job <- jobDAO.findOne(jobIdValidated)
      _ <- jobDAO.updateManualState(jobIdValidated, JobState.CANCELLED)
      js <- jobService.publicWrites(job)
    } yield Ok(js)
  }

  // Note that the dataset has to be registered by reserveUpload via the datastore first.
  def runConvertToWkwJob(organizationName: String, dataSetName: String, scale: String): Action[AnyContent] =
    sil.SecuredAction.async { implicit request =>
      log(Some(slackNotificationService.noticeFailedJobRequest)) {
        for {
          organization <- organizationDAO.findOneByName(organizationName) ?~> Messages("organization.notFound",
                                                                                       organizationName)
          _ <- bool2Fox(request.identity._organization == organization._id) ~> FORBIDDEN
          dataSet <- datasetDAO.findOneByNameAndOrganization(dataSetName, organization._id) ?~> Messages(
            "dataset.notFound",
            dataSetName) ~> NOT_FOUND
          command = JobCommand.convert_to_wkw
          commandArgs = Json.obj(
            "organization_name" -> organizationName,
            "organization_display_name" -> organization.displayName,
            "dataset_name" -> dataSetName,
            "scale" -> scale,
            "webknossos_token" -> RpcTokenHolder.webKnossosToken
          )
          job <- jobService.submitJob(command, commandArgs, request.identity, dataSet._dataStore) ?~> "job.couldNotRunCubing"
          js <- jobService.publicWrites(job)
        } yield Ok(js)
      }
    }

  def runComputeMeshFileJob(organizationName: String,
                            dataSetName: String,
                            layerName: String,
                            mag: String,
                            agglomerateView: Option[String]): Action[AnyContent] =
    sil.SecuredAction.async { implicit request =>
      for {
        organization <- organizationDAO.findOneByName(organizationName)(GlobalAccessContext) ?~> Messages(
          "organization.notFound",
          organizationName)
        _ <- bool2Fox(request.identity._organization == organization._id) ?~> "job.meshFile.notAllowed.organization" ~> FORBIDDEN
        dataSet <- datasetDAO.findOneByNameAndOrganization(dataSetName, organization._id) ?~> Messages(
          "dataset.notFound",
          dataSetName) ~> NOT_FOUND
        command = JobCommand.compute_mesh_file
        commandArgs = Json.obj(
          "organization_name" -> organizationName,
          "dataset_name" -> dataSetName,
          "layer_name" -> layerName,
          "mag" -> mag,
          "agglomerate_view" -> agglomerateView
        )
        job <- jobService.submitJob(command, commandArgs, request.identity, dataSet._dataStore) ?~> "job.couldNotRunComputeMeshFile"
        js <- jobService.publicWrites(job)
      } yield Ok(js)
    }

  def runInferNucleiJob(organizationName: String,
                        dataSetName: String,
                        layerName: String,
                        newDatasetName: String): Action[AnyContent] =
    sil.SecuredAction.async { implicit request =>
      log(Some(slackNotificationService.noticeFailedJobRequest)) {
        for {
          organization <- organizationDAO.findOneByName(organizationName)(GlobalAccessContext) ?~> Messages(
            "organization.notFound",
            organizationName)
          _ <- bool2Fox(request.identity._organization == organization._id) ?~> "job.inferNuclei.notAllowed.organization" ~> FORBIDDEN
          dataSet <- datasetDAO.findOneByNameAndOrganization(dataSetName, organization._id) ?~> Messages(
            "dataset.notFound",
            dataSetName) ~> NOT_FOUND
          command = JobCommand.infer_nuclei
          commandArgs = Json.obj(
            "organization_name" -> organizationName,
            "dataset_name" -> dataSetName,
            "layer_name" -> layerName,
            "new_dataset_name" -> newDatasetName,
            "webknossos_token" -> RpcTokenHolder.webKnossosToken,
          )
          job <- jobService.submitJob(command, commandArgs, request.identity, dataSet._dataStore) ?~> "job.couldNotRunNucleiInferral"
          js <- jobService.publicWrites(job)
        } yield Ok(js)
      }
    }

  def runInferNeuronsJob(organizationName: String,
                         dataSetName: String,
                         layerName: String,
                         bbox: String,
                         newDatasetName: String): Action[AnyContent] =
    sil.SecuredAction.async { implicit request =>
      log(Some(slackNotificationService.noticeFailedJobRequest)) {
        for {
          organization <- organizationDAO.findOneByName(organizationName) ?~> Messages("organization.notFound",
                                                                                       organizationName)
          _ <- bool2Fox(request.identity._organization == organization._id) ?~> "job.inferNeurons.notAllowed.organization" ~> FORBIDDEN
          dataSet <- datasetDAO.findOneByNameAndOrganization(dataSetName, organization._id) ?~> Messages(
            "dataset.notFound",
            dataSetName) ~> NOT_FOUND
          multiUser <- multiUserDAO.findOne(request.identity._multiUser)
          _ <- Fox.runIf(!multiUser.isSuperUser)(jobService.assertBoundingBoxLimits(bbox, None))
          command = JobCommand.infer_neurons
          commandArgs = Json.obj(
            "organization_name" -> organizationName,
            "dataset_name" -> dataSetName,
            "new_dataset_name" -> newDatasetName,
            "layer_name" -> layerName,
            "webknossos_token" -> RpcTokenHolder.webKnossosToken,
            "bbox" -> bbox,
          )
          job <- jobService.submitJob(command, commandArgs, request.identity, dataSet._dataStore) ?~> "job.couldNotRunNeuronInferral"
          js <- jobService.publicWrites(job)
        } yield Ok(js)
      }
    }

  def runExportTiffJob(organizationName: String,
                       dataSetName: String,
                       bbox: String,
                       layerName: Option[String],
                       mag: Option[String],
                       annotationLayerName: Option[String],
                       annotationId: Option[String],
                       asOmeTiff: Boolean): Action[AnyContent] =
    sil.SecuredAction.async { implicit request =>
      log(Some(slackNotificationService.noticeFailedJobRequest)) {
        for {
          dataSet <- datasetDAO.findOneByNameAndOrganizationName(dataSetName, organizationName) ?~> Messages(
            "dataset.notFound",
            dataSetName) ~> NOT_FOUND
          _ <- jobService.assertBoundingBoxLimits(bbox, mag)
          userAuthToken <- wkSilhouetteEnvironment.combinedAuthenticatorService.findOrCreateToken(
            request.identity.loginInfo)
          command = JobCommand.export_tiff
          exportFileName = if (asOmeTiff)
            s"${formatDateForFilename(new Date())}__${dataSetName}__${annotationLayerName.map(_ => "volume").getOrElse(layerName.getOrElse(""))}.ome.tif"
          else
            s"${formatDateForFilename(new Date())}__${dataSetName}__${annotationLayerName.map(_ => "volume").getOrElse(layerName.getOrElse(""))}.zip"
          commandArgs = Json.obj(
            "organization_name" -> organizationName,
            "dataset_name" -> dataSetName,
            "bbox" -> bbox,
            "export_file_name" -> exportFileName,
            "layer_name" -> layerName,
            "mag" -> mag,
            "user_auth_token" -> userAuthToken.id,
            "annotation_layer_name" -> annotationLayerName,
            "annotation_id" -> annotationId
          )
          job <- jobService.submitJob(command, commandArgs, request.identity, dataSet._dataStore) ?~> "job.couldNotRunTiffExport"
          js <- jobService.publicWrites(job)
        } yield Ok(js)
      }
    }

  def runMaterializeVolumeAnnotationJob(organizationName: String,
                                        dataSetName: String,
                                        fallbackLayerName: String,
                                        annotationId: String,
                                        annotationType: String,
                                        newDatasetName: String,
                                        outputSegmentationLayerName: String,
                                        mergeSegments: Boolean,
                                        volumeLayerName: Option[String]): Action[AnyContent] =
    sil.SecuredAction.async { implicit request =>
      log(Some(slackNotificationService.noticeFailedJobRequest)) {
        for {
          organization <- organizationDAO.findOneByName(organizationName)(GlobalAccessContext) ?~> Messages(
            "organization.notFound",
            organizationName)
          _ <- bool2Fox(request.identity._organization == organization._id) ?~> "job.materializeVolumeAnnotation.notAllowed.organization" ~> FORBIDDEN
          dataSet <- datasetDAO.findOneByNameAndOrganization(dataSetName, organization._id) ?~> Messages(
            "dataset.notFound",
            dataSetName) ~> NOT_FOUND
          userAuthToken <- wkSilhouetteEnvironment.combinedAuthenticatorService.findOrCreateToken(
            request.identity.loginInfo)
          command = JobCommand.materialize_volume_annotation
          commandArgs = Json.obj(
            "organization_name" -> organizationName,
            "dataset_name" -> dataSetName,
            "fallback_layer_name" -> fallbackLayerName,
            "webknossos_token" -> RpcTokenHolder.webKnossosToken,
            "user_auth_token" -> userAuthToken.id,
            "annotation_id" -> annotationId,
            "output_segmentation_layer_name" -> outputSegmentationLayerName,
            "annotation_type" -> annotationType,
            "new_dataset_name" -> newDatasetName,
            "merge_segments" -> mergeSegments,
            "volume_layer_name" -> volumeLayerName
          )
          job <- jobService.submitJob(command, commandArgs, request.identity, dataSet._dataStore) ?~> "job.couldNotRunApplyMergerMode"
          js <- jobService.publicWrites(job)
        } yield Ok(js)
      }
    }

  def runFindLargestSegmentIdJob(organizationName: String, dataSetName: String, layerName: String): Action[AnyContent] =
    sil.SecuredAction.async { implicit request =>
      log(Some(slackNotificationService.noticeFailedJobRequest)) {
        for {
          organization <- organizationDAO.findOneByName(organizationName) ?~> Messages("organization.notFound",
                                                                                       organizationName)
          _ <- bool2Fox(request.identity._organization == organization._id) ?~> "job.findLargestSegmentId.notAllowed.organization" ~> FORBIDDEN
          dataSet <- datasetDAO.findOneByNameAndOrganization(dataSetName, organization._id) ?~> Messages(
            "dataSet.notFound",
            dataSetName) ~> NOT_FOUND
          command = JobCommand.find_largest_segment_id
          commandArgs = Json.obj(
            "organization_name" -> organizationName,
            "dataset_name" -> dataSetName,
            "layer_name" -> layerName
          )
          job <- jobService.submitJob(command, commandArgs, request.identity, dataSet._dataStore) ?~> "job.couldNotRunFindLargestSegmentId"
          js <- jobService.publicWrites(job)
        } yield Ok(js)
      }
    }

  def runRenderAnimationJob(organizationName: String, dataSetName: String): Action[AnimationJobOptions] =
    sil.SecuredAction.async(validateJson[AnimationJobOptions]) { implicit request =>
      log(Some(slackNotificationService.noticeFailedJobRequest)) {
        for {
          organization <- organizationDAO.findOneByName(organizationName) ?~> Messages("organization.notFound",
                                                                                       organizationName)
          userOrganization <- organizationDAO.findOne(request.identity._organization)
          _ <- bool2Fox(request.identity._organization == organization._id) ?~> "job.renderAnimation.notAllowed.organization" ~> FORBIDDEN
          userAuthToken <- wkSilhouetteEnvironment.combinedAuthenticatorService.findOrCreateToken(
            request.identity.loginInfo)
          dataSet <- datasetDAO.findOneByNameAndOrganization(dataSetName, organization._id) ?~> Messages(
            "dataSet.notFound",
            dataSetName) ~> NOT_FOUND
          animationJobOptions = request.body
          _ <- Fox.runIf(userOrganization.pricingPlan == PricingPlan.Basic) {
            bool2Fox(animationJobOptions.includeWatermark) ?~> "job.renderAnimation.mustIncludeWatermark"
          }
          _ <- Fox.runIf(userOrganization.pricingPlan == PricingPlan.Basic) {
            bool2Fox(animationJobOptions.movieResolution == MovieResolutionSetting.SD) ?~> "job.renderAnimation.resolutionMustBeSD"
          }
          layerName = animationJobOptions.layerName
          exportFileName = s"webknossos_animation_${formatDateForFilename(new Date())}__${dataSetName}__$layerName.mp4"
          command = JobCommand.render_animation
          commandArgs = Json.obj(
            "organization_name" -> organizationName,
            "dataset_name" -> dataSetName,
            "export_file_name" -> exportFileName,
            "user_auth_token" -> userAuthToken.id,
<<<<<<< HEAD
            "animation_options" -> Json.toJson(animationJobOptions)
=======
            "layer_name" -> animationJobOptions.layerName,
            "segmentation_layer_name" -> animationJobOptions.segmentationLayerName,
            "bounding_box" -> animationJobOptions.boundingBox.toLiteral,
            "include_watermark" -> animationJobOptions.includeWatermark,
            "mesh_segment_ids" -> animationJobOptions.meshSegmentIds,
            "meshfile_name" -> animationJobOptions.meshfileName,
            "movie_resolution" -> animationJobOptions.movieResolution,
            "camera_position" -> animationJobOptions.cameraPosition,
            "intensity_min" -> animationJobOptions.intensityMin,
            "intensity_max" -> animationJobOptions.intensityMax,
>>>>>>> 644638fe
          )
          job <- jobService.submitJob(command, commandArgs, request.identity, dataSet._dataStore) ?~> "job.couldNotRunRenderAnimation"
          js <- jobService.publicWrites(job)
        } yield Ok(js)
      }
    }

  def redirectToExport(jobId: String): Action[AnyContent] =
    sil.SecuredAction.async { implicit request =>
      for {
        jobIdValidated <- ObjectId.fromString(jobId)
        job <- jobDAO.findOne(jobIdValidated)
        dataStore <- dataStoreDAO.findOneByName(job._dataStore) ?~> "dataStore.notFound"
        userAuthToken <- wkSilhouetteEnvironment.combinedAuthenticatorService.findOrCreateToken(
          request.identity.loginInfo)
        uri = s"${dataStore.publicUrl}/data/exports/$jobId/download"
      } yield Redirect(uri, Map(("token", Seq(userAuthToken.id))))
    }

}<|MERGE_RESOLUTION|>--- conflicted
+++ resolved
@@ -348,9 +348,6 @@
             "dataset_name" -> dataSetName,
             "export_file_name" -> exportFileName,
             "user_auth_token" -> userAuthToken.id,
-<<<<<<< HEAD
-            "animation_options" -> Json.toJson(animationJobOptions)
-=======
             "layer_name" -> animationJobOptions.layerName,
             "segmentation_layer_name" -> animationJobOptions.segmentationLayerName,
             "bounding_box" -> animationJobOptions.boundingBox.toLiteral,
@@ -361,7 +358,6 @@
             "camera_position" -> animationJobOptions.cameraPosition,
             "intensity_min" -> animationJobOptions.intensityMin,
             "intensity_max" -> animationJobOptions.intensityMax,
->>>>>>> 644638fe
           )
           job <- jobService.submitJob(command, commandArgs, request.identity, dataSet._dataStore) ?~> "job.couldNotRunRenderAnimation"
           js <- jobService.publicWrites(job)
