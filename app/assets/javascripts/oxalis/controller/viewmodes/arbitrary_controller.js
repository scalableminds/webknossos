--- conflicted
+++ resolved
@@ -51,7 +51,7 @@
     keyboardOnce: ?InputKeyboard;
     destroy: () => void;
   };
-  mode: ModeType;
+  mode: ModeType = 0;
 
   // Copied from backbone events (TODO: handle this better)
   listenTo: Function;
@@ -133,31 +133,18 @@
   initMouse(): void {
     this.input.mouse = new InputMouse(
       this.canvas, {
-<<<<<<< HEAD
-        leftDownMove: (delta) => {
+        leftDownMove: (delta: Point2) => {
           const mouseInversionX = Store.getState().userConfiguration.inverseX ? 1 : -1;
           const mouseInversionY = Store.getState().userConfiguration.inverseY ? 1 : -1;
           if (this.mode === constants.MODE_ARBITRARY) {
             this.cam.yaw(
-            -delta.x * mouseInversionX * Store.getState().userConfiguration.mouseRotateValue,
-            true,
-          );
-            this.cam.pitch(
-            delta.y * mouseInversionY * Store.getState().userConfiguration.mouseRotateValue,
-            true,
-          );
-=======
-        leftDownMove: (delta: Point2) => {
-          if (this.mode === constants.MODE_ARBITRARY) {
-            this.cam.yaw(
-              -delta.x * this.model.user.getMouseInversionX() * this.model.user.get("mouseRotateValue"),
+              -delta.x * mouseInversionX * Store.getState().userConfiguration.mouseRotateValue,
               true,
             );
             this.cam.pitch(
-              delta.y * this.model.user.getMouseInversionY() * this.model.user.get("mouseRotateValue"),
+              delta.y * mouseInversionY * Store.getState().userConfiguration.mouseRotateValue,
               true,
             );
->>>>>>> 2e744c42
           } else if (this.mode === constants.MODE_ARBITRARY_PLANE) {
             const f = this.cam.getZoomStep() / (this.arbitraryView.width / this.WIDTH);
             this.cam.move([delta.x * f, delta.y * f, 0]);
@@ -282,17 +269,10 @@
     }
   }
 
-
-<<<<<<< HEAD
-  getVoxelOffset(timeFactor) {
+  getVoxelOffset(timeFactor: number): number {
     const moveValue3d = Store.getState().userConfiguration.moveValue3d;
     return (moveValue3d * timeFactor) / scaleInfo.baseVoxel / constants.FPS;
-=======
-  getVoxelOffset(timeFactor: number): number {
-    return (this.model.user.get("moveValue3d") * timeFactor) / scaleInfo.baseVoxel / constants.FPS;
->>>>>>> 2e744c42
-  }
-
+  }
 
   move(timeFactor: number): void {
     if (!this.isStarted) { return; }
@@ -301,15 +281,9 @@
     this.moved();
   }
 
-
-<<<<<<< HEAD
-  init() {
+  init(): void {
     const clippingDistanceArbitrary = Store.getState().userConfiguration.clippingDistanceArbitrary;
     this.setClippingDistance(clippingDistanceArbitrary);
-=======
-  init(): void {
-    this.setClippingDistance(this.model.user.get("clippingDistanceArbitrary"));
->>>>>>> 2e744c42
     this.arbitraryView.applyScale(0);
   }
 
@@ -322,25 +296,13 @@
       this.listenTo(binary.cube, "bucketLoaded", this.arbitraryView.draw);
     }
 
-<<<<<<< HEAD
     Store.subscribe(() => {
       const { sphericalCapRadius, clippingDistanceArbitrary, displayCrosshair } = Store.getState().userConfiguration;
       this.crosshair.setScale(sphericalCapRadius);
       this.model.flycam3d.distance = sphericalCapRadius;
-      // this.plane.setMode(this.mode);
+      this.plane.setMode(this.mode);
       this.setClippingDistance(clippingDistanceArbitrary);
       this.crosshair.setVisibility(displayCrosshair);
-=======
-    this.listenTo(this.model.user, "change:crosshairSize", (model, value) => {
-      this.crosshair.setScale(value);
-    });
-    this.listenTo(this.model.user, { "change:sphericalCapRadius": (model, value) => {
-      this.model.flycam3d.distance = value;
-      this.plane.setMode(this.mode);
-    } });
-    this.listenTo(this.model.user, "change:clippingDistanceArbitrary", (model, value) => {
-      this.setClippingDistance(value);
->>>>>>> 2e744c42
     });
   }
 
@@ -399,27 +361,16 @@
   }
 
 
-<<<<<<< HEAD
-  changeMoveValue(delta) {
+  changeMoveValue(delta: number): void {
     let moveValue = Store.getState().userConfiguration.moveValue3d + delta;
-=======
-  changeMoveValue(delta: number): void {
-    let moveValue = this.model.user.get("moveValue3d") + delta;
->>>>>>> 2e744c42
     moveValue = Math.min(constants.MAX_MOVE_VALUE, moveValue);
     moveValue = Math.max(constants.MIN_MOVE_VALUE, moveValue);
 
     Store.dispatch(updateUserSettingAction("moveValue3d", moveValue));
   }
 
-
-<<<<<<< HEAD
-  setParticleSize(delta) {
+  setParticleSize(delta: number): void {
     let particleSize = Store.getState().userConfiguration.particleSize + delta;
-=======
-  setParticleSize(delta: number): void {
-    let particleSize = this.model.user.get("particleSize") + delta;
->>>>>>> 2e744c42
     particleSize = Math.min(constants.MAX_PARTICLE_SIZE, particleSize);
     particleSize = Math.max(constants.MIN_PARTICLE_SIZE, particleSize);
 
