--- conflicted
+++ resolved
@@ -14,15 +14,8 @@
 -
 
 ### Changed
-<<<<<<< HEAD
-- In the tree tab, all groups but the root group are now collapsed instead of expanded when opening a tracing. [#4897](https://github.com/scalableminds/webknossos/pull/4897)
-- New volume/hybrid annotations are now automatically multi-resolution volume annotations. [#4755](https://github.com/scalableminds/webknossos/pull/4755)
+- For 2d-only datasets the view mode toggle is hidden. [#4952](https://github.com/scalableminds/webknossos/pull/4952)
 - Suggestions for the datasource settings of a dataset are no longer applied automatically. They can be applied optionally now. [#4944](https://github.com/scalableminds/webknossos/pull/4944)
-- Improved performance of volume annotations (brush and trace tool). [#4848](https://github.com/scalableminds/webknossos/pull/4848)
-- Re-enabled continuous brush strokes. This feature ensures that even fast brush strokes are continuous and don't have "holes". [#4924](https://github.com/scalableminds/webknossos/pull/4924)
-=======
-- For 2d-only datasets the view mode toggle is hidden. [#4952](https://github.com/scalableminds/webknossos/pull/4952)
->>>>>>> 4aabe234
 
 ### Fixed
 -
