--- conflicted
+++ resolved
@@ -435,12 +435,12 @@
     },
     ...(doBothPartitionsHaveEntries
       ? [
-          {
-            key: "min-cut-agglomerate-with-partitions",
-            onClick: () => Store.dispatch(minCutPartitionsAction()),
-            label: "Split partitions",
-          },
-        ]
+        {
+          key: "min-cut-agglomerate-with-partitions",
+          onClick: () => Store.dispatch(minCutPartitionsAction()),
+          label: "Split partitions",
+        },
+      ]
       : []),
   ];
 }
@@ -514,71 +514,71 @@
   const proofreadingMultiSplitToolActions =
     isProofreadingActive && isMultiSplitActive && minCutPartitions && maybeUnmappedSegmentId != null
       ? getMultiCutToolOptions(
-          maybeUnmappedSegmentId,
-          clickedMeshId,
-          minCutPartitions,
-          segmentOrSuperVoxel,
-          segmentIdLabel,
-        )
+        maybeUnmappedSegmentId,
+        clickedMeshId,
+        minCutPartitions,
+        segmentOrSuperVoxel,
+        segmentIdLabel,
+      )
       : [];
   const maybeProofreadingItems: MenuItemType[] = isProofreadingActive
     ? [
-        ...proofreadingMultiSplitToolActions,
-        {
-          key: "merge-agglomerate-skeleton",
-          disabled: shouldAgglomerateSkeletonActionsBeDisabled || clickedMeshId === activeCellId,
-          onClick: () => {
-            if (maybeUnmappedSegmentId == null) {
-              // Should not happen due to the disabled property.
-              return;
-            }
-            return Store.dispatch(
-              proofreadMergeAction(null, maybeUnmappedSegmentId, clickedMeshId),
-            );
-          },
-          label: (
-            <FastTooltip title={getTooltip("merge", true)}>Merge with active segment</FastTooltip>
-          ),
+      ...proofreadingMultiSplitToolActions,
+      {
+        key: "merge-agglomerate-skeleton",
+        disabled: shouldAgglomerateSkeletonActionsBeDisabled || clickedMeshId === activeCellId,
+        onClick: () => {
+          if (maybeUnmappedSegmentId == null) {
+            // Should not happen due to the disabled property.
+            return;
+          }
+          return Store.dispatch(
+            proofreadMergeAction(null, maybeUnmappedSegmentId, clickedMeshId),
+          );
         },
-        {
-          key: "min-cut-agglomerate-at-position",
-          disabled:
-            shouldAgglomerateSkeletonActionsBeDisabled ||
-            clickedMeshId !== activeCellId ||
-            activeUnmappedSegmentId == null ||
-            maybeUnmappedSegmentId === activeUnmappedSegmentId,
-          onClick: () => {
-            if (maybeUnmappedSegmentId == null) {
-              // Should not happen due to the disabled property.
-              return;
-            }
-            Store.dispatch(
-              minCutAgglomerateWithPositionAction(null, maybeUnmappedSegmentId, clickedMeshId),
-            );
-          },
-          label: (
-            <FastTooltip title={getTooltip("split", true)}>Split from active segment</FastTooltip>
-          ),
+        label: (
+          <FastTooltip title={getTooltip("merge", true)}>Merge with active segment</FastTooltip>
+        ),
+      },
+      {
+        key: "min-cut-agglomerate-at-position",
+        disabled:
+          shouldAgglomerateSkeletonActionsBeDisabled ||
+          clickedMeshId !== activeCellId ||
+          activeUnmappedSegmentId == null ||
+          maybeUnmappedSegmentId === activeUnmappedSegmentId,
+        onClick: () => {
+          if (maybeUnmappedSegmentId == null) {
+            // Should not happen due to the disabled property.
+            return;
+          }
+          Store.dispatch(
+            minCutAgglomerateWithPositionAction(null, maybeUnmappedSegmentId, clickedMeshId),
+          );
         },
-        {
-          key: "split-from-all-neighbors",
-          disabled: maybeUnmappedSegmentId == null || meshFileMappingName != null,
-          onClick: () => {
-            if (maybeUnmappedSegmentId == null) {
-              // Should not happen due to the disabled property.
-              return;
-            }
-            Store.dispatch(
-              cutAgglomerateFromNeighborsAction(null, null, maybeUnmappedSegmentId, clickedMeshId),
-            );
-          },
-          label: (
-            <FastTooltip title={getTooltip("split", false)}>
-              Split from all neighboring segments
-            </FastTooltip>
-          ),
+        label: (
+          <FastTooltip title={getTooltip("split", true)}>Split from active segment</FastTooltip>
+        ),
+      },
+      {
+        key: "split-from-all-neighbors",
+        disabled: maybeUnmappedSegmentId == null || meshFileMappingName != null,
+        onClick: () => {
+          if (maybeUnmappedSegmentId == null) {
+            // Should not happen due to the disabled property.
+            return;
+          }
+          Store.dispatch(
+            cutAgglomerateFromNeighborsAction(null, null, maybeUnmappedSegmentId, clickedMeshId),
+          );
         },
-      ]
+        label: (
+          <FastTooltip title={getTooltip("split", false)}>
+            Split from all neighboring segments
+          </FastTooltip>
+        ),
+      },
+    ]
     : [];
 
   const isAlreadySelected =
@@ -586,21 +586,21 @@
   return [
     isProofreadingActive && activeUnmappedSegmentId != null && isAlreadySelected
       ? {
-          // If a supervoxel is selected (and thus highlighted), allow to select it.
-          key: "deactivate-segment",
-          onClick: () =>
-            Store.dispatch(setActiveCellAction(clickedMeshId, undefined, undefined, undefined)),
-          label: `Deselect ${segmentOrSuperVoxel} (${segmentIdLabel})`,
-        }
+        // If a supervoxel is selected (and thus highlighted), allow to select it.
+        key: "deactivate-segment",
+        onClick: () =>
+          Store.dispatch(setActiveCellAction(clickedMeshId, undefined, undefined, undefined)),
+        label: `Deselect ${segmentOrSuperVoxel} (${segmentIdLabel})`,
+      }
       : {
-          key: "activate-segment",
-          onClick: () =>
-            Store.dispatch(
-              setActiveCellAction(clickedMeshId, undefined, undefined, maybeUnmappedSegmentId),
-            ),
-          disabled: isAlreadySelected,
-          label: `Select ${segmentOrSuperVoxel} (${segmentIdLabel})`,
-        },
+        key: "activate-segment",
+        onClick: () =>
+          Store.dispatch(
+            setActiveCellAction(clickedMeshId, undefined, undefined, maybeUnmappedSegmentId),
+          ),
+        disabled: isAlreadySelected,
+        label: `Select ${segmentOrSuperVoxel} (${segmentIdLabel})`,
+      },
     {
       key: "hide-mesh",
       onClick: () => Actions.hideMesh(Store.dispatch, visibleSegmentationLayer.name, clickedMeshId),
@@ -705,129 +705,129 @@
     getMaybeMinCutItem(clickedTree, volumeTracing, userBoundingBoxes, isVolumeModificationAllowed),
     ...(allowUpdate
       ? [
-          {
-            key: "merge-trees",
-            disabled: areInSameTree,
+        {
+          key: "merge-trees",
+          disabled: areInSameTree,
+          onClick: () =>
+            activeNodeId != null
+              ? Store.dispatch(mergeTreesAction(activeNodeId, clickedNodeId))
+              : null,
+          label: (
+            <>
+              Create Edge & Merge with this Tree{" "}
+              {useLegacyBindings ? shortcutBuilder(["Shift", AltOrOptionKey, "leftMouse"]) : null}
+            </>
+          ),
+        },
+        isProofreadingActive
+          ? {
+            key: "min-cut-node",
+            disabled: !areInSameTree || isTheSameNode,
             onClick: () =>
               activeNodeId != null
-                ? Store.dispatch(mergeTreesAction(activeNodeId, clickedNodeId))
+                ? Store.dispatch(minCutAgglomerateAction(clickedNodeId, activeNodeId))
+                : null,
+            label: "Perform Min-Cut between these Nodes",
+          }
+          : null,
+
+        isProofreadingActive
+          ? {
+            key: "cut-agglomerate-from-neighbors",
+            disabled: !isProofreadingActive,
+            onClick: () =>
+              Store.dispatch(
+                cutAgglomerateFromNeighborsAction(
+                  clickedNode.untransformedPosition,
+                  clickedTree,
+                ),
+              ),
+            label: (
+              <FastTooltip
+                title={
+                  isProofreadingActive
+                    ? undefined
+                    : "Cannot cut because the proofreading tool is not active."
+                }
+              >
+                Split from all neighboring segments
+              </FastTooltip>
+            ),
+          }
+          : null,
+
+        {
+          key: "delete-edge",
+          disabled: !areNodesConnected,
+          onClick: () =>
+            activeNodeId != null
+              ? Store.dispatch(deleteEdgeAction(activeNodeId, clickedNodeId))
+              : null,
+          label: (
+            <>
+              Delete Edge to this Node{" "}
+              {useLegacyBindings ? shortcutBuilder(["Shift", CtrlOrCmdKey, "leftMouse"]) : null}
+            </>
+          ),
+        },
+        {
+          key: "delete-node",
+          onClick: () => Actions.deleteNode(Store.dispatch, clickedNodeId, clickedTree.treeId),
+          label: (
+            <>
+              Delete this Node {activeNodeId === clickedNodeId ? shortcutBuilder(["Del"]) : null}
+            </>
+          ),
+        },
+        isBranchpoint
+          ? {
+            key: "branchpoint-node",
+            className: "node-context-menu-item",
+            onClick: () =>
+              activeNodeId != null
+                ? Store.dispatch(deleteBranchpointByIdAction(clickedNodeId, clickedTree.treeId))
+                : null,
+            label: "Unmark as Branchpoint",
+          }
+          : {
+            key: "branchpoint-node",
+            className: "node-context-menu-item",
+            onClick: () =>
+              activeNodeId != null
+                ? Store.dispatch(createBranchPointAction(clickedNodeId, clickedTree.treeId))
                 : null,
             label: (
               <>
-                Create Edge & Merge with this Tree{" "}
-                {useLegacyBindings ? shortcutBuilder(["Shift", AltOrOptionKey, "leftMouse"]) : null}
+                Mark as Branchpoint{" "}
+                {activeNodeId === clickedNodeId ? shortcutBuilder(["B"]) : null}
               </>
             ),
           },
-          isProofreadingActive
-            ? {
-                key: "min-cut-node",
-                disabled: !areInSameTree || isTheSameNode,
-                onClick: () =>
-                  activeNodeId != null
-                    ? Store.dispatch(minCutAgglomerateAction(clickedNodeId, activeNodeId))
-                    : null,
-                label: "Perform Min-Cut between these Nodes",
-              }
-            : null,
-
-          isProofreadingActive
-            ? {
-                key: "cut-agglomerate-from-neighbors",
-                disabled: !isProofreadingActive,
-                onClick: () =>
-                  Store.dispatch(
-                    cutAgglomerateFromNeighborsAction(
-                      clickedNode.untransformedPosition,
-                      clickedTree,
-                    ),
-                  ),
-                label: (
-                  <FastTooltip
-                    title={
-                      isProofreadingActive
-                        ? undefined
-                        : "Cannot cut because the proofreading tool is not active."
-                    }
-                  >
-                    Split from all neighboring segments
-                  </FastTooltip>
-                ),
-              }
-            : null,
-
-          {
-            key: "delete-edge",
-            disabled: !areNodesConnected,
+        isTheSameNode
+          ? null
+          : {
+            key: "extract-shortest-path",
+            disabled: activeNodeId == null || !areInSameTree || isTheSameNode,
             onClick: () =>
               activeNodeId != null
-                ? Store.dispatch(deleteEdgeAction(activeNodeId, clickedNodeId))
+                ? extractShortestPathAsNewTree(clickedTree, activeNodeId, clickedNodeId)
                 : null,
-            label: (
-              <>
-                Delete Edge to this Node{" "}
-                {useLegacyBindings ? shortcutBuilder(["Shift", CtrlOrCmdKey, "leftMouse"]) : null}
-              </>
-            ),
+            label: "Extract shortest Path to this Node",
           },
-          {
-            key: "delete-node",
-            onClick: () => Actions.deleteNode(Store.dispatch, clickedNodeId, clickedTree.treeId),
-            label: (
-              <>
-                Delete this Node {activeNodeId === clickedNodeId ? shortcutBuilder(["Del"]) : null}
-              </>
-            ),
-          },
-          isBranchpoint
-            ? {
-                key: "branchpoint-node",
-                className: "node-context-menu-item",
-                onClick: () =>
-                  activeNodeId != null
-                    ? Store.dispatch(deleteBranchpointByIdAction(clickedNodeId, clickedTree.treeId))
-                    : null,
-                label: "Unmark as Branchpoint",
-              }
-            : {
-                key: "branchpoint-node",
-                className: "node-context-menu-item",
-                onClick: () =>
-                  activeNodeId != null
-                    ? Store.dispatch(createBranchPointAction(clickedNodeId, clickedTree.treeId))
-                    : null,
-                label: (
-                  <>
-                    Mark as Branchpoint{" "}
-                    {activeNodeId === clickedNodeId ? shortcutBuilder(["B"]) : null}
-                  </>
-                ),
-              },
-          isTheSameNode
-            ? null
-            : {
-                key: "extract-shortest-path",
-                disabled: activeNodeId == null || !areInSameTree || isTheSameNode,
-                onClick: () =>
-                  activeNodeId != null
-                    ? extractShortestPathAsNewTree(clickedTree, activeNodeId, clickedNodeId)
-                    : null,
-                label: "Extract shortest Path to this Node",
-              },
-        ]
+      ]
       : []),
     ...meshItems,
     isTheSameNode
       ? null
       : {
-          key: "measure-node-path-length",
-          disabled: activeNodeId == null || !areInSameTree || isTheSameNode,
-          onClick: () =>
-            activeNodeId != null
-              ? measureAndShowLengthBetweenNodes(activeNodeId, clickedNodeId, voxelSize.unit)
-              : null,
-          label: "Path Length to this Node",
-        },
+        key: "measure-node-path-length",
+        disabled: activeNodeId == null || !areInSameTree || isTheSameNode,
+        onClick: () =>
+          activeNodeId != null
+            ? measureAndShowLengthBetweenNodes(activeNodeId, clickedNodeId, voxelSize.unit)
+            : null,
+        label: "Path Length to this Node",
+      },
     {
       key: "measure-whole-tree-length",
       onClick: () =>
@@ -836,10 +836,10 @@
     },
     allowUpdate
       ? {
-          key: "hide-tree",
-          onClick: () => Store.dispatch(setTreeVisibilityAction(clickedTree.treeId, false)),
-          label: "Hide this Tree",
-        }
+        key: "hide-tree",
+        onClick: () => Store.dispatch(setTreeVisibilityAction(clickedTree.treeId, false)),
+        label: "Hide this Tree",
+      }
       : null,
     ...infoRows,
   ];
@@ -1169,7 +1169,7 @@
           </a>
         </>
       ),
-      onOk() {},
+      onOk() { },
     });
 
   const isVolumeBasedToolActive = VolumeTools.includes(activeTool);
@@ -1179,136 +1179,136 @@
     : undefined;
   const skeletonActions: ItemType[] =
     skeletonTracing != null &&
-    globalPosition != null &&
-    globalPositionForNode != null &&
-    allowUpdate
+      globalPosition != null &&
+      globalPositionForNode != null &&
+      allowUpdate
       ? [
-          {
-            key: "create-node",
-            onClick: () =>
-              handleCreateNodeFromGlobalPosition(globalPositionForNode, viewport, false),
-            label: "Create Node here",
-            disabled: areGeometriesTransformed(state),
+        {
+          key: "create-node",
+          onClick: () =>
+            handleCreateNodeFromGlobalPosition(globalPositionForNode, viewport, false),
+          label: "Create Node here",
+          disabled: areGeometriesTransformed(state),
+        },
+        {
+          key: "create-node-with-tree",
+          onClick: () => {
+            Store.dispatch(createTreeAction());
+            handleCreateNodeFromGlobalPosition(globalPositionForNode, viewport, false);
           },
-          {
-            key: "create-node-with-tree",
-            onClick: () => {
-              Store.dispatch(createTreeAction());
-              handleCreateNodeFromGlobalPosition(globalPositionForNode, viewport, false);
-            },
-            label: (
-              <>
-                Create new Tree here{" "}
-                {!isVolumeBasedToolActive && !isBoundingBoxToolActive
-                  ? shortcutBuilder(["C"])
-                  : null}
-              </>
-            ),
-            disabled: areGeometriesTransformed(state),
-          },
-          {
-            key: "load-agglomerate-skeleton",
-            // Do not disable menu entry, but show modal advertising automated segmentation services if no agglomerate file is activated
-            onClick: () =>
-              isAgglomerateMappingEnabled.value
-                ? loadAgglomerateSkeletonAtPosition(globalPosition)
-                : showAutomatedSegmentationServicesModal(
-                    isAgglomerateMappingEnabled.reason,
-                    "Agglomerate files",
-                  ),
+          label: (
+            <>
+              Create new Tree here{" "}
+              {!isVolumeBasedToolActive && !isBoundingBoxToolActive
+                ? shortcutBuilder(["C"])
+                : null}
+            </>
+          ),
+          disabled: areGeometriesTransformed(state),
+        },
+        {
+          key: "load-agglomerate-skeleton",
+          // Do not disable menu entry, but show modal advertising automated segmentation services if no agglomerate file is activated
+          onClick: () =>
+            isAgglomerateMappingEnabled.value
+              ? loadAgglomerateSkeletonAtPosition(globalPosition)
+              : showAutomatedSegmentationServicesModal(
+                isAgglomerateMappingEnabled.reason,
+                "Agglomerate files",
+              ),
+          label: (
+            <FastTooltip
+              title={
+                isAgglomerateMappingEnabled.value ? undefined : isAgglomerateMappingEnabled.reason
+              }
+              onMouseEnter={() => {
+                Store.dispatch(ensureLayerMappingsAreLoadedAction());
+              }}
+            >
+              <span>
+                Import Agglomerate Skeleton{" "}
+                {!isAgglomerateMappingEnabled.value ? (
+                  <WarningOutlined style={{ color: "var(--ant-color-text-disabled)" }} />
+                ) : null}{" "}
+                {shortcutBuilder(["Shift", "middleMouse"])}
+              </span>
+            </FastTooltip>
+          ),
+        },
+
+        ...(isProofreadingActive &&
+          isMultiSplitActive &&
+          maybeMinCutPartitions &&
+          maybeUnmappedSegmentId
+          ? getMultiCutToolOptions(
+            maybeUnmappedSegmentId,
+            segmentIdAtPosition,
+            maybeMinCutPartitions,
+            segmentOrSuperVoxel,
+            segmentIdLabel,
+          )
+          : []),
+        isAgglomerateMappingEnabled.value
+          ? {
+            key: "merge-agglomerate-skeleton",
+            disabled: !isProofreadingActive,
+            onClick: () => Store.dispatch(proofreadMergeAction(globalPosition)),
             label: (
               <FastTooltip
                 title={
-                  isAgglomerateMappingEnabled.value ? undefined : isAgglomerateMappingEnabled.reason
+                  isProofreadingActive
+                    ? undefined
+                    : "Cannot merge because the proofreading tool is not active."
                 }
-                onMouseEnter={() => {
-                  Store.dispatch(ensureLayerMappingsAreLoadedAction());
-                }}
               >
                 <span>
-                  Import Agglomerate Skeleton{" "}
-                  {!isAgglomerateMappingEnabled.value ? (
-                    <WarningOutlined style={{ color: "var(--ant-color-text-disabled)" }} />
-                  ) : null}{" "}
-                  {shortcutBuilder(["Shift", "middleMouse"])}
+                  Merge with active segment{" "}
+                  {isMultiSplitActive ? "" : shortcutBuilder(["Shift", "leftMouse"])}
                 </span>
               </FastTooltip>
             ),
-          },
-
-          ...(isProofreadingActive &&
-          isMultiSplitActive &&
-          maybeMinCutPartitions &&
-          maybeUnmappedSegmentId
-            ? getMultiCutToolOptions(
-                maybeUnmappedSegmentId,
-                segmentIdAtPosition,
-                maybeMinCutPartitions,
-                segmentOrSuperVoxel,
-                segmentIdLabel,
-              )
-            : []),
-          isAgglomerateMappingEnabled.value
-            ? {
-                key: "merge-agglomerate-skeleton",
-                disabled: !isProofreadingActive,
-                onClick: () => Store.dispatch(proofreadMergeAction(globalPosition)),
-                label: (
-                  <FastTooltip
-                    title={
-                      isProofreadingActive
-                        ? undefined
-                        : "Cannot merge because the proofreading tool is not active."
-                    }
-                  >
-                    <span>
-                      Merge with active segment{" "}
-                      {isMultiSplitActive ? "" : shortcutBuilder(["Shift", "leftMouse"])}
-                    </span>
-                  </FastTooltip>
-                ),
-              }
-            : null,
-          isAgglomerateMappingEnabled.value
-            ? {
-                key: "min-cut-agglomerate-at-position",
-                disabled: !isProofreadingActive,
-                onClick: () => Store.dispatch(minCutAgglomerateWithPositionAction(globalPosition)),
-                label: (
-                  <FastTooltip
-                    title={
-                      isProofreadingActive
-                        ? undefined
-                        : "Cannot split because the proofreading tool is not active."
-                    }
-                  >
-                    <span>
-                      Split from active segment{" "}
-                      {isMultiSplitActive ? "" : shortcutBuilder([CtrlOrCmdKey, "leftMouse"])}
-                    </span>
-                  </FastTooltip>
-                ),
-              }
-            : null,
-          isAgglomerateMappingEnabled.value
-            ? {
-                key: "cut-agglomerate-from-neighbors",
-                disabled: !isProofreadingActive,
-                onClick: () => Store.dispatch(cutAgglomerateFromNeighborsAction(globalPosition)),
-                label: (
-                  <FastTooltip
-                    title={
-                      isProofreadingActive
-                        ? undefined
-                        : "Cannot cut because the proofreading tool is not active."
-                    }
-                  >
-                    Split from all neighboring segments
-                  </FastTooltip>
-                ),
-              }
-            : null,
-        ]
+          }
+          : null,
+        isAgglomerateMappingEnabled.value
+          ? {
+            key: "min-cut-agglomerate-at-position",
+            disabled: !isProofreadingActive,
+            onClick: () => Store.dispatch(minCutAgglomerateWithPositionAction(globalPosition)),
+            label: (
+              <FastTooltip
+                title={
+                  isProofreadingActive
+                    ? undefined
+                    : "Cannot split because the proofreading tool is not active."
+                }
+              >
+                <span>
+                  Split from active segment{" "}
+                  {isMultiSplitActive ? "" : shortcutBuilder([CtrlOrCmdKey, "leftMouse"])}
+                </span>
+              </FastTooltip>
+            ),
+          }
+          : null,
+        isAgglomerateMappingEnabled.value
+          ? {
+            key: "cut-agglomerate-from-neighbors",
+            disabled: !isProofreadingActive,
+            onClick: () => Store.dispatch(cutAgglomerateFromNeighborsAction(globalPosition)),
+            label: (
+              <FastTooltip
+                title={
+                  isProofreadingActive
+                    ? undefined
+                    : "Cannot cut because the proofreading tool is not active."
+                }
+              >
+                Split from all neighboring segments
+              </FastTooltip>
+            ),
+          }
+          : null,
+      ]
       : [];
   const segmentationLayerName =
     visibleSegmentationLayer != null ? visibleSegmentationLayer.name : null;
@@ -1322,17 +1322,17 @@
       // Do not disable menu entry, but show modal advertising automated segmentation services if no connectome file is activated
       onClick: isConnectomeMappingEnabled.value
         ? withMappingActivationConfirmation(
-            () => loadSynapsesOfAgglomerateAtPosition(globalPosition),
-            connectomeFileMappingName,
-            "connectome file",
-            segmentationLayerName,
-            mappingInfo,
-          )
+          () => loadSynapsesOfAgglomerateAtPosition(globalPosition),
+          connectomeFileMappingName,
+          "connectome file",
+          segmentationLayerName,
+          mappingInfo,
+        )
         : () =>
-            showAutomatedSegmentationServicesModal(
-              isConnectomeMappingEnabled.reason,
-              "Connectome files",
-            ),
+          showAutomatedSegmentationServicesModal(
+            isConnectomeMappingEnabled.reason,
+            "Connectome files",
+          ),
       label: isConnectomeMappingEnabled.value ? (
         "Import Synapses"
       ) : (
@@ -1391,41 +1391,41 @@
   const nonSkeletonActions: ItemType[] =
     globalPosition != null && visibleSegmentationLayer != null
       ? [
-          // Segment 0 cannot/shouldn't be made active (as this
-          // would be an eraser effectively).
-          segmentIdAtPosition > 0 && !disabledVolumeInfo.PICK_CELL.isDisabled
-            ? {
-                key: "select-cell",
-                onClick: () => {
-                  Store.dispatch(
-                    setActiveCellAction(segmentIdAtPosition, globalPosition, additionalCoordinates),
-                  );
-                },
-                disabled:
-                  volumeTracing == null || // satisfy TS
-                  segmentIdAtPosition === getActiveCellId(volumeTracing),
-                label: (
-                  <>
-                    Activate Segment ({segmentIdAtPosition}){" "}
-                    {isVolumeBasedToolActive ? shortcutBuilder(["Shift", "leftMouse"]) : null}
-                  </>
-                ),
-              }
-            : null,
-          segmentIdAtPosition > 0 ? onlyShowThisSegmentItem : null,
-          segmentIdAtPosition > 0 ? toggleSegmentVisibilityItem : null,
-          segmentIdAtPosition > 0 ? showAllSegmentsItem : null,
-          focusInSegmentListItem,
-          loadPrecomputedMeshItem,
-          computeMeshAdHocItem,
-          allowUpdate && !disabledVolumeInfo.FILL_CELL.isDisabled
-            ? {
-                key: "fill-cell",
-                onClick: () => handleFloodFillFromGlobalPosition(globalPosition, viewport),
-                label: "Fill Segment (flood-fill region)",
-              }
-            : null,
-        ]
+        // Segment 0 cannot/shouldn't be made active (as this
+        // would be an eraser effectively).
+        segmentIdAtPosition > 0 && !disabledVolumeInfo.PICK_CELL.isDisabled
+          ? {
+            key: "select-cell",
+            onClick: () => {
+              Store.dispatch(
+                setActiveCellAction(segmentIdAtPosition, globalPosition, additionalCoordinates),
+              );
+            },
+            disabled:
+              volumeTracing == null || // satisfy TS
+              segmentIdAtPosition === getActiveCellId(volumeTracing),
+            label: (
+              <>
+                Activate Segment ({segmentIdAtPosition}){" "}
+                {isVolumeBasedToolActive ? shortcutBuilder(["Shift", "leftMouse"]) : null}
+              </>
+            ),
+          }
+          : null,
+        segmentIdAtPosition > 0 ? onlyShowThisSegmentItem : null,
+        segmentIdAtPosition > 0 ? toggleSegmentVisibilityItem : null,
+        segmentIdAtPosition > 0 ? showAllSegmentsItem : null,
+        focusInSegmentListItem,
+        loadPrecomputedMeshItem,
+        computeMeshAdHocItem,
+        allowUpdate && !disabledVolumeInfo.FILL_CELL.isDisabled
+          ? {
+            key: "fill-cell",
+            onClick: () => handleFloodFillFromGlobalPosition(globalPosition, viewport),
+            label: "Fill Segment (flood-fill region)",
+          }
+          : null,
+      ]
       : [];
   const boundingBoxActions = getBoundingBoxMenuOptions(props);
 
@@ -1596,7 +1596,7 @@
   const currentConnectomeFile = useWkSelector((state) =>
     visibleSegmentationLayer != null
       ? state.localSegmentationData[visibleSegmentationLayer.name].connectomeData
-          .currentConnectomeFile
+        .currentConnectomeFile
       : null,
   );
 
@@ -1691,15 +1691,9 @@
         dataset,
         annotation,
         tracingId,
-<<<<<<< HEAD
         segmentationLayerName: visibleSegmentationLayer.name,
       };
-      const magInfo = getMagInfo(visibleSegmentationLayer.resolutions);
-=======
-        visibleSegmentationLayer,
-      );
       const magInfo = getMagInfo(visibleSegmentationLayer.mags);
->>>>>>> bc63f8df
       const layersFinestMag = magInfo.getFinestMag();
       const voxelSize = dataset.dataSource.scale;
 
@@ -1773,12 +1767,12 @@
   const distanceToSelection =
     activeNode != null && positionToMeasureDistanceTo != null
       ? [
-          formatNumberToLength(
-            V3.scaledDist(getActiveNodePosition(), positionToMeasureDistanceTo, voxelSize.factor),
-            LongUnitToShortUnitMap[voxelSize.unit],
-          ),
-          formatLengthAsVx(V3.length(V3.sub(getActiveNodePosition(), positionToMeasureDistanceTo))),
-        ]
+        formatNumberToLength(
+          V3.scaledDist(getActiveNodePosition(), positionToMeasureDistanceTo, voxelSize.factor),
+          LongUnitToShortUnitMap[voxelSize.unit],
+        ),
+        formatLengthAsVx(V3.length(V3.sub(getActiveNodePosition(), positionToMeasureDistanceTo))),
+      ]
       : null;
   const nodePositionAsString =
     nodeContextMenuNode != null && clickedNodesPosition != null
@@ -1941,17 +1935,17 @@
         ? []
         : maybeClickedNodeId != null
           ? getNodeContextMenuOptions({
-              clickedNodeId: maybeClickedNodeId,
-              infoRows,
-              viewport: maybeViewport,
-              ...props,
-            })
+            clickedNodeId: maybeClickedNodeId,
+            infoRows,
+            viewport: maybeViewport,
+            ...props,
+          })
           : getNoNodeContextMenuOptions({
-              segmentIdAtPosition,
-              infoRows,
-              viewport: maybeViewport,
-              ...props,
-            }),
+            segmentIdAtPosition,
+            infoRows,
+            viewport: maybeViewport,
+            ...props,
+          }),
   };
 
   if (inputRef == null || inputRef.current == null) return null;
