### define
jquery : $
underscore : _
./controller/plane_controller : PlaneController
./controller/arbitrary_controller : ArbitraryController
./controller/abstract_tree_controller : AbstractTreeController
./model : Model
./view : View
../libs/event_mixin : EventMixin
../libs/input : Input
./view/gui : Gui
../libs/toast : Toast
./constants : constants
###

<<<<<<< HEAD
VIEWPORT_WIDTH   = 380
TEXTURE_SIZE_P   = 9
DISTANCE_3D      = 140

ALLOWED_OXALIS    = MODE_OXALIS    = 0
ALLOWED_ARBITRARY = MODE_ARBITRARY = 1

MODE_NORMAL      = 0
MODE_VOLUME      = 1


=======
>>>>>>> 5c27ec21
class Controller

  view : null
  planeController : null
  arbitraryController : null
  abstractTreeController : null
  allowedModes : []
  

  constructor : ->

    _.extend(@, new EventMixin())

    @fullScreen = false
    @mode = constants.MODE_OXALIS

    @model = new Model()

    @model.initialize(constants.TEXTURE_SIZE_P, constants.VIEWPORT_WIDTH, constants.DISTANCE_3D).done (settings) =>

      for allowedMode in settings.allowedModes
        @allowedModes.push switch allowedMode
          when "oxalis" then constants.ALLOWED_OXALIS
          when "arbitrary" then constants.ALLOWED_ARBITRARY

      # FPS stats
      stats = new Stats()
      stats.getDomElement().id = "stats"
      $("body").append stats.getDomElement() 

      @view = new View(@model)

      @gui = @createGui(settings)

      @planeController = new PlaneController(@model, stats, @gui)

      @arbitraryController = new ArbitraryController(@model, stats)

      @abstractTreeController = new AbstractTreeController(@model)

      @initMouse()
      @initKeyboard()

      @propagateMode(constants.MODE_OXALIS)

      if constants.ALLOWED_OXALIS not in @allowedModes
        if constants.ALLOWED_ARBITRARY in @allowedModes
          @toggleArbitraryView()
        else
          Toast.error("There was no valid allowed tracing mode specified.")

      $("#comment-input").on "change", (event) => 
        @setComment(event.target.value)

      $("#comment-previous").click =>
        @prevComment()

      $("#comment-next").click =>
        @nextComment()

      $("#tab-comments").on "click", "a[data-nodeid]", (event) =>
        event.preventDefault()
        @setActiveNode($(event.target).data("nodeid"), true, false)

      $("#tree-name-submit").click (event) =>
        @setTreeName($("#tree-name-input").val())

      $("#tree-name-input").keypress (event) =>
        if event.which == 13 then $("#tree-name-submit").click()

      $("#tree-create-button").click =>
        @createNewTree()

      $("#tree-delete-button").click =>
        @deleteActiveTree()

      $("#tree-list").on "click", "a[data-treeid]", (event) =>
        event.preventDefault()
        @setActiveTree($(event.currentTarget).data("treeid"), true)



  initMouse : ->

    # hide contextmenu, while rightclicking a canvas
    $("#render").bind "contextmenu", (event) ->
      event.preventDefault()
      return


  initKeyboard : ->
    
    # avoid scrolling while pressing space
    $(document).keydown (event) ->
      event.preventDefault() if (event.which == 32 or event.which == 18 or 37 <= event.which <= 40) and !$(":focus").length
      return

    new Input.KeyboardNoLoop(

      #View
      "t" : => 
        @view.toggleTheme()       
        @abstractTreeController.drawTree()
      "q" : => @toggleFullScreen()

      #Delete active node
      "delete" : => @deleteActiveNode()

      "c" : => @createNewTree()



      #Activate ArbitraryView
      "m" : => @toggleArbitraryView()
    )


  toggleArbitraryView : ->

    if @mode is constants.MODE_OXALIS and constants.ALLOWED_ARBITRARY in @allowedModes
      @planeController.stop()
      @arbitraryController.start()
      @propagateMode(constants.MODE_ARBITRARY)
    else if @mode is constants.MODE_ARBITRARY and constants.ALLOWED_OXALIS in @allowedModes
      @arbitraryController.stop()
      @planeController.start()
      @propagateMode(constants.MODE_OXALIS)

  propagateMode : (mode) ->

    @mode = mode
    @gui.setMode(mode)
    @view.setMode(mode)


  toggleFullScreen : ->

    if @fullScreen
      cancelFullscreen = document.webkitCancelFullScreen or document.mozCancelFullScreen or document.cancelFullScreen
      @fullScreen = false
      if cancelFullscreen
        cancelFullscreen.call(document)
    else
      body = $("body")[0]
      requestFullscreen = body.webkitRequestFullScreen or body.mozRequestFullScreen or body.requestFullScreen
      @fullScreen = true
      if requestFullscreen
        requestFullscreen.call(body, body.ALLOW_KEYBOARD_INPUT)


  createGui : (settings)->

    { model } = @

    gui = new Gui($("#optionswindow"), model, settings)
    gui.update()  

    model.binary.queue.set4Bit(model.user.fourBit)
    model.binary.updateContrastCurve(gui.settings.brightness, gui.settings.contrast)

    gui.on
      deleteActiveNode : @deleteActiveNode
      setActiveTree : (id) => @setActiveTree(id, false)
      setActiveNode : (id) => @setActiveNode(id, false) # not centered

    gui


  deleteActiveNode : ->

    @model.route.deleteActiveNode()    


  createNewTree : ->

    @model.route.createNewTree()


  setActiveTree : (treeId, centered) ->

    @model.route.setActiveTree(treeId)
    if centered
      @centerActiveNode()


  setActiveNode : (nodeId, centered, mergeTree) ->

    @model.route.setActiveNode(nodeId, mergeTree)
    if centered
      @centerActiveNode()


  centerActiveNode : ->

    position = @model.route.getActiveNodePos()
    if position
      @model.flycam.setPosition(position)


  deleteActiveTree : ->

    @model.route.deleteTree(true)


  setTreeName : (name) ->

    @model.route.setTreeName(name)


  setComment : (value) =>

    @model.route.setComment(value)


  prevComment : =>

    @setActiveNode(@model.route.nextCommentNodeID(false), true)


  nextComment : =>

    @setActiveNode(@model.route.nextCommentNodeID(true), true)
<|MERGE_RESOLUTION|>--- conflicted
+++ resolved
@@ -1,251 +1,237 @@
-### define
-jquery : $
-underscore : _
-./controller/plane_controller : PlaneController
-./controller/arbitrary_controller : ArbitraryController
-./controller/abstract_tree_controller : AbstractTreeController
-./model : Model
-./view : View
-../libs/event_mixin : EventMixin
-../libs/input : Input
-./view/gui : Gui
-../libs/toast : Toast
-./constants : constants
-###
-
-<<<<<<< HEAD
-VIEWPORT_WIDTH   = 380
-TEXTURE_SIZE_P   = 9
-DISTANCE_3D      = 140
-
-ALLOWED_OXALIS    = MODE_OXALIS    = 0
-ALLOWED_ARBITRARY = MODE_ARBITRARY = 1
-
-MODE_NORMAL      = 0
-MODE_VOLUME      = 1
-
-
-=======
->>>>>>> 5c27ec21
-class Controller
-
-  view : null
-  planeController : null
-  arbitraryController : null
-  abstractTreeController : null
-  allowedModes : []
-  
-
-  constructor : ->
-
-    _.extend(@, new EventMixin())
-
-    @fullScreen = false
-    @mode = constants.MODE_OXALIS
-
-    @model = new Model()
-
-    @model.initialize(constants.TEXTURE_SIZE_P, constants.VIEWPORT_WIDTH, constants.DISTANCE_3D).done (settings) =>
-
-      for allowedMode in settings.allowedModes
-        @allowedModes.push switch allowedMode
-          when "oxalis" then constants.ALLOWED_OXALIS
-          when "arbitrary" then constants.ALLOWED_ARBITRARY
-
-      # FPS stats
-      stats = new Stats()
-      stats.getDomElement().id = "stats"
-      $("body").append stats.getDomElement() 
-
-      @view = new View(@model)
-
-      @gui = @createGui(settings)
-
-      @planeController = new PlaneController(@model, stats, @gui)
-
-      @arbitraryController = new ArbitraryController(@model, stats)
-
-      @abstractTreeController = new AbstractTreeController(@model)
-
-      @initMouse()
-      @initKeyboard()
-
-      @propagateMode(constants.MODE_OXALIS)
-
-      if constants.ALLOWED_OXALIS not in @allowedModes
-        if constants.ALLOWED_ARBITRARY in @allowedModes
-          @toggleArbitraryView()
-        else
-          Toast.error("There was no valid allowed tracing mode specified.")
-
-      $("#comment-input").on "change", (event) => 
-        @setComment(event.target.value)
-
-      $("#comment-previous").click =>
-        @prevComment()
-
-      $("#comment-next").click =>
-        @nextComment()
-
-      $("#tab-comments").on "click", "a[data-nodeid]", (event) =>
-        event.preventDefault()
-        @setActiveNode($(event.target).data("nodeid"), true, false)
-
-      $("#tree-name-submit").click (event) =>
-        @setTreeName($("#tree-name-input").val())
-
-      $("#tree-name-input").keypress (event) =>
-        if event.which == 13 then $("#tree-name-submit").click()
-
-      $("#tree-create-button").click =>
-        @createNewTree()
-
-      $("#tree-delete-button").click =>
-        @deleteActiveTree()
-
-      $("#tree-list").on "click", "a[data-treeid]", (event) =>
-        event.preventDefault()
-        @setActiveTree($(event.currentTarget).data("treeid"), true)
-
-
-
-  initMouse : ->
-
-    # hide contextmenu, while rightclicking a canvas
-    $("#render").bind "contextmenu", (event) ->
-      event.preventDefault()
-      return
-
-
-  initKeyboard : ->
-    
-    # avoid scrolling while pressing space
-    $(document).keydown (event) ->
-      event.preventDefault() if (event.which == 32 or event.which == 18 or 37 <= event.which <= 40) and !$(":focus").length
-      return
-
-    new Input.KeyboardNoLoop(
-
-      #View
-      "t" : => 
-        @view.toggleTheme()       
-        @abstractTreeController.drawTree()
-      "q" : => @toggleFullScreen()
-
-      #Delete active node
-      "delete" : => @deleteActiveNode()
-
-      "c" : => @createNewTree()
-
-
-
-      #Activate ArbitraryView
-      "m" : => @toggleArbitraryView()
-    )
-
-
-  toggleArbitraryView : ->
-
-    if @mode is constants.MODE_OXALIS and constants.ALLOWED_ARBITRARY in @allowedModes
-      @planeController.stop()
-      @arbitraryController.start()
-      @propagateMode(constants.MODE_ARBITRARY)
-    else if @mode is constants.MODE_ARBITRARY and constants.ALLOWED_OXALIS in @allowedModes
-      @arbitraryController.stop()
-      @planeController.start()
-      @propagateMode(constants.MODE_OXALIS)
-
-  propagateMode : (mode) ->
-
-    @mode = mode
-    @gui.setMode(mode)
-    @view.setMode(mode)
-
-
-  toggleFullScreen : ->
-
-    if @fullScreen
-      cancelFullscreen = document.webkitCancelFullScreen or document.mozCancelFullScreen or document.cancelFullScreen
-      @fullScreen = false
-      if cancelFullscreen
-        cancelFullscreen.call(document)
-    else
-      body = $("body")[0]
-      requestFullscreen = body.webkitRequestFullScreen or body.mozRequestFullScreen or body.requestFullScreen
-      @fullScreen = true
-      if requestFullscreen
-        requestFullscreen.call(body, body.ALLOW_KEYBOARD_INPUT)
-
-
-  createGui : (settings)->
-
-    { model } = @
-
-    gui = new Gui($("#optionswindow"), model, settings)
-    gui.update()  
-
-    model.binary.queue.set4Bit(model.user.fourBit)
-    model.binary.updateContrastCurve(gui.settings.brightness, gui.settings.contrast)
-
-    gui.on
-      deleteActiveNode : @deleteActiveNode
-      setActiveTree : (id) => @setActiveTree(id, false)
-      setActiveNode : (id) => @setActiveNode(id, false) # not centered
-
-    gui
-
-
-  deleteActiveNode : ->
-
-    @model.route.deleteActiveNode()    
-
-
-  createNewTree : ->
-
-    @model.route.createNewTree()
-
-
-  setActiveTree : (treeId, centered) ->
-
-    @model.route.setActiveTree(treeId)
-    if centered
-      @centerActiveNode()
-
-
-  setActiveNode : (nodeId, centered, mergeTree) ->
-
-    @model.route.setActiveNode(nodeId, mergeTree)
-    if centered
-      @centerActiveNode()
-
-
-  centerActiveNode : ->
-
-    position = @model.route.getActiveNodePos()
-    if position
-      @model.flycam.setPosition(position)
-
-
-  deleteActiveTree : ->
-
-    @model.route.deleteTree(true)
-
-
-  setTreeName : (name) ->
-
-    @model.route.setTreeName(name)
-
-
-  setComment : (value) =>
-
-    @model.route.setComment(value)
-
-
-  prevComment : =>
-
-    @setActiveNode(@model.route.nextCommentNodeID(false), true)
-
-
-  nextComment : =>
-
-    @setActiveNode(@model.route.nextCommentNodeID(true), true)
+### define
+jquery : $
+underscore : _
+./controller/plane_controller : PlaneController
+./controller/arbitrary_controller : ArbitraryController
+./controller/abstract_tree_controller : AbstractTreeController
+./model : Model
+./view : View
+../libs/event_mixin : EventMixin
+../libs/input : Input
+./view/gui : Gui
+../libs/toast : Toast
+./constants : constants
+###
+
+class Controller
+
+  view : null
+  planeController : null
+  arbitraryController : null
+  abstractTreeController : null
+  allowedModes : []
+  
+
+  constructor : ->
+
+    _.extend(@, new EventMixin())
+
+    @fullScreen = false
+    @mode = constants.MODE_OXALIS
+
+    @model = new Model()
+
+    @model.initialize(constants.TEXTURE_SIZE_P, constants.VIEWPORT_WIDTH, constants.DISTANCE_3D).done (settings) =>
+
+      for allowedMode in settings.allowedModes
+        @allowedModes.push switch allowedMode
+          when "oxalis" then constants.ALLOWED_OXALIS
+          when "arbitrary" then constants.ALLOWED_ARBITRARY
+
+      # FPS stats
+      stats = new Stats()
+      stats.getDomElement().id = "stats"
+      $("body").append stats.getDomElement() 
+
+      @view = new View(@model)
+
+      @gui = @createGui(settings)
+
+      @planeController = new PlaneController(@model, stats, @gui)
+
+      @arbitraryController = new ArbitraryController(@model, stats)
+
+      @abstractTreeController = new AbstractTreeController(@model)
+
+      @initMouse()
+      @initKeyboard()
+
+      @propagateMode(constants.MODE_OXALIS)
+
+      if constants.ALLOWED_OXALIS not in @allowedModes
+        if constants.ALLOWED_ARBITRARY in @allowedModes
+          @toggleArbitraryView()
+        else
+          Toast.error("There was no valid allowed tracing mode specified.")
+
+      $("#comment-input").on "change", (event) => 
+        @setComment(event.target.value)
+
+      $("#comment-previous").click =>
+        @prevComment()
+
+      $("#comment-next").click =>
+        @nextComment()
+
+      $("#tab-comments").on "click", "a[data-nodeid]", (event) =>
+        event.preventDefault()
+        @setActiveNode($(event.target).data("nodeid"), true, false)
+
+      $("#tree-name-submit").click (event) =>
+        @setTreeName($("#tree-name-input").val())
+
+      $("#tree-name-input").keypress (event) =>
+        if event.which == 13 then $("#tree-name-submit").click()
+
+      $("#tree-create-button").click =>
+        @createNewTree()
+
+      $("#tree-delete-button").click =>
+        @deleteActiveTree()
+
+      $("#tree-list").on "click", "a[data-treeid]", (event) =>
+        event.preventDefault()
+        @setActiveTree($(event.currentTarget).data("treeid"), true)
+
+
+
+  initMouse : ->
+
+    # hide contextmenu, while rightclicking a canvas
+    $("#render").bind "contextmenu", (event) ->
+      event.preventDefault()
+      return
+
+
+  initKeyboard : ->
+    
+    # avoid scrolling while pressing space
+    $(document).keydown (event) ->
+      event.preventDefault() if (event.which == 32 or event.which == 18 or 37 <= event.which <= 40) and !$(":focus").length
+      return
+
+    new Input.KeyboardNoLoop(
+
+      #View
+      "t" : => 
+        @view.toggleTheme()       
+        @abstractTreeController.drawTree()
+      "q" : => @toggleFullScreen()
+
+      #Delete active node
+      "delete" : => @deleteActiveNode()
+
+      "c" : => @createNewTree()
+
+
+
+      #Activate ArbitraryView
+      "m" : => @toggleArbitraryView()
+    )
+
+
+  toggleArbitraryView : ->
+
+    if @mode is constants.MODE_OXALIS and constants.ALLOWED_ARBITRARY in @allowedModes
+      @planeController.stop()
+      @arbitraryController.start()
+      @propagateMode(constants.MODE_ARBITRARY)
+    else if @mode is constants.MODE_ARBITRARY and constants.ALLOWED_OXALIS in @allowedModes
+      @arbitraryController.stop()
+      @planeController.start()
+      @propagateMode(constants.MODE_OXALIS)
+
+  propagateMode : (mode) ->
+
+    @mode = mode
+    @gui.setMode(mode)
+    @view.setMode(mode)
+
+
+  toggleFullScreen : ->
+
+    if @fullScreen
+      cancelFullscreen = document.webkitCancelFullScreen or document.mozCancelFullScreen or document.cancelFullScreen
+      @fullScreen = false
+      if cancelFullscreen
+        cancelFullscreen.call(document)
+    else
+      body = $("body")[0]
+      requestFullscreen = body.webkitRequestFullScreen or body.mozRequestFullScreen or body.requestFullScreen
+      @fullScreen = true
+      if requestFullscreen
+        requestFullscreen.call(body, body.ALLOW_KEYBOARD_INPUT)
+
+
+  createGui : (settings)->
+
+    { model } = @
+
+    gui = new Gui($("#optionswindow"), model, settings)
+    gui.update()  
+
+    model.binary.queue.set4Bit(model.user.fourBit)
+    model.binary.updateContrastCurve(gui.settings.brightness, gui.settings.contrast)
+
+    gui.on
+      deleteActiveNode : @deleteActiveNode
+      setActiveTree : (id) => @setActiveTree(id, false)
+      setActiveNode : (id) => @setActiveNode(id, false) # not centered
+
+    gui
+
+
+  deleteActiveNode : ->
+
+    @model.route.deleteActiveNode()    
+
+
+  createNewTree : ->
+
+    @model.route.createNewTree()
+
+
+  setActiveTree : (treeId, centered) ->
+
+    @model.route.setActiveTree(treeId)
+    if centered
+      @centerActiveNode()
+
+
+  setActiveNode : (nodeId, centered, mergeTree) ->
+
+    @model.route.setActiveNode(nodeId, mergeTree)
+    if centered
+      @centerActiveNode()
+
+
+  centerActiveNode : ->
+
+    position = @model.route.getActiveNodePos()
+    if position
+      @model.flycam.setPosition(position)
+
+
+  deleteActiveTree : ->
+
+    @model.route.deleteTree(true)
+
+
+  setTreeName : (name) ->
+
+    @model.route.setTreeName(name)
+
+
+  setComment : (value) =>
+
+    @model.route.setComment(value)
+
+
+  prevComment : =>
+
+    @setActiveNode(@model.route.nextCommentNodeID(false), true)
+
+
+  nextComment : =>
+
+    @setActiveNode(@model.route.nextCommentNodeID(true), true)