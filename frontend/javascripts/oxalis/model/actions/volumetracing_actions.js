--- conflicted
+++ resolved
@@ -56,11 +56,7 @@
   "SET_ACTIVE_CELL",
   "SET_USER_BOUNDING_BOXES",
   "ADD_USER_BOUNDING_BOXES",
-<<<<<<< HEAD
-  "FLOOD_FILL",
-=======
   "REMOVE_FALLBACK_LAYER",
->>>>>>> 75a63d73
 ];
 
 export const initializeVolumeTracingAction = (
