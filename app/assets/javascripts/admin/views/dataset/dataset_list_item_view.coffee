--- conflicted
+++ resolved
@@ -1,4 +1,3 @@
-<<<<<<< HEAD
 _                           = require("lodash")
 app                         = require("app")
 marionette                  = require("backbone.marionette")
@@ -6,18 +5,6 @@
 TemplateHelpers             = require("libs/template_helpers")
 DatasetAccesslistCollection = require("admin/models/dataset/dataset_accesslist_collection")
 DatasetAccessView           = require("./dataset_access_view")
-=======
-### define
-underscore : _
-app : app
-backbone.marionette : marionette
-libs/toast : Toast
-libs/template_helpers : TemplateHelpers
-libs/request : Request
-admin/models/dataset/dataset_accesslist_collection : DatasetAccesslistCollection
-./dataset_access_view : DatasetAccessView
-###
->>>>>>> 869ad2c5
 
 class DatasetListItemView extends Backbone.Marionette.CompositeView
 
