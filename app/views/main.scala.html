--- conflicted
+++ resolved
@@ -2,9 +2,6 @@
 
 @import braingames.util.Reflect
 
-<<<<<<< HEAD
- @pageSkeleton{
-=======
 @callingTemplate = @{
   val c = Reflect.getCallerClass.map( _(8).getName() )
   if(c == "views.html.main$")
@@ -13,19 +10,7 @@
     c
 }
 
-<!doctype html>
-<html>
-  <head>
-    <title>Oxalis</title>
-    <link rel="shortcut icon" type="image/png" href="@routes.Assets.at("images/favicon.png")">
-    <link rel="stylesheet" type="text/css" media="screen" href="@routes.Assets.at("css/bootstrap.min.css")">
-    <link rel="stylesheet" type="text/css" media="screen" href="@routes.Assets.at("css/font-awesome.min.css")">
-    <link rel="stylesheet" type="text/css" media="screen" href="@routes.Assets.at("stylesheets/main.css")">
-    <script type="text/javascript" src="@routes.Assets.at("javascripts/libs/require-2.1.1.js")"></script>
-    <script type="text/javascript" src="@routes.Assets.at("javascripts/main.js")"></script>
-  </head>
-  <body>
->>>>>>> a7981e36
+@pageSkeleton{
     @mainHeader(showNavButtons)    
     <div id="alert-container">
       @session.flash.data.map{ f =>
@@ -49,4 +34,4 @@
     <div id="main-container" data-template="@callingTemplate">
       @body
     </div>
-}
+}