# Changelog (Unreleased)

All notable (yet unreleased) user-facing changes to webknossos are documented in this file.
See `CHANGELOG.released.md` for the changes which are part of official releases.

The format is based on [Keep a Changelog](http://keepachangelog.com/en/1.0.0/)
and this project adheres to [Calendar Versioning](http://calver.org/) `0Y.0M.MICRO`.
For upgrade instructions, please check the [migration guide](MIGRATIONS.released.md).

## Unreleased
[Commits](https://github.com/scalableminds/webknossos/compare/20.11.0...HEAD)

### Added
-

### Changed
-

### Fixed
<<<<<<< HEAD
- Fixed failing histogram requests for float layers with NaN values. [#4834](https://github.com/scalableminds/webknossos/pull/4834)
- Fixed the disappearing of dataset settings after switching between view mode and annotation mode. [#4845](https://github.com/scalableminds/webknossos/pull/4845)
=======
-
>>>>>>> 95f0a061

### Removed
-<|MERGE_RESOLUTION|>--- conflicted
+++ resolved
@@ -17,12 +17,7 @@
 -
 
 ### Fixed
-<<<<<<< HEAD
-- Fixed failing histogram requests for float layers with NaN values. [#4834](https://github.com/scalableminds/webknossos/pull/4834)
 - Fixed the disappearing of dataset settings after switching between view mode and annotation mode. [#4845](https://github.com/scalableminds/webknossos/pull/4845)
-=======
--
->>>>>>> 95f0a061
 
 ### Removed
 -