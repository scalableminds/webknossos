--- conflicted
+++ resolved
@@ -335,14 +335,6 @@
   // TEST: b = function overwrite(oldFunc, args) {console.log(...args); oldFunc(...args)}
   // webknossos.registerOverwrite("addNode", b)
   // TODO: this should only work for specific methods, that also could not reside in skeletontracing.js
-<<<<<<< HEAD
-  // registerOverwrite<T>(funcName: string, newFunc: (oldFunc: (...T[]) => void, args: T[]) => void): void {
-    // throw Error("todo");
-    // const skeletonTracing: {[key:string]: Function } = Store.getState().tracing;
-    // const oldFunc = skeletonTracing[funcName].bind(Store.getState().tracing);
-    // skeletonTracing[funcName] = (...args) => newFunc(oldFunc, args);
-  // }
-=======
   registerOverwrite<S, A>(
     actionName: string,
     overwriteFunction: (store: S, next: ((action: A) => void), action: A) => void,
@@ -350,7 +342,6 @@
     overwriteAction(actionName, overwriteFunction);
   }
 
->>>>>>> 45834f57
  /**
   * Sets a custom handler function for a keyboard shortcut.
   */
