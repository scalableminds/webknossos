--- conflicted
+++ resolved
@@ -28,16 +28,11 @@
 export type DeleteNodeUpdateAction = ReturnType<typeof deleteNode>;
 export type CreateEdgeUpdateAction = ReturnType<typeof createEdge>;
 export type DeleteEdgeUpdateAction = ReturnType<typeof deleteEdge>;
-<<<<<<< HEAD
 export type UpdateActiveNodeUpdateAction = ReturnType<typeof updateActiveNode>;
 type LEGACY_UpdateSkeletonTracingUpdateAction = ReturnType<typeof LEGACY_updateSkeletonTracing>;
-type LEGACY_UpdateVolumeTracingUpdateAction = ReturnType<typeof LEGACY_updateVolumeTracing>;
+type LEGACY_UpdateVolumeTracingUpdateAction = ReturnType<typeof LEGACY_updateVolumeTracingAction>;
 export type UpdateActiveSegmentIdUpdateAction = ReturnType<typeof updateActiveSegmentId>;
 export type UpdateLargestSegmentIdVolumeAction = ReturnType<typeof updateLargestSegmentId>;
-=======
-export type UpdateSkeletonTracingUpdateAction = ReturnType<typeof updateSkeletonTracing>;
-type UpdateVolumeTracingUpdateAction = ReturnType<typeof updateVolumeTracingAction>;
->>>>>>> 736c9ef2
 export type CreateSegmentUpdateAction = ReturnType<typeof createSegmentVolumeAction>;
 export type UpdateSegmentUpdateAction = ReturnType<typeof updateSegmentVolumeAction>;
 export type UpdateSegmentVisibilityVolumeAction = ReturnType<
@@ -123,11 +118,8 @@
   | UpdateTreeEdgesVisibilityUpdateAction
   | UpdateTreeGroupVisibilityUpdateAction
   | UpdateSegmentGroupsUpdateAction
-<<<<<<< HEAD
   | UpdateSegmentGroupsExpandedStateUpdateAction
-=======
   | UpdateSegmentGroupVisibilityVolumeAction
->>>>>>> 736c9ef2
   | UpdateTreeGroupsUpdateAction
   | UpdateTreeGroupsExpandedStateSkeletonAction
   | RemoveFallbackLayerUpdateAction
@@ -410,14 +402,10 @@
     },
   } as const;
 }
-<<<<<<< HEAD
 
 // This action only exists for legacy reasons. Old annotations may have this
 // action in the action log. Don't use it.
-export function LEGACY_updateVolumeTracing(
-=======
-export function updateVolumeTracingAction(
->>>>>>> 736c9ef2
+export function LEGACY_updateVolumeTracingAction(
   tracing: VolumeTracing,
   position: Vector3,
   editPositionAdditionalCoordinates: AdditionalCoordinate[] | null,
@@ -611,7 +599,6 @@
   } as const;
 }
 
-<<<<<<< HEAD
 export function updateSegmentGroupsExpandedState(
   groupIds: number[],
   areExpanded: boolean,
@@ -638,7 +625,10 @@
       actionTracingId,
       groupIds,
       areExpanded,
-=======
+    },
+  } as const;
+}
+
 export function updateSegmentGroupVisibilityVolumeAction(
   groupId: number | null,
   isVisible: boolean,
@@ -650,7 +640,6 @@
       actionTracingId,
       groupId,
       isVisible,
->>>>>>> 736c9ef2
     },
   } as const;
 }
