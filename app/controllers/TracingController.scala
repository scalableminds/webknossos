package controllers

import javax.inject.Inject

import models.user.User
import play.api.libs.concurrent.Akka
import play.api.libs.json._
import oxalis.security.{UserAwareRequest, Secured, AuthenticatedRequest}
import net.liftweb.common._
import scala.concurrent.Future
import scala.concurrent.duration._
import oxalis.annotation.{MergeAnnotation, RequestAnnotation, AnnotationIdentifier}
import akka.pattern.ask
import play.api.libs.concurrent.Execution.Implicits._
import akka.util.Timeout
import com.scalableminds.util.tools.ExtendedTypes.ExtendedBoolean
import play.api.i18n.{I18nSupport, MessagesApi, Messages}
import models.annotation.{Annotation, AnnotationLike}
import models.annotation.AnnotationType._
import oxalis.annotation.handler.AnnotationInformationHandler
import com.scalableminds.util.tools.{FoxImplicits, Fox}
import play.api.Logger

class TracingController @Inject() (val messagesApi: MessagesApi) extends Controller with Secured with TracingInformationProvider

trait TracingInformationProvider extends play.api.http.Status with FoxImplicits with models.basics.Implicits with I18nSupport{

  import AnnotationInformationHandler._

  lazy val annotationStore =
    Akka.system(play.api.Play.current).actorSelection("/user/annotationStore")

  def withInformationHandler[A, T](tracingType: String)(f: AnnotationInformationHandler => T)(implicit request: UserAwareRequest[_]): T = {
    f(informationHandlers(tracingType))
  }

  def withAnnotation[T](typ: AnnotationType, id: String)(f: AnnotationLike => Fox[T])(implicit request: UserAwareRequest[_]): Fox[T] = {
    withAnnotation(AnnotationIdentifier(typ, id))(a => f(a))
  }

  def withAnnotation[T](annotationId: AnnotationIdentifier)(f: AnnotationLike => Fox[T])(implicit request: UserAwareRequest[_]): Fox[T] = {
    findAnnotation(annotationId).flatMap(f)
  }

  def findAnnotation(typ: AnnotationType, id: String)(implicit request: UserAwareRequest[_]): Fox[AnnotationLike] = {
    findAnnotation(AnnotationIdentifier(typ, id))
  }

  def findAnnotation(annotationId: AnnotationIdentifier)(implicit request: UserAwareRequest[_]): Fox[AnnotationLike] = {
<<<<<<< HEAD
    implicit val timeout = Timeout(10 seconds)
    val f = annotationStore ? RequestAnnotation(annotationId, request.userOpt, authedRequestToDBAccess)

    f.mapTo[Box[AnnotationLike]]
=======
    try {
      implicit val timeout = Timeout(10.seconds)
      val f = Application.annotationStore ? RequestAnnotation(annotationId, request.userOpt, authedRequestToDBAccess)

      f.mapTo[Box[AnnotationLike]]
    } catch {
      case e: Exception =>
        Logger.error(s"Failed to retrieve annotation $annotationId in time!")
        Fox.failure("Failed to retrieve annotation in time.", Full(e))
    }
>>>>>>> f26d2b53
  }

  def withMergedAnnotation[T](typ: AnnotationType, id: String, mergedId: String, mergedTyp: String, readOnly: Boolean)(f: AnnotationLike => Fox[T])(implicit request: AuthenticatedRequest[_]): Fox[T] = {
    mergeAnnotation(AnnotationIdentifier(typ, id), AnnotationIdentifier(mergedTyp, mergedId), readOnly).flatMap(f)
  }

  def mergeAnnotation(annotationId: AnnotationIdentifier, mergedAnnotationId: AnnotationIdentifier, readOnly: Boolean)(implicit request: AuthenticatedRequest[_]): Fox[AnnotationLike] = {
    implicit val timeout = Timeout(10.seconds)

    val annotation = annotationStore ? RequestAnnotation(annotationId, request.userOpt, authedRequestToDBAccess)
    val annotationSec = annotationStore ? RequestAnnotation(mergedAnnotationId, request.userOpt, authedRequestToDBAccess)

    val f = annotationStore ? MergeAnnotation(annotation.mapTo[Box[AnnotationLike]], annotationSec.mapTo[Box[AnnotationLike]], readOnly, request.user, authedRequestToDBAccess)

    f.mapTo[Box[AnnotationLike]]
  }

  def nameAnnotation(annotation: AnnotationLike)(implicit request: AuthenticatedRequest[_]): Fox[String] = {
    withInformationHandler(annotation.typ) {
      handler =>
        annotation._name.toFox.orElse(handler.nameForAnnotation(annotation).toFox)
    }
  }

  def tracingInformation(annotation: AnnotationLike, readOnly: Boolean)(implicit request: UserAwareRequest[_]): Fox[JsValue] = {
    for {
      _ <- annotation.restrictions.allowAccess(request.userOpt) ?~> Messages("notAllowed") ~> BAD_REQUEST
      json <- if(readOnly)
                annotation.makeReadOnly.annotationInfo(request.userOpt)
              else
                annotation.annotationInfo(request.userOpt)
    } yield json
  }
}<|MERGE_RESOLUTION|>--- conflicted
+++ resolved
@@ -47,15 +47,9 @@
   }
 
   def findAnnotation(annotationId: AnnotationIdentifier)(implicit request: UserAwareRequest[_]): Fox[AnnotationLike] = {
-<<<<<<< HEAD
-    implicit val timeout = Timeout(10 seconds)
-    val f = annotationStore ? RequestAnnotation(annotationId, request.userOpt, authedRequestToDBAccess)
-
-    f.mapTo[Box[AnnotationLike]]
-=======
     try {
       implicit val timeout = Timeout(10.seconds)
-      val f = Application.annotationStore ? RequestAnnotation(annotationId, request.userOpt, authedRequestToDBAccess)
+      val f = annotationStore ? RequestAnnotation(annotationId, request.userOpt, authedRequestToDBAccess)
 
       f.mapTo[Box[AnnotationLike]]
     } catch {
@@ -63,7 +57,6 @@
         Logger.error(s"Failed to retrieve annotation $annotationId in time!")
         Fox.failure("Failed to retrieve annotation in time.", Full(e))
     }
->>>>>>> f26d2b53
   }
 
   def withMergedAnnotation[T](typ: AnnotationType, id: String, mergedId: String, mergedTyp: String, readOnly: Boolean)(f: AnnotationLike => Fox[T])(implicit request: AuthenticatedRequest[_]): Fox[T] = {
