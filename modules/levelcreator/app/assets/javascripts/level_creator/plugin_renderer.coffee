--- conflicted
+++ resolved
@@ -118,12 +118,6 @@
               segmentation : new Uint16Array( pixelCount )
               relativeTime : if endFrame - startFrame > 0 then (t - startFrame) / (endFrame - startFrame) else 0
               absoluteTime : t
-<<<<<<< HEAD
-              state : @statel
-              dimensions : @dimensions
-              mission : @dataHandler.getMissionData()
-=======
->>>>>>> 550abbf0
               writeFrameData : (key, payload) ->
                 frameData = frameData ? {}
                 frameData[key] = payload
