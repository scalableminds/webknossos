--- conflicted
+++ resolved
@@ -2,12 +2,7 @@
 PaginationCollection = require("../pagination_collection")
 DatasetModel         = require("./dataset_model")
 
-<<<<<<< HEAD
-
 class DatasetCollection extends PaginationCollection
-=======
-class DatasetCollection extends Backbone.Collection
->>>>>>> 86cfe9e6
 
   url : "/api/datasets"
   model : DatasetModel
