--- conflicted
+++ resolved
@@ -4,7 +4,6 @@
  */
 
 import _ from "lodash";
-import Utils from "libs/utils";
 import Marionette from "backbone.marionette";
 import Store from "oxalis/store";
 import scaleInfo from "oxalis/model/scaleinfo";
@@ -75,13 +74,8 @@
     return {
       annotationType,
       zoomLevel: this.calculateZoomLevel(),
-<<<<<<< HEAD
-      dataSetName: Store.getState().dataset.name,
+      dataSetName: dataset != null ? dataset.name : "",
       treeCount: _.size(Store.getState().skeletonTracing.trees),
-=======
-      dataSetName: dataset != null ? dataset.name : "",
-      treeCount: Utils.__guard__(this.model.skeletonTracing, x => x.trees.length),
->>>>>>> ce0645d4
     };
   }
 
