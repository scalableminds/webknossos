--- conflicted
+++ resolved
@@ -1,16 +1,7 @@
-<<<<<<< HEAD
-### define
-backbone : Backbone
-./cube : Cube
-./pullqueue : Queue
-../dimensions : Dimensions
-###
-=======
 Backbone   = require("backbone")
 Cube       = require("./cube")
 Queue      = require("./pullqueue")
 Dimensions = require("../dimensions")
->>>>>>> 865b826e
 
 # Macros
 # should work as normal functions, as well
