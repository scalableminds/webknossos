--- conflicted
+++ resolved
@@ -61,13 +61,9 @@
   | HideBrushAction
   | CopySegmentationLayerAction
   | InferSegmentationInViewportAction
-<<<<<<< HEAD
   | SetContourTracingModeAction
   | AddBucketToUndoAction;
-=======
-  | SetContourTracingMode
   | RemoveFallbackLayerAction;
->>>>>>> 75a63d73
 
 export const VolumeTracingSaveRelevantActions = [
   "CREATE_CELL",
