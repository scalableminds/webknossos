package com.scalableminds.webknossos.datastore.controllers

import com.google.inject.Inject
import com.scalableminds.util.geometry.Vec3Int
import com.scalableminds.util.tools.Fox
import com.scalableminds.webknossos.datastore.dataformats.MagLocator
import com.scalableminds.webknossos.datastore.dataformats.layers.{ZarrDataLayer, ZarrLayer, ZarrSegmentationLayer}
import com.scalableminds.webknossos.datastore.dataformats.zarr.ZarrCoordinatesParser
import com.scalableminds.webknossos.datastore.datareaders.AxisOrder
import com.scalableminds.webknossos.datastore.datareaders.zarr.{
  NgffGroupHeader,
  NgffMetadata,
  NgffMetadataV0_5,
  ZarrHeader
}
import com.scalableminds.webknossos.datastore.datareaders.zarr3.{Zarr3ArrayHeader, Zarr3GroupHeader}
import com.scalableminds.webknossos.datastore.models.annotation.{AnnotationLayer, AnnotationLayerType, AnnotationSource}
import com.scalableminds.webknossos.datastore.models.datasource._
import com.scalableminds.webknossos.datastore.models.requests.{
  Cuboid,
  DataServiceDataRequest,
  DataServiceRequestSettings
}
import com.scalableminds.webknossos.datastore.models.{VoxelPosition, VoxelSize}
import com.scalableminds.webknossos.datastore.services._
import net.liftweb.common.Box.tryo
import play.api.i18n.{Messages, MessagesProvider}
import play.api.libs.json.{JsObject, JsValue, Json}
import play.api.mvc._

import scala.concurrent.ExecutionContext

class ZarrStreamingController @Inject()(
    dataSourceRepository: DataSourceRepository,
    accessTokenService: DataStoreAccessTokenService,
    binaryDataServiceHolder: BinaryDataServiceHolder,
    remoteWebknossosClient: DSRemoteWebknossosClient,
    remoteTracingstoreClient: DSRemoteTracingstoreClient,
)(implicit ec: ExecutionContext)
    extends Controller {

  override def defaultErrorCode: Int = NOT_FOUND

  val binaryDataService: BinaryDataService = binaryDataServiceHolder.binaryDataService

  override def allowRemoteOrigin: Boolean = true

  /**
    * Serve .zattrs file for a dataset
    * Uses the OME-NGFF standard (see https://ngff.openmicroscopy.org/latest/)
    */
  def requestZAttrs(
      token: Option[String],
      organizationId: String,
      datasetName: String,
      dataLayerName: String = "",
  ): Action[AnyContent] = Action.async { implicit request =>
    accessTokenService.validateAccess(UserAccessRequest.readDataSources(DataSourceId(datasetName, organizationId)),
                                      urlOrHeaderToken(token, request)) {
      for {
        (dataSource, dataLayer) <- dataSourceRepository.getDataSourceAndDataLayer(organizationId,
                                                                                  datasetName,
                                                                                  dataLayerName) ?~> Messages(
          "dataSource.notFound") ~> NOT_FOUND
        omeNgffHeader = NgffMetadata.fromNameVoxelSizeAndMags(dataLayerName, dataSource.scale, dataLayer.resolutions)
      } yield Ok(Json.toJson(omeNgffHeader))
    }
  }

  def requestZarrJson(
      token: Option[String],
      organizationName: String,
      datasetName: String,
      dataLayerName: String = "",
  ): Action[AnyContent] = Action.async { implicit request =>
    accessTokenService.validateAccess(UserAccessRequest.readDataSources(DataSourceId(datasetName, organizationName)),
                                      urlOrHeaderToken(token, request)) {
      for {
        (dataSource, dataLayer) <- dataSourceRepository.getDataSourceAndDataLayer(organizationName,
                                                                                  datasetName,
                                                                                  dataLayerName) ?~> Messages(
          "dataSource.notFound") ~> NOT_FOUND
        omeNgffHeaderV0_5 = NgffMetadataV0_5.fromNameVoxelSizeAndMags(dataLayerName,
                                                                      dataSource.scale,
                                                                      dataLayer.resolutions,
                                                                      dataLayer.additionalAxes)
        zarr3GroupHeader = Zarr3GroupHeader(3, "group", Some(omeNgffHeaderV0_5))
      } yield Ok(Json.toJson(zarr3GroupHeader))
    }
  }

  def zAttrsWithAnnotationPrivateLink(token: Option[String],
                                      accessToken: String,
                                      dataLayerName: String = ""): Action[AnyContent] =
    Action.async { implicit request =>
<<<<<<< HEAD
      for {
        annotationSource <- remoteWebknossosClient.getAnnotationSource(accessToken, urlOrHeaderToken(token, request)) ~> NOT_FOUND
        relevantToken = if (annotationSource.accessViaPrivateLink) Some(accessToken)
        else urlOrHeaderToken(token, request)
        annotationLayer = annotationSource.getAnnotationLayer(dataLayerName)
        omeNgffHeader <- annotationLayer match {
          case Some(layer) =>
            remoteTracingstoreClient.getOmeNgffHeader(layer.tracingId, annotationSource.tracingStoreUrl, relevantToken)
          case None =>
            for {
              (dataSource, dataLayer) <- dataSourceRepository.getDataSourceAndDataLayer(annotationSource.organizationId,
                                                                                        annotationSource.datasetName,
                                                                                        dataLayerName) ?~> Messages(
                "dataSource.notFound") ~> NOT_FOUND
              dataSourceOmeNgffHeader = NgffMetadata.fromNameVoxelSizeAndMags(dataLayerName,
                                                                              dataSource.scale,
                                                                              dataLayer.resolutions)
            } yield dataSourceOmeNgffHeader
        }
      } yield Ok(Json.toJson(omeNgffHeader))
=======
      ifIsAnnotationLayerOrElse(
        token,
        accessToken,
        dataLayerName,
        ifIsAnnotationLayer = (annotationLayer, annotationSource, relevantToken) => {
          remoteTracingstoreClient
            .getOmeNgffHeader(annotationLayer.tracingId, annotationSource.tracingStoreUrl, relevantToken)
            .map(ngffMetadata => Ok(Json.toJson(ngffMetadata)))
        },
        orElse = annotationSource =>
          for {
            (dataSource, dataLayer) <- dataSourceRepository.getDataSourceAndDataLayer(annotationSource.organizationName,
                                                                                      annotationSource.datasetName,
                                                                                      dataLayerName) ?~> Messages(
              "dataSource.notFound") ~> NOT_FOUND
            dataSourceOmeNgffHeader = NgffMetadata.fromNameVoxelSizeAndMags(dataLayerName,
                                                                            dataSource.scale,
                                                                            dataLayer.resolutions)
          } yield Ok(Json.toJson(dataSourceOmeNgffHeader))
      )
    }

  def zarrJsonWithAnnotationPrivateLink(token: Option[String],
                                        accessToken: String,
                                        dataLayerName: String = ""): Action[AnyContent] =
    Action.async { implicit request =>
      ifIsAnnotationLayerOrElse(
        token,
        accessToken,
        dataLayerName,
        ifIsAnnotationLayer = (annotationLayer, annotationSource, relevantToken) => {
          remoteTracingstoreClient
            .getZarrJsonGroupHeaderWithNgff(annotationLayer.tracingId, annotationSource.tracingStoreUrl, relevantToken)
            .map(header => Ok(Json.toJson(header)))
        },
        orElse = annotationSource =>
          for {
            (dataSource, dataLayer) <- dataSourceRepository.getDataSourceAndDataLayer(annotationSource.organizationName,
                                                                                      annotationSource.datasetName,
                                                                                      dataLayerName) ?~> Messages(
              "dataSource.notFound") ~> NOT_FOUND
            dataSourceOmeNgffHeader = NgffMetadataV0_5.fromNameVoxelSizeAndMags(dataLayerName,
                                                                                dataSource.scale,
                                                                                dataLayer.resolutions,
                                                                                dataLayer.additionalAxes)
            zarr3GroupHeader = Zarr3GroupHeader(3, "group", Some(dataSourceOmeNgffHeader))
          } yield Ok(Json.toJson(zarr3GroupHeader))
      )
>>>>>>> 5ffd6334
    }

  /**
    * Zarr-specific datasource-properties.json file for a datasource.
    * Note that the result here is not necessarily equal to the file used in the underlying storage.
    */
  def requestDataSource(
      token: Option[String],
      organizationId: String,
      datasetName: String,
      zarrVersion: Int,
  ): Action[AnyContent] = Action.async { implicit request =>
    accessTokenService.validateAccess(UserAccessRequest.readDataSources(DataSourceId(datasetName, organizationId)),
                                      urlOrHeaderToken(token, request)) {
      for {
        dataSource <- dataSourceRepository.findUsable(DataSourceId(datasetName, organizationId)).toFox ~> NOT_FOUND
        dataLayers = dataSource.dataLayers
        zarrLayers = dataLayers.map(convertLayerToZarrLayer(_, zarrVersion))
        zarrSource = GenericDataSource[DataLayer](dataSource.id, zarrLayers, dataSource.scale)
        zarrSourceJson <- replaceVoxelSizeByLegacyFormat(Json.toJson(zarrSource))
      } yield Ok(Json.toJson(zarrSourceJson))
    }
  }

  private def replaceVoxelSizeByLegacyFormat(jsValue: JsValue): Fox[JsValue] = {
    val jsObject = jsValue.as[JsObject]
    val voxelSizeOpt = (jsObject \ "scale").asOpt[VoxelSize]
    voxelSizeOpt match {
      case None => Fox.successful(jsObject)
      case Some(voxelSize) =>
        val inNanometer = voxelSize.toNanometer
        for {
          newDataSource <- tryo(jsObject - "scale" + ("scale" -> Json.toJson(inNanometer)))
        } yield newDataSource
    }
  }

  private def convertLayerToZarrLayer(layer: DataLayer, zarrVersion: Int): ZarrLayer = {
    val dataFormat = if (zarrVersion == 2) DataFormat.zarr else DataFormat.zarr3
    layer match {
      case s: SegmentationLayer =>
        ZarrSegmentationLayer(
          s.name,
          s.boundingBox,
          s.elementClass,
          s.resolutions.map(x => MagLocator(x, None, None, Some(AxisOrder.cxyz), None, None)),
          mappings = s.mappings,
          largestSegmentId = s.largestSegmentId,
          numChannels = Some(if (s.elementClass == ElementClass.uint24) 3 else 1),
          dataFormat = dataFormat
        )
      case d: DataLayer =>
        ZarrDataLayer(
          d.name,
          d.category,
          d.boundingBox,
          d.elementClass,
          d.resolutions.map(x => MagLocator(x, None, None, Some(AxisOrder.cxyz), None, None)),
          numChannels = Some(if (d.elementClass == ElementClass.uint24) 3 else 1),
          additionalAxes = None,
          dataFormat = dataFormat
        )
    }
  }

  def dataSourceWithAnnotationPrivateLink(token: Option[String],
                                          accessToken: String,
                                          zarrVersion: Int): Action[AnyContent] =
    Action.async { implicit request =>
      for {
        annotationSource <- remoteWebknossosClient.getAnnotationSource(accessToken, urlOrHeaderToken(token, request)) ~> NOT_FOUND
        relevantToken = if (annotationSource.accessViaPrivateLink) Some(accessToken)
        else urlOrHeaderToken(token, request)
        volumeAnnotationLayers = annotationSource.annotationLayers.filter(_.typ == AnnotationLayerType.Volume)
        dataSource <- dataSourceRepository
          .findUsable(DataSourceId(annotationSource.datasetName, annotationSource.organizationId))
          .toFox ~> NOT_FOUND
        dataSourceLayers = dataSource.dataLayers
          .filter(dL => !volumeAnnotationLayers.exists(_.name == dL.name))
          .map(convertLayerToZarrLayer(_, zarrVersion))
        annotationLayers <- Fox.serialCombined(volumeAnnotationLayers)(
          l =>
            remoteTracingstoreClient
              .getVolumeLayerAsZarrLayer(l.tracingId, Some(l.name), annotationSource.tracingStoreUrl, relevantToken))
        allLayer = dataSourceLayers ++ annotationLayers
        zarrSource = GenericDataSource[DataLayer](dataSource.id, allLayer, dataSource.scale)
        zarrSourceJson <- replaceVoxelSizeByLegacyFormat(Json.toJson(zarrSource))
      } yield Ok(Json.toJson(zarrSourceJson))
    }

  def requestRawZarrCube(
      token: Option[String],
      organizationId: String,
      datasetName: String,
      dataLayerName: String,
      mag: String,
      coordinates: String,
  ): Action[AnyContent] = Action.async { implicit request =>
    accessTokenService.validateAccess(UserAccessRequest.readDataSources(DataSourceId(datasetName, organizationId)),
                                      urlOrHeaderToken(token, request)) {
<<<<<<< HEAD
      rawZarrCube(organizationId, datasetName, dataLayerName, mag, cxyz)
=======
      rawZarrCube(organizationName, datasetName, dataLayerName, mag, coordinates)
>>>>>>> 5ffd6334
    }
  }

  def rawZarrCubePrivateLink(token: Option[String],
                             accessToken: String,
                             dataLayerName: String,
                             mag: String,
                             coordinates: String): Action[AnyContent] =
    Action.async { implicit request =>
<<<<<<< HEAD
      for {
        annotationSource <- remoteWebknossosClient.getAnnotationSource(accessToken, urlOrHeaderToken(token, request)) ~> NOT_FOUND
        relevantToken = if (annotationSource.accessViaPrivateLink) Some(accessToken)
        else urlOrHeaderToken(token, request)
        layer = annotationSource.getAnnotationLayer(dataLayerName)

        // ensures access to volume layers if fallback layer with equal name exists
        result <- layer match {
          case Some(annotationLayer) =>
            remoteTracingstoreClient
              .getRawZarrCube(annotationLayer.tracingId, mag, cxyz, annotationSource.tracingStoreUrl, relevantToken)
              .map(Ok(_))
          case None =>
            rawZarrCube(annotationSource.organizationId, annotationSource.datasetName, dataLayerName, mag, cxyz)
        }
      } yield result
=======
      ifIsAnnotationLayerOrElse(
        token,
        accessToken,
        dataLayerName,
        ifIsAnnotationLayer = (annotationLayer, annotationSource, relevantToken) =>
          remoteTracingstoreClient
            .getRawZarrCube(annotationLayer.tracingId,
                            mag,
                            coordinates,
                            annotationSource.tracingStoreUrl,
                            relevantToken)
            .map(Ok(_)),
        orElse = annotationSource =>
          rawZarrCube(annotationSource.organizationName, annotationSource.datasetName, dataLayerName, mag, coordinates)
      )
>>>>>>> 5ffd6334
    }

  private def rawZarrCube(
      organizationId: String,
      datasetName: String,
      dataLayerName: String,
      mag: String,
      coordinates: String,
  )(implicit m: MessagesProvider): Fox[Result] =
    for {
      (dataSource, dataLayer) <- dataSourceRepository.getDataSourceAndDataLayer(organizationId,
                                                                                datasetName,
                                                                                dataLayerName) ~> NOT_FOUND
      (x, y, z, additionalCoordinates) <- ZarrCoordinatesParser.parseNDimensionalDotCoordinates(coordinates) ?~> "zarr.invalidChunkCoordinates" ~> NOT_FOUND
      magParsed <- Vec3Int.fromMagLiteral(mag, allowScalar = true) ?~> Messages("dataLayer.invalidMag", mag) ~> NOT_FOUND
      _ <- bool2Fox(dataLayer.containsResolution(magParsed)) ?~> Messages("dataLayer.wrongMag", dataLayerName, mag) ~> NOT_FOUND
      cubeSize = DataLayer.bucketLength
      request = DataServiceDataRequest(
        dataSource,
        dataLayer,
        Cuboid(
          topLeft = VoxelPosition(x * cubeSize * magParsed.x,
                                  y * cubeSize * magParsed.y,
                                  z * cubeSize * magParsed.z,
                                  magParsed),
          width = cubeSize,
          height = cubeSize,
          depth = cubeSize
        ),
        DataServiceRequestSettings(halfByte = false, additionalCoordinates = additionalCoordinates)
      )
      (data, notFoundIndices) <- binaryDataService.handleDataRequests(List(request))
      _ <- bool2Fox(notFoundIndices.isEmpty) ~> "zarr.chunkNotFound" ~> NOT_FOUND
    } yield Ok(data)

  def requestZArray(token: Option[String],
                    organizationId: String,
                    datasetName: String,
                    dataLayerName: String,
                    mag: String,
  ): Action[AnyContent] = Action.async { implicit request =>
    accessTokenService.validateAccess(UserAccessRequest.readDataSources(DataSourceId(datasetName, organizationId)),
                                      urlOrHeaderToken(token, request)) {
      zArray(organizationId, datasetName, dataLayerName, mag)
    }
  }

  private def zArray(organizationId: String, datasetName: String, dataLayerName: String, mag: String)(
      implicit m: MessagesProvider): Fox[Result] =
    for {
      (_, dataLayer) <- dataSourceRepository.getDataSourceAndDataLayer(organizationId, datasetName, dataLayerName) ?~> Messages(
        "dataSource.notFound") ~> NOT_FOUND
      magParsed <- Vec3Int.fromMagLiteral(mag, allowScalar = true) ?~> Messages("dataLayer.invalidMag", mag) ~> NOT_FOUND
      _ <- bool2Fox(dataLayer.containsResolution(magParsed)) ?~> Messages("dataLayer.wrongMag", dataLayerName, mag) ~> NOT_FOUND
      zarrHeader = ZarrHeader.fromLayer(dataLayer, magParsed)
    } yield Ok(Json.toJson(zarrHeader))

  def requestZarrJsonForMag(token: Option[String],
                            organizationName: String,
                            datasetName: String,
                            dataLayerName: String,
                            mag: String,
  ): Action[AnyContent] = Action.async { implicit request =>
    accessTokenService.validateAccess(UserAccessRequest.readDataSources(DataSourceId(datasetName, organizationName)),
                                      urlOrHeaderToken(token, request)) {
      zarrJsonForMag(organizationName, datasetName, dataLayerName, mag)
    }
  }

  private def zarrJsonForMag(organizationName: String, datasetName: String, dataLayerName: String, mag: String)(
      implicit m: MessagesProvider): Fox[Result] =
    for {
      (_, dataLayer) <- dataSourceRepository.getDataSourceAndDataLayer(organizationName, datasetName, dataLayerName) ?~> Messages(
        "dataSource.notFound") ~> NOT_FOUND
      magParsed <- Vec3Int.fromMagLiteral(mag, allowScalar = true) ?~> Messages("dataLayer.invalidMag", mag) ~> NOT_FOUND
      _ <- bool2Fox(dataLayer.containsResolution(magParsed)) ?~> Messages("dataLayer.wrongMag", dataLayerName, mag) ~> NOT_FOUND
      zarrHeader = Zarr3ArrayHeader.fromDataLayer(dataLayer)
    } yield Ok(Json.toJson(zarrHeader))

  def zArrayPrivateLink(token: Option[String],
                        accessToken: String,
                        dataLayerName: String,
                        mag: String): Action[AnyContent] = Action.async { implicit request =>
    ifIsAnnotationLayerOrElse(
      token,
      accessToken,
      dataLayerName,
      ifIsAnnotationLayer = (annotationLayer, annotationSource, relevantToken) =>
        remoteTracingstoreClient
          .getZArray(annotationLayer.tracingId, mag, annotationSource.tracingStoreUrl, relevantToken)
          .map(z => Ok(Json.toJson(z))),
      orElse =
        annotationSource => zArray(annotationSource.organizationName, annotationSource.datasetName, dataLayerName, mag)
    )
  }

  def zarrJsonPrivateLink(token: Option[String],
                          accessToken: String,
                          dataLayerName: String,
                          mag: String): Action[AnyContent] = Action.async { implicit request =>
    ifIsAnnotationLayerOrElse(
      token,
      accessToken,
      dataLayerName,
      ifIsAnnotationLayer = (annotationLayer, annotationSource, relevantToken) =>
        remoteTracingstoreClient
          .getZarrJson(annotationLayer.tracingId, mag, annotationSource.tracingStoreUrl, relevantToken)
          .map(z => Ok(Json.toJson(z))),
      orElse = annotationSource =>
        zarrJsonForMag(annotationSource.organizationName, annotationSource.datasetName, dataLayerName, mag)
    )
  }

  def ifIsAnnotationLayerOrElse(token: Option[String],
                                accessToken: String,
                                dataLayerName: String,
                                ifIsAnnotationLayer: (AnnotationLayer, AnnotationSource, Option[String]) => Fox[Result],
                                orElse: AnnotationSource => Fox[Result])(implicit request: Request[Any]): Fox[Result] =
    for {
      annotationSource <- remoteWebknossosClient.getAnnotationSource(accessToken, urlOrHeaderToken(token, request)) ~> NOT_FOUND
      relevantToken = if (annotationSource.accessViaPrivateLink) Some(accessToken)
      else urlOrHeaderToken(token, request)
      layer = annotationSource.getAnnotationLayer(dataLayerName)
      result <- layer match {
<<<<<<< HEAD
        case Some(annotationLayer) =>
          remoteTracingstoreClient
            .getZArray(annotationLayer.tracingId, mag, annotationSource.tracingStoreUrl, relevantToken)
            .map(z => Ok(Json.toJson(z)))
        case None =>
          zArray(annotationSource.organizationId, annotationSource.datasetName, dataLayerName, mag)
=======
        case Some(annotationLayer) => ifIsAnnotationLayer(annotationLayer, annotationSource, relevantToken)
        case None                  => orElse(annotationSource)
>>>>>>> 5ffd6334
      }
    } yield result

  def requestDataLayerMagFolderContents(token: Option[String],
                                        organizationId: String,
                                        datasetName: String,
                                        dataLayerName: String,
                                        mag: String,
                                        zarrVersion: Int): Action[AnyContent] =
    Action.async { implicit request =>
      accessTokenService.validateAccess(UserAccessRequest.readDataSources(DataSourceId(datasetName, organizationId)),
                                        urlOrHeaderToken(token, request)) {
<<<<<<< HEAD
        dataLayerMagFolderContents(organizationId, datasetName, dataLayerName, mag)
=======
        dataLayerMagFolderContents(organizationName, datasetName, dataLayerName, mag, zarrVersion)
>>>>>>> 5ffd6334
      }
    }

  private def dataLayerMagFolderContents(organizationId: String,
                                         datasetName: String,
                                         dataLayerName: String,
                                         mag: String,
                                         zarrVersion: Int)(implicit m: MessagesProvider): Fox[Result] =
    for {
      (_, dataLayer) <- dataSourceRepository.getDataSourceAndDataLayer(organizationId, datasetName, dataLayerName) ~> NOT_FOUND
      magParsed <- Vec3Int.fromMagLiteral(mag, allowScalar = true) ?~> Messages("dataLayer.invalidMag", mag) ~> NOT_FOUND
      _ <- bool2Fox(dataLayer.containsResolution(magParsed)) ?~> Messages("dataLayer.wrongMag", dataLayerName, mag) ~> NOT_FOUND
      additionalEntries = if (zarrVersion == 2) List(ZarrHeader.FILENAME_DOT_ZARRAY)
      else List(Zarr3ArrayHeader.FILENAME_ZARR_JSON)
    } yield
      Ok(
        views.html.datastoreZarrDatasourceDir(
          "Datastore",
<<<<<<< HEAD
          "%s/%s/%s/%s".format(organizationId, datasetName, dataLayerName, mag),
          List(".zarray")
=======
          "%s/%s/%s/%s".format(organizationName, datasetName, dataLayerName, mag),
          additionalEntries
>>>>>>> 5ffd6334
        )).withHeaders()

  def dataLayerMagFolderContentsPrivateLink(token: Option[String],
                                            accessToken: String,
                                            dataLayerName: String,
                                            mag: String,
                                            zarrVersion: Int): Action[AnyContent] =
    Action.async { implicit request =>
<<<<<<< HEAD
      for {
        annotationSource <- remoteWebknossosClient.getAnnotationSource(accessToken, urlOrHeaderToken(token, request)) ~> NOT_FOUND
        relevantToken = if (annotationSource.accessViaPrivateLink) Some(accessToken)
        else urlOrHeaderToken(token, request)
        layer = annotationSource.getAnnotationLayer(dataLayerName)
        result <- layer match {
          case Some(annotationLayer) =>
            remoteTracingstoreClient
              .getDataLayerMagFolderContents(annotationLayer.tracingId,
                                             mag,
                                             annotationSource.tracingStoreUrl,
                                             relevantToken)
              .map(
                layers =>
                  Ok(
                    views.html.datastoreZarrDatasourceDir(
                      "Combined Annotation Route",
                      s"${annotationLayer.tracingId}",
                      layers
                    )).withHeaders())
          case None =>
            dataLayerMagFolderContents(annotationSource.organizationId,
                                       annotationSource.datasetName,
                                       dataLayerName,
                                       mag)
        }
      } yield result
=======
      ifIsAnnotationLayerOrElse(
        token,
        accessToken,
        dataLayerName,
        ifIsAnnotationLayer = (annotationLayer, annotationSource, relevantToken) =>
          remoteTracingstoreClient
            .getDataLayerMagFolderContents(annotationLayer.tracingId,
                                           mag,
                                           annotationSource.tracingStoreUrl,
                                           relevantToken,
                                           zarrVersion)
            .map(
              layers =>
                Ok(
                  views.html.datastoreZarrDatasourceDir(
                    "Combined Annotation Route",
                    s"${annotationLayer.tracingId}",
                    layers
                  )).withHeaders()),
        orElse = annotationSource =>
          dataLayerMagFolderContents(annotationSource.organizationName,
                                     annotationSource.datasetName,
                                     dataLayerName,
                                     mag,
                                     zarrVersion)
      )
>>>>>>> 5ffd6334
    }

  def requestDataLayerFolderContents(token: Option[String],
                                     organizationId: String,
                                     datasetName: String,
<<<<<<< HEAD
                                     dataLayerName: String): Action[AnyContent] = Action.async { implicit request =>
    accessTokenService.validateAccess(UserAccessRequest.readDataSources(DataSourceId(datasetName, organizationId)),
                                      urlOrHeaderToken(token, request)) {
      dataLayerFolderContents(organizationId, datasetName, dataLayerName)
    }
  }

  private def dataLayerFolderContents(organizationId: String, datasetName: String, dataLayerName: String)(
      implicit m: MessagesProvider): Fox[Result] =
=======
                                     dataLayerName: String,
                                     zarrVersion: Int): Action[AnyContent] = Action.async { implicit request =>
    accessTokenService.validateAccess(UserAccessRequest.readDataSources(DataSourceId(datasetName, organizationName)),
                                      urlOrHeaderToken(token, request)) {
      dataLayerFolderContents(organizationName, datasetName, dataLayerName, zarrVersion)
    }
  }

  private def dataLayerFolderContents(organizationName: String,
                                      datasetName: String,
                                      dataLayerName: String,
                                      zarrVersion: Int)(implicit m: MessagesProvider): Fox[Result] =
>>>>>>> 5ffd6334
    for {
      (_, dataLayer) <- dataSourceRepository.getDataSourceAndDataLayer(organizationId, datasetName, dataLayerName) ?~> Messages(
        "dataSource.notFound") ~> NOT_FOUND
      mags = dataLayer.resolutions
      additionalFiles = if (zarrVersion == 2)
        List(NgffMetadata.FILENAME_DOT_ZATTRS, NgffGroupHeader.FILENAME_DOT_ZGROUP)
      else List(Zarr3ArrayHeader.FILENAME_ZARR_JSON)
    } yield
      Ok(
        views.html.datastoreZarrDatasourceDir(
          "Datastore",
<<<<<<< HEAD
          "%s/%s/%s".format(organizationId, datasetName, dataLayerName),
          List(".zattrs", ".zgroup") ++ mags.map(_.toMagLiteral(allowScalar = true))
=======
          "%s/%s/%s".format(organizationName, datasetName, dataLayerName),
          additionalFiles ++ mags.map(_.toMagLiteral(allowScalar = true))
>>>>>>> 5ffd6334
        )).withHeaders()

  def dataLayerFolderContentsPrivateLink(token: Option[String],
                                         accessToken: String,
                                         dataLayerName: String,
                                         zarrVersion: Int): Action[AnyContent] =
    Action.async { implicit request =>
<<<<<<< HEAD
      for {
        annotationSource <- remoteWebknossosClient.getAnnotationSource(accessToken, urlOrHeaderToken(token, request)) ~> NOT_FOUND
        layer = annotationSource.getAnnotationLayer(dataLayerName)
        relevantToken = if (annotationSource.accessViaPrivateLink) Some(accessToken)
        else urlOrHeaderToken(token, request)
        result <- layer match {
          case Some(annotationLayer) =>
            remoteTracingstoreClient
              .getDataLayerFolderContents(annotationLayer.tracingId, annotationSource.tracingStoreUrl, relevantToken)
              .map(
                layers =>
                  Ok(
                    views.html.datastoreZarrDatasourceDir(
                      "Tracingstore",
                      s"${annotationLayer.tracingId}",
                      layers
                    )).withHeaders())
          case None =>
            dataLayerFolderContents(annotationSource.organizationId, annotationSource.datasetName, dataLayerName)
        }
      } yield result
    }

  def requestDataSourceFolderContents(token: Option[String],
                                      organizationId: String,
                                      datasetName: String): Action[AnyContent] =
=======
      ifIsAnnotationLayerOrElse(
        token,
        accessToken,
        dataLayerName,
        ifIsAnnotationLayer = (annotationLayer, annotationSource, relevantToken) =>
          remoteTracingstoreClient
            .getDataLayerFolderContents(annotationLayer.tracingId,
                                        annotationSource.tracingStoreUrl,
                                        relevantToken,
                                        zarrVersion)
            .map(
              layers =>
                Ok(
                  views.html.datastoreZarrDatasourceDir(
                    "Tracingstore",
                    s"${annotationLayer.tracingId}",
                    layers
                  )).withHeaders()),
        orElse = annotationSource =>
          dataLayerFolderContents(annotationSource.organizationName,
                                  annotationSource.datasetName,
                                  dataLayerName,
                                  zarrVersion)
      )
    }

  def requestDataSourceFolderContents(token: Option[String],
                                      organizationName: String,
                                      datasetName: String,
                                      zarrVersion: Int): Action[AnyContent] =
>>>>>>> 5ffd6334
    Action.async { implicit request =>
      accessTokenService.validateAccess(UserAccessRequest.readDataSources(DataSourceId(datasetName, organizationId)),
                                        urlOrHeaderToken(token, request)) {
        for {
          dataSource <- dataSourceRepository.findUsable(DataSourceId(datasetName, organizationId)).toFox ?~> Messages(
            "dataSource.notFound") ~> NOT_FOUND
          layerNames = dataSource.dataLayers.map((dataLayer: DataLayer) => dataLayer.name)
          additionalVersionDependantFiles = if (zarrVersion == 2) List(NgffGroupHeader.FILENAME_DOT_ZGROUP)
          else List.empty
        } yield
          Ok(
            views.html.datastoreZarrDatasourceDir(
              "Datastore",
<<<<<<< HEAD
              s"$organizationId/$datasetName",
              List(GenericDataSource.FILENAME_DATASOURCE_PROPERTIES_JSON, ".zgroup") ++ layerNames
=======
              s"$organizationName/$datasetName",
              List(GenericDataSource.FILENAME_DATASOURCE_PROPERTIES_JSON) ++ additionalVersionDependantFiles ++ layerNames
>>>>>>> 5ffd6334
            ))
      }
    }

  def dataSourceFolderContentsPrivateLink(token: Option[String],
                                          accessToken: String,
                                          zarrVersion: Int): Action[AnyContent] =
    Action.async { implicit request =>
      for {
        annotationSource <- remoteWebknossosClient.getAnnotationSource(accessToken, urlOrHeaderToken(token, request))
        dataSource <- dataSourceRepository
          .findUsable(DataSourceId(annotationSource.datasetName, annotationSource.organizationId))
          .toFox ?~> Messages("dataSource.notFound") ~> NOT_FOUND
        annotationLayerNames = annotationSource.annotationLayers.filter(_.typ == AnnotationLayerType.Volume).map(_.name)
        dataSourceLayerNames = dataSource.dataLayers
          .map((dataLayer: DataLayer) => dataLayer.name)
          .filter(!annotationLayerNames.contains(_))
        layerNames = annotationLayerNames ++ dataSourceLayerNames
        additionalEntries = if (zarrVersion == 2)
          List(GenericDataSource.FILENAME_DATASOURCE_PROPERTIES_JSON, NgffGroupHeader.FILENAME_DOT_ZGROUP)
        else
          List(GenericDataSource.FILENAME_DATASOURCE_PROPERTIES_JSON)
      } yield
        Ok(
          views.html.datastoreZarrDatasourceDir(
            "Combined datastore and tracingstore directory",
            s"$accessToken",
            additionalEntries ++ layerNames
          ))
    }

  def requestZGroup(token: Option[String],
                    organizationId: String,
                    datasetName: String,
                    dataLayerName: String = ""): Action[AnyContent] = Action.async { implicit request =>
    accessTokenService.validateAccessForSyncBlock(
      UserAccessRequest.readDataSources(DataSourceId(datasetName, organizationId)),
      urlOrHeaderToken(token, request)) {
      Ok(zGroupJson)
    }
  }

  private def zGroupJson: JsValue = Json.toJson(NgffGroupHeader(zarr_format = 2))

  def zGroupPrivateLink(token: Option[String], accessToken: String, dataLayerName: String): Action[AnyContent] =
    Action.async { implicit request =>
      ifIsAnnotationLayerOrElse(
        token,
        accessToken,
        dataLayerName,
        ifIsAnnotationLayer = (annotationLayer, annotationSource, relevantToken) =>
          remoteTracingstoreClient
            .getZGroup(annotationLayer.tracingId, annotationSource.tracingStoreUrl, relevantToken)
            .map(Ok(_)),
        orElse = _ => Fox.successful(Ok(zGroupJson))
      )
    }
}<|MERGE_RESOLUTION|>--- conflicted
+++ resolved
@@ -69,14 +69,14 @@
 
   def requestZarrJson(
       token: Option[String],
-      organizationName: String,
+      organizationId: String,
       datasetName: String,
       dataLayerName: String = "",
   ): Action[AnyContent] = Action.async { implicit request =>
-    accessTokenService.validateAccess(UserAccessRequest.readDataSources(DataSourceId(datasetName, organizationName)),
+    accessTokenService.validateAccess(UserAccessRequest.readDataSources(DataSourceId(datasetName, organizationId)),
                                       urlOrHeaderToken(token, request)) {
       for {
-        (dataSource, dataLayer) <- dataSourceRepository.getDataSourceAndDataLayer(organizationName,
+        (dataSource, dataLayer) <- dataSourceRepository.getDataSourceAndDataLayer(organizationId,
                                                                                   datasetName,
                                                                                   dataLayerName) ?~> Messages(
           "dataSource.notFound") ~> NOT_FOUND
@@ -89,32 +89,11 @@
     }
   }
 
+
   def zAttrsWithAnnotationPrivateLink(token: Option[String],
                                       accessToken: String,
                                       dataLayerName: String = ""): Action[AnyContent] =
     Action.async { implicit request =>
-<<<<<<< HEAD
-      for {
-        annotationSource <- remoteWebknossosClient.getAnnotationSource(accessToken, urlOrHeaderToken(token, request)) ~> NOT_FOUND
-        relevantToken = if (annotationSource.accessViaPrivateLink) Some(accessToken)
-        else urlOrHeaderToken(token, request)
-        annotationLayer = annotationSource.getAnnotationLayer(dataLayerName)
-        omeNgffHeader <- annotationLayer match {
-          case Some(layer) =>
-            remoteTracingstoreClient.getOmeNgffHeader(layer.tracingId, annotationSource.tracingStoreUrl, relevantToken)
-          case None =>
-            for {
-              (dataSource, dataLayer) <- dataSourceRepository.getDataSourceAndDataLayer(annotationSource.organizationId,
-                                                                                        annotationSource.datasetName,
-                                                                                        dataLayerName) ?~> Messages(
-                "dataSource.notFound") ~> NOT_FOUND
-              dataSourceOmeNgffHeader = NgffMetadata.fromNameVoxelSizeAndMags(dataLayerName,
-                                                                              dataSource.scale,
-                                                                              dataLayer.resolutions)
-            } yield dataSourceOmeNgffHeader
-        }
-      } yield Ok(Json.toJson(omeNgffHeader))
-=======
       ifIsAnnotationLayerOrElse(
         token,
         accessToken,
@@ -126,7 +105,7 @@
         },
         orElse = annotationSource =>
           for {
-            (dataSource, dataLayer) <- dataSourceRepository.getDataSourceAndDataLayer(annotationSource.organizationName,
+            (dataSource, dataLayer) <- dataSourceRepository.getDataSourceAndDataLayer(annotationSource.organizationId,
                                                                                       annotationSource.datasetName,
                                                                                       dataLayerName) ?~> Messages(
               "dataSource.notFound") ~> NOT_FOUND
@@ -152,7 +131,7 @@
         },
         orElse = annotationSource =>
           for {
-            (dataSource, dataLayer) <- dataSourceRepository.getDataSourceAndDataLayer(annotationSource.organizationName,
+            (dataSource, dataLayer) <- dataSourceRepository.getDataSourceAndDataLayer(annotationSource.organizationId,
                                                                                       annotationSource.datasetName,
                                                                                       dataLayerName) ?~> Messages(
               "dataSource.notFound") ~> NOT_FOUND
@@ -163,7 +142,6 @@
             zarr3GroupHeader = Zarr3GroupHeader(3, "group", Some(dataSourceOmeNgffHeader))
           } yield Ok(Json.toJson(zarr3GroupHeader))
       )
->>>>>>> 5ffd6334
     }
 
   /**
@@ -264,11 +242,7 @@
   ): Action[AnyContent] = Action.async { implicit request =>
     accessTokenService.validateAccess(UserAccessRequest.readDataSources(DataSourceId(datasetName, organizationId)),
                                       urlOrHeaderToken(token, request)) {
-<<<<<<< HEAD
-      rawZarrCube(organizationId, datasetName, dataLayerName, mag, cxyz)
-=======
-      rawZarrCube(organizationName, datasetName, dataLayerName, mag, coordinates)
->>>>>>> 5ffd6334
+      rawZarrCube(organizationId, datasetName, dataLayerName, mag, coordinates)
     }
   }
 
@@ -278,24 +252,6 @@
                              mag: String,
                              coordinates: String): Action[AnyContent] =
     Action.async { implicit request =>
-<<<<<<< HEAD
-      for {
-        annotationSource <- remoteWebknossosClient.getAnnotationSource(accessToken, urlOrHeaderToken(token, request)) ~> NOT_FOUND
-        relevantToken = if (annotationSource.accessViaPrivateLink) Some(accessToken)
-        else urlOrHeaderToken(token, request)
-        layer = annotationSource.getAnnotationLayer(dataLayerName)
-
-        // ensures access to volume layers if fallback layer with equal name exists
-        result <- layer match {
-          case Some(annotationLayer) =>
-            remoteTracingstoreClient
-              .getRawZarrCube(annotationLayer.tracingId, mag, cxyz, annotationSource.tracingStoreUrl, relevantToken)
-              .map(Ok(_))
-          case None =>
-            rawZarrCube(annotationSource.organizationId, annotationSource.datasetName, dataLayerName, mag, cxyz)
-        }
-      } yield result
-=======
       ifIsAnnotationLayerOrElse(
         token,
         accessToken,
@@ -309,9 +265,8 @@
                             relevantToken)
             .map(Ok(_)),
         orElse = annotationSource =>
-          rawZarrCube(annotationSource.organizationName, annotationSource.datasetName, dataLayerName, mag, coordinates)
+          rawZarrCube(annotationSource.organizationId, annotationSource.datasetName, dataLayerName, mag, coordinates)
       )
->>>>>>> 5ffd6334
     }
 
   private def rawZarrCube(
@@ -366,25 +321,25 @@
         "dataSource.notFound") ~> NOT_FOUND
       magParsed <- Vec3Int.fromMagLiteral(mag, allowScalar = true) ?~> Messages("dataLayer.invalidMag", mag) ~> NOT_FOUND
       _ <- bool2Fox(dataLayer.containsResolution(magParsed)) ?~> Messages("dataLayer.wrongMag", dataLayerName, mag) ~> NOT_FOUND
-      zarrHeader = ZarrHeader.fromLayer(dataLayer, magParsed)
+      zarrHeader = Zarr3ArrayHeader.fromDataLayer(dataLayer)
     } yield Ok(Json.toJson(zarrHeader))
 
   def requestZarrJsonForMag(token: Option[String],
-                            organizationName: String,
+                            organizationId: String,
                             datasetName: String,
                             dataLayerName: String,
                             mag: String,
   ): Action[AnyContent] = Action.async { implicit request =>
-    accessTokenService.validateAccess(UserAccessRequest.readDataSources(DataSourceId(datasetName, organizationName)),
+    accessTokenService.validateAccess(UserAccessRequest.readDataSources(DataSourceId(datasetName, organizationId)),
                                       urlOrHeaderToken(token, request)) {
-      zarrJsonForMag(organizationName, datasetName, dataLayerName, mag)
-    }
-  }
-
-  private def zarrJsonForMag(organizationName: String, datasetName: String, dataLayerName: String, mag: String)(
+      zarrJsonForMag(organizationId, datasetName, dataLayerName, mag)
+    }
+  }
+
+  private def zarrJsonForMag(organizationId: String, datasetName: String, dataLayerName: String, mag: String)(
       implicit m: MessagesProvider): Fox[Result] =
     for {
-      (_, dataLayer) <- dataSourceRepository.getDataSourceAndDataLayer(organizationName, datasetName, dataLayerName) ?~> Messages(
+      (_, dataLayer) <- dataSourceRepository.getDataSourceAndDataLayer(organizationId, datasetName, dataLayerName) ?~> Messages(
         "dataSource.notFound") ~> NOT_FOUND
       magParsed <- Vec3Int.fromMagLiteral(mag, allowScalar = true) ?~> Messages("dataLayer.invalidMag", mag) ~> NOT_FOUND
       _ <- bool2Fox(dataLayer.containsResolution(magParsed)) ?~> Messages("dataLayer.wrongMag", dataLayerName, mag) ~> NOT_FOUND
@@ -404,7 +359,7 @@
           .getZArray(annotationLayer.tracingId, mag, annotationSource.tracingStoreUrl, relevantToken)
           .map(z => Ok(Json.toJson(z))),
       orElse =
-        annotationSource => zArray(annotationSource.organizationName, annotationSource.datasetName, dataLayerName, mag)
+        annotationSource => zArray(annotationSource.organizationId, annotationSource.datasetName, dataLayerName, mag)
     )
   }
 
@@ -421,7 +376,7 @@
           .getZarrJson(annotationLayer.tracingId, mag, annotationSource.tracingStoreUrl, relevantToken)
           .map(z => Ok(Json.toJson(z))),
       orElse = annotationSource =>
-        zarrJsonForMag(annotationSource.organizationName, annotationSource.datasetName, dataLayerName, mag)
+        zarrJsonForMag(annotationSource.organizationId, annotationSource.datasetName, dataLayerName, mag)
     )
   }
 
@@ -436,17 +391,8 @@
       else urlOrHeaderToken(token, request)
       layer = annotationSource.getAnnotationLayer(dataLayerName)
       result <- layer match {
-<<<<<<< HEAD
-        case Some(annotationLayer) =>
-          remoteTracingstoreClient
-            .getZArray(annotationLayer.tracingId, mag, annotationSource.tracingStoreUrl, relevantToken)
-            .map(z => Ok(Json.toJson(z)))
-        case None =>
-          zArray(annotationSource.organizationId, annotationSource.datasetName, dataLayerName, mag)
-=======
         case Some(annotationLayer) => ifIsAnnotationLayer(annotationLayer, annotationSource, relevantToken)
         case None                  => orElse(annotationSource)
->>>>>>> 5ffd6334
       }
     } yield result
 
@@ -459,11 +405,7 @@
     Action.async { implicit request =>
       accessTokenService.validateAccess(UserAccessRequest.readDataSources(DataSourceId(datasetName, organizationId)),
                                         urlOrHeaderToken(token, request)) {
-<<<<<<< HEAD
-        dataLayerMagFolderContents(organizationId, datasetName, dataLayerName, mag)
-=======
-        dataLayerMagFolderContents(organizationName, datasetName, dataLayerName, mag, zarrVersion)
->>>>>>> 5ffd6334
+        dataLayerMagFolderContents(organizationId, datasetName, dataLayerName, mag, zarrVersion)
       }
     }
 
@@ -482,13 +424,8 @@
       Ok(
         views.html.datastoreZarrDatasourceDir(
           "Datastore",
-<<<<<<< HEAD
           "%s/%s/%s/%s".format(organizationId, datasetName, dataLayerName, mag),
-          List(".zarray")
-=======
-          "%s/%s/%s/%s".format(organizationName, datasetName, dataLayerName, mag),
           additionalEntries
->>>>>>> 5ffd6334
         )).withHeaders()
 
   def dataLayerMagFolderContentsPrivateLink(token: Option[String],
@@ -497,35 +434,6 @@
                                             mag: String,
                                             zarrVersion: Int): Action[AnyContent] =
     Action.async { implicit request =>
-<<<<<<< HEAD
-      for {
-        annotationSource <- remoteWebknossosClient.getAnnotationSource(accessToken, urlOrHeaderToken(token, request)) ~> NOT_FOUND
-        relevantToken = if (annotationSource.accessViaPrivateLink) Some(accessToken)
-        else urlOrHeaderToken(token, request)
-        layer = annotationSource.getAnnotationLayer(dataLayerName)
-        result <- layer match {
-          case Some(annotationLayer) =>
-            remoteTracingstoreClient
-              .getDataLayerMagFolderContents(annotationLayer.tracingId,
-                                             mag,
-                                             annotationSource.tracingStoreUrl,
-                                             relevantToken)
-              .map(
-                layers =>
-                  Ok(
-                    views.html.datastoreZarrDatasourceDir(
-                      "Combined Annotation Route",
-                      s"${annotationLayer.tracingId}",
-                      layers
-                    )).withHeaders())
-          case None =>
-            dataLayerMagFolderContents(annotationSource.organizationId,
-                                       annotationSource.datasetName,
-                                       dataLayerName,
-                                       mag)
-        }
-      } yield result
-=======
       ifIsAnnotationLayerOrElse(
         token,
         accessToken,
@@ -546,42 +454,29 @@
                     layers
                   )).withHeaders()),
         orElse = annotationSource =>
-          dataLayerMagFolderContents(annotationSource.organizationName,
+          dataLayerMagFolderContents(annotationSource.organizationId,
                                      annotationSource.datasetName,
                                      dataLayerName,
                                      mag,
                                      zarrVersion)
       )
->>>>>>> 5ffd6334
     }
 
   def requestDataLayerFolderContents(token: Option[String],
                                      organizationId: String,
                                      datasetName: String,
-<<<<<<< HEAD
-                                     dataLayerName: String): Action[AnyContent] = Action.async { implicit request =>
+                                     dataLayerName: String,
+                                     zarrVersion: Int): Action[AnyContent] = Action.async { implicit request =>
     accessTokenService.validateAccess(UserAccessRequest.readDataSources(DataSourceId(datasetName, organizationId)),
                                       urlOrHeaderToken(token, request)) {
-      dataLayerFolderContents(organizationId, datasetName, dataLayerName)
-    }
-  }
-
-  private def dataLayerFolderContents(organizationId: String, datasetName: String, dataLayerName: String)(
-      implicit m: MessagesProvider): Fox[Result] =
-=======
-                                     dataLayerName: String,
-                                     zarrVersion: Int): Action[AnyContent] = Action.async { implicit request =>
-    accessTokenService.validateAccess(UserAccessRequest.readDataSources(DataSourceId(datasetName, organizationName)),
-                                      urlOrHeaderToken(token, request)) {
-      dataLayerFolderContents(organizationName, datasetName, dataLayerName, zarrVersion)
-    }
-  }
-
-  private def dataLayerFolderContents(organizationName: String,
+      dataLayerFolderContents(organizationId, datasetName, dataLayerName, zarrVersion)
+    }
+  }
+
+  private def dataLayerFolderContents(organizationId: String,
                                       datasetName: String,
                                       dataLayerName: String,
                                       zarrVersion: Int)(implicit m: MessagesProvider): Fox[Result] =
->>>>>>> 5ffd6334
     for {
       (_, dataLayer) <- dataSourceRepository.getDataSourceAndDataLayer(organizationId, datasetName, dataLayerName) ?~> Messages(
         "dataSource.notFound") ~> NOT_FOUND
@@ -593,13 +488,8 @@
       Ok(
         views.html.datastoreZarrDatasourceDir(
           "Datastore",
-<<<<<<< HEAD
           "%s/%s/%s".format(organizationId, datasetName, dataLayerName),
-          List(".zattrs", ".zgroup") ++ mags.map(_.toMagLiteral(allowScalar = true))
-=======
-          "%s/%s/%s".format(organizationName, datasetName, dataLayerName),
           additionalFiles ++ mags.map(_.toMagLiteral(allowScalar = true))
->>>>>>> 5ffd6334
         )).withHeaders()
 
   def dataLayerFolderContentsPrivateLink(token: Option[String],
@@ -607,34 +497,6 @@
                                          dataLayerName: String,
                                          zarrVersion: Int): Action[AnyContent] =
     Action.async { implicit request =>
-<<<<<<< HEAD
-      for {
-        annotationSource <- remoteWebknossosClient.getAnnotationSource(accessToken, urlOrHeaderToken(token, request)) ~> NOT_FOUND
-        layer = annotationSource.getAnnotationLayer(dataLayerName)
-        relevantToken = if (annotationSource.accessViaPrivateLink) Some(accessToken)
-        else urlOrHeaderToken(token, request)
-        result <- layer match {
-          case Some(annotationLayer) =>
-            remoteTracingstoreClient
-              .getDataLayerFolderContents(annotationLayer.tracingId, annotationSource.tracingStoreUrl, relevantToken)
-              .map(
-                layers =>
-                  Ok(
-                    views.html.datastoreZarrDatasourceDir(
-                      "Tracingstore",
-                      s"${annotationLayer.tracingId}",
-                      layers
-                    )).withHeaders())
-          case None =>
-            dataLayerFolderContents(annotationSource.organizationId, annotationSource.datasetName, dataLayerName)
-        }
-      } yield result
-    }
-
-  def requestDataSourceFolderContents(token: Option[String],
-                                      organizationId: String,
-                                      datasetName: String): Action[AnyContent] =
-=======
       ifIsAnnotationLayerOrElse(
         token,
         accessToken,
@@ -654,7 +516,7 @@
                     layers
                   )).withHeaders()),
         orElse = annotationSource =>
-          dataLayerFolderContents(annotationSource.organizationName,
+          dataLayerFolderContents(annotationSource.organizationId,
                                   annotationSource.datasetName,
                                   dataLayerName,
                                   zarrVersion)
@@ -662,10 +524,9 @@
     }
 
   def requestDataSourceFolderContents(token: Option[String],
-                                      organizationName: String,
+                                      organizationId: String,
                                       datasetName: String,
                                       zarrVersion: Int): Action[AnyContent] =
->>>>>>> 5ffd6334
     Action.async { implicit request =>
       accessTokenService.validateAccess(UserAccessRequest.readDataSources(DataSourceId(datasetName, organizationId)),
                                         urlOrHeaderToken(token, request)) {
@@ -679,13 +540,8 @@
           Ok(
             views.html.datastoreZarrDatasourceDir(
               "Datastore",
-<<<<<<< HEAD
               s"$organizationId/$datasetName",
-              List(GenericDataSource.FILENAME_DATASOURCE_PROPERTIES_JSON, ".zgroup") ++ layerNames
-=======
-              s"$organizationName/$datasetName",
               List(GenericDataSource.FILENAME_DATASOURCE_PROPERTIES_JSON) ++ additionalVersionDependantFiles ++ layerNames
->>>>>>> 5ffd6334
             ))
       }
     }
