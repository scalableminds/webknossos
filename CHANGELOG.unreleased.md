# Changelog (Unreleased)

All notable (yet unreleased) user-facing changes to webknossos are documented in this file.
See `CHANGELOG.released.md` for the changes which are part of official releases.

The format is based on [Keep a Changelog](http://keepachangelog.com/en/1.0.0/)
and this project adheres to [Calendar Versioning](http://calver.org/) `0Y.0M.MICRO`.
For upgrade instructions, please check the [migration guide](MIGRATIONS.released.md).

## Unreleased
[Commits](https://github.com/scalableminds/webknossos/compare/20.07.0...HEAD)

### Added
- Added the possibility to move nodes in skeleton tracings. This can be done either by pressing CTRL + arrow key or by dragging while holding CTRL. [#4743](https://github.com/scalableminds/webknossos/pull/4743)
- Added the possibility to delete datasets on disk from webKnossos. Use with care. [#4696](https://github.com/scalableminds/webknossos/pull/4696)
- Added error toasts for failing bucket requests. [#4740](https://github.com/scalableminds/webknossos/pull/4740)
- Improved the distinguishability of segments by improving the color generation and also by rendering patterns within the segments. The pattern opacity can be adapted in the layer settings (next to the opacity of the segmentation layer). [#4730](https://github.com/scalableminds/webknossos/pull/4730)
- Added a list of all projects containing tasks of a specific task type. It's accessible from the task types list view. [#4420](https://github.com/scalableminds/webknossos/pull/4745)

### Changed
- When d/f switching is turned off and a slice is copied with the shortcut `v`, the previous slice used as the source will always be slice - 1 and `shift + v` will always take slice + 1 as the slice to copy from. [#4728](https://github.com/scalableminds/webknossos/pull/4728)
- Disabled the autofill feature of the brush when using this tool to erase data. [#4729](https://github.com/scalableminds/webknossos/pull/4729)
- The rotation buttons of the 3D-viewport no longer change the zoom. [#4750](https://github.com/scalableminds/webknossos/pull/4750)
- Improved the performance of applying agglomerate files. [#4706](https://github.com/scalableminds/webknossos/pull/4706)
- In the Edit/Import Dataset form, the "Sharing" tab was renamed to "Sharing & Permissions". Also, existing permission-related settings were moved to that tab.  [#4683](https://github.com/scalableminds/webknossos/pull/4763)
<<<<<<< HEAD
- Improved rotation of camera in 3D viewport. [#4768](https://github.com/scalableminds/webknossos/pull/4768)
=======
- Improved handling and communication of failures during download of data from datasets. [#4765](https://github.com/scalableminds/webknossos/pull/4765)
>>>>>>> 4cf03187

### Fixed
- Speed up NML import in existing tracings for NMLs with many trees (20,000+). [#4742](https://github.com/scalableminds/webknossos/pull/4742)
- Fixed tree groups when uploading NMLs with multi-component trees. [#4735](https://github.com/scalableminds/webknossos/pull/4735)
- Fixed that invalid number values in slider settings could crash webKnossos. [#4758](https://github.com/scalableminds/webknossos/pull/4758)

### Removed
-<|MERGE_RESOLUTION|>--- conflicted
+++ resolved
@@ -23,11 +23,8 @@
 - The rotation buttons of the 3D-viewport no longer change the zoom. [#4750](https://github.com/scalableminds/webknossos/pull/4750)
 - Improved the performance of applying agglomerate files. [#4706](https://github.com/scalableminds/webknossos/pull/4706)
 - In the Edit/Import Dataset form, the "Sharing" tab was renamed to "Sharing & Permissions". Also, existing permission-related settings were moved to that tab.  [#4683](https://github.com/scalableminds/webknossos/pull/4763)
-<<<<<<< HEAD
 - Improved rotation of camera in 3D viewport. [#4768](https://github.com/scalableminds/webknossos/pull/4768)
-=======
 - Improved handling and communication of failures during download of data from datasets. [#4765](https://github.com/scalableminds/webknossos/pull/4765)
->>>>>>> 4cf03187
 
 ### Fixed
 - Speed up NML import in existing tracings for NMLs with many trees (20,000+). [#4742](https://github.com/scalableminds/webknossos/pull/4742)
