--- conflicted
+++ resolved
@@ -55,11 +55,7 @@
         .toSingleBox("Error reading resolutions")
         .flatMap(list =>
           if (list.isEmpty) {
-<<<<<<< HEAD
-            Failure("No resolutions found. Maybe add a magnification folder")
-=======
             Failure("No resolutions found. Consider adding resolution directories.")
->>>>>>> 0ddc520e
           } else Full(list))
     }
 
