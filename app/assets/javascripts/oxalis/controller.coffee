--- conflicted
+++ resolved
@@ -58,35 +58,21 @@
     @urlManager = new UrlManager(@model)
     @model.set("state", @urlManager.initialState)
 
-<<<<<<< HEAD
     @model.fetch().done (error) =>
-=======
-    @model.initialize( @controlMode, @urlManager.initialState ).done ({tracing, error}) =>
->>>>>>> 8a459f0a
 
       # Do not continue, when there was an error and we got no settings from the server
       if error
         return
 
-<<<<<<< HEAD
-      unless @model.restrictions.allowAccess
-=======
-      unless tracing.restrictions.allowAccess
->>>>>>> 8a459f0a
+      unless @model.tracing.restrictions.allowAccess
         Toast.Error "You are not allowed to access this tracing"
         return
-
-      if not tracing.restrictions.allowDownload or not tracing.downloadUrl?
-        $('#trace-download-button').attr("disabled", "disabled")
-      else
-        $('#trace-download-button').attr("href", tracing.downloadUrl)
 
       @urlManager.startUrlUpdater()
 
       # Warn if segmentation data is not available
       if @model.getSegmentationBinary()?
         hasWarned = false
-<<<<<<< HEAD
         @listenTo(@model.flycam, "zoomStepChanged", =>
           if @model.flycam.getIntegerZoomStep() > 1 and not hasWarned
             hasWarned = true
@@ -95,16 +81,7 @@
         )
 
       for allowedMode in @model.settings.allowedModes
-=======
-        @model.flycam.on
-          zoomStepChanged : =>
-            if @model.flycam.getIntegerZoomStep() > 1 and not hasWarned
-              hasWarned = true
-              Toast.info(
-                "Segmentation data is only available at lower zoom levels.")
-
-      for allowedMode in tracing.content.settings.allowedModes
->>>>>>> 8a459f0a
+
         @allowedModes.push switch allowedMode
           when "oxalis" then constants.MODE_PLANE_TRACING
           when "arbitrary" then constants.MODE_ARBITRARY
@@ -117,27 +94,6 @@
       stats = new Stats()
       $("body").append stats.domElement
 
-<<<<<<< HEAD
-=======
-      @gui = @createGui(tracing.restrictions, tracing.content.settings)
-
-      #TODO trigger on resize
-      # set width / height for the right-side menu
-      _.defer =>
-        if $("#right-menu").length
-          menuPosition = $("#right-menu").position()
-          MARGIN = 40
-          width = window.innerWidth - menuPosition.left - MARGIN
-          height = window.innerHeight - menuPosition.top - MARGIN
-          tabHeight = height - $('#right-menu .nav').height() - 30
-
-          $("#right-menu").width(width).height(height)
-          @annotationController?.abstractTreeController?.setDimensions({
-            width : width
-            height : tabHeight
-          })
-
->>>>>>> 8a459f0a
       @sceneController = new SceneController(
         @model.upperBoundary, @model.flycam, @model)
 
