--- conflicted
+++ resolved
@@ -13,20 +13,7 @@
 ### Added
 
 ### Changed
-<<<<<<< HEAD
-- Improved task list to sort tasks by project date, add option to expand all tasks at once and improve styling. [#7709](https://github.com/scalableminds/webknossos/pull/7709)
-- Changed the time-tracking overview to show times spent in annotations and tasks and filter them by teams and projects. In the linked detail view, the tracked times can also be filtered by type (annotations or tasks) and project. [#7524](https://github.com/scalableminds/webknossos/pull/7524)
-- The time tracking api route `/api/users/:id/loggedTime`, which is used by the webknossos-libs client, and groups the times by month, now uses UTC when determining month limits, rather than the server’s local timezone. [#7524](https://github.com/scalableminds/webknossos/pull/7524)
-- Duplicated annotations are opened in a new browser tab. [#7724](https://github.com/scalableminds/webknossos/pull/7724)
-- When proofreading segments and merging two segments, the segment item that doesn't exist anymore after the merge is automatically removed. [#7729](https://github.com/scalableminds/webknossos/pull/7729)
-- Changed some internal APIs to use spelling dataset instead of dataSet. This requires all connected datastores to be the latest version. [#7690](https://github.com/scalableminds/webknossos/pull/7690)
-- Toasts are shown until WEBKNOSSOS is running in the active browser tab again. Also, the content of most toasts that show errors or warnings is printed to the browser's console. [#7741](https://github.com/scalableminds/webknossos/pull/7741)
-- Improved UI speed when editing the description of an annotation. [#7769](https://github.com/scalableminds/webknossos/pull/7769)
-- Updated dataset animations to use the new meshing API. Animitation now support ad-hoc meshes and mappings. [#7692](https://github.com/scalableminds/webknossos/pull/7692) 
 - In the time tracking view, all annotations and tasks can be shown for each user by expanding the table. The individual time spans spent with a task or annotating an explorative annotation can be accessed via CSV export. The detail view including a chart for the individual spans has been removed. [#7733](https://github.com/scalableminds/webknossos/pull/7733)
-
-=======
->>>>>>> 9aefa004
 
 ### Fixed
 
