--- conflicted
+++ resolved
@@ -232,10 +232,6 @@
             project <- ProjectService.findIfNotEmpty(projectName) ?~> Messages("project.notFound")
             _ <- ensureTeamAdministration(request.user, team)
           } yield {
-<<<<<<< HEAD
-            val nmls = NMLService.extractFromFile(nmlFile.ref.file, nmlFile.filename)
-            // TODO: catch errors
-=======
             val nmls = NMLService.extractFromFile(nmlFile.ref.file, nmlFile.filename).flatten
             val baseTask = Task(
               taskType._id,
@@ -244,7 +240,6 @@
               priority,
               instances,
               _project = project.map(_.name))
->>>>>>> 9ef06996
             nmls.foreach {
               nml =>
                 val task = Task(
