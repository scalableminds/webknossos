--- conflicted
+++ resolved
@@ -94,13 +94,8 @@
               brightness: 0,
               contrast: 1,
               color: [255, 255, 255],
-<<<<<<< HEAD
               alpha: layer.category === "color" ? 100 : 20,
-              intensityRange: [0, 255],
-=======
-              alpha: 100,
               intensityRange,
->>>>>>> e10807c4
               isDisabled: false,
               isInverted: false,
             },
