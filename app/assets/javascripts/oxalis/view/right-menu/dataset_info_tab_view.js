/**
 * dataset_info_view.js
 * @flow
 */
import _ from "lodash";
import React, { Component } from "react";
import { connect } from "react-redux";
import Maybe from "data.maybe";
import { getBaseVoxel } from "oxalis/model/scaleinfo";
import constants, { ControlModeEnum } from "oxalis/constants";
import { getPlaneScalingFactor } from "oxalis/model/accessors/flycam_accessor";
import { getSkeletonTracing, getStats } from "oxalis/model/accessors/skeletontracing_accessor";
import Store from "oxalis/store";
import TemplateHelpers from "libs/template_helpers";
import { setAnnotationNameAction } from "oxalis/model/actions/annotation_actions";
import EditableTextLabel from "oxalis/view/components/editable_text_label";
import type { OxalisState, TracingType, DatasetType, FlycamType, TaskType } from "oxalis/store";

type DatasetInfoTabStateProps = {
  tracing: TracingType,
  dataset: DatasetType,
  flycam: FlycamType,
  task: ?TaskType,
};

type DatasetInfoTabProps = DatasetInfoTabStateProps & { setAnnotationName: string => void };

class DatasetInfoTabView extends Component<DatasetInfoTabProps> {
  calculateZoomLevel(): number {
    let width;
    let zoom;
    const viewMode = Store.getState().temporaryConfiguration.viewMode;
    if (constants.MODES_PLANE.includes(viewMode)) {
      zoom = getPlaneScalingFactor(this.props.flycam);
      width = constants.PLANE_WIDTH;
    } else if (constants.MODES_ARBITRARY.includes(viewMode)) {
      zoom = this.props.flycam.zoomStep;
      width = constants.ARBITRARY_WIDTH;
    } else {
      throw Error(`Model mode not recognized: ${viewMode}`);
    }
    // unit is nm
    const baseVoxel = getBaseVoxel(this.props.dataset.scale);
    return zoom * width * baseVoxel;
  }

  chooseUnit(zoomLevel: number): string {
    if (zoomLevel < 1000) {
      return `${zoomLevel.toFixed(0)} nm`;
    } else if (zoomLevel < 1000000) {
      return `${(zoomLevel / 1000).toFixed(1)} μm`;
    } else {
      return `${(zoomLevel / 1000000).toFixed(1)} mm`;
    }
  }

  setAnnotationName = (newName: string) => {
    this.props.setAnnotationName(newName);
  };

  render() {
    const { tracingType, name } = this.props.tracing;
    const tracingName = name || "<untitled>";
    const stats = getStats(this.props.tracing);
    let annotationTypeLabel;

    if (this.props.task != null) {
      // In case we have a task display its id as well
      annotationTypeLabel = (
        <span>
          {tracingType} : {this.props.task.id}
        </span>
      );
    } else {
      // Or display an explorative tracings name
      annotationTypeLabel = (
        <span>
          Explorational Tracing :
          <EditableTextLabel value={tracingName} onChange={this.setAnnotationName} />
        </span>
      );
    }

    const zoomLevel = this.calculateZoomLevel();
    const dataSetName = this.props.dataset.name;
    const isPublicViewMode =
      Store.getState().temporaryConfiguration.controlMode === ControlModeEnum.VIEW;

    return (
      <div className="flex-overflow">
<<<<<<< HEAD
        <p>
          {annotationTypeLabel}
        </p>
        <p>
          Dataset: {dataSetName}
        </p>
        <p>
          Viewport Width: {this.chooseUnit(zoomLevel)}
        </p>
        <p>
          Dataset Resolution: {TemplateHelpers.formatScale(this.props.dataset.scale)}
        </p>
        {this.props.tracing.type === "skeleton"
          ? <div>
              <p>
                Number of Trees: {stats.map(stats => stats.treeCount).getOrElse(null)}
              </p>
              <p>
                Number of Nodes: {stats.map(stats => stats.nodeCount).getOrElse(null)}
              </p>
              <p>
                Number of Edges: {stats.map(stats => stats.edgeCount).getOrElse(null)}
              </p>
              <p>
                Number of Branch Points: {stats.map(stats => stats.branchPointCount).getOrElse(null)}
              </p>
=======
        <p>{annotationTypeLabel}</p>
        <p>Dataset: {dataSetName}</p>
        <p>Viewport Width: {this.chooseUnit(zoomLevel)}</p>
        <p>Dataset Resolution: {TemplateHelpers.formatScale(this.props.dataset.scale)}</p>
        {this.props.tracing.type === "skeleton" ? (
          <div>
            <p>Number of Trees: {treeCount}</p>
            <p>Number of Nodes: {nodeCount}</p>
            <p>Number of Branch Points: {branchPointCount}</p>
          </div>
        ) : null}
        {isPublicViewMode ? (
          <div>
            <table className="table table-condensed table-nohead table-bordered">
              <tbody>
                <tr>
                  <th colSpan="2">Controls</th>
                </tr>
                <tr>
                  <td>I,O or Alt + Mousewheel</td>
                  <td>Zoom in/out</td>
                </tr>
                <tr>
                  <td>Mousewheel or D and F</td>
                  <td>Move Along 3rd Axis</td>
                </tr>
                <tr>
                  <td>Left Mouse Drag or Arrow Keys</td>
                  <td>Move</td>
                </tr>
                <tr>
                  <td>Right Click Drag in 3D View</td>
                  <td>Rotate 3D View</td>
                </tr>
                <tr>
                  <td>K,L</td>
                  <td>Scale Up/Down Viewports</td>
                </tr>
              </tbody>
            </table>
            <div>
              <img
                className="img-50"
                src="/assets/images/Max-Planck-Gesellschaft.svg"
                alt="Max Plank Geselleschaft Logo"
              />
              <img
                className="img-50"
                src="/assets/images/MPI-brain-research.svg"
                alt="Max Plank Institute of Brain Research Logo"
              />
>>>>>>> 721a86dd
            </div>
          </div>
        ) : null}
      </div>
    );
  }
}

const mapStateToProps = (state: OxalisState): DatasetInfoTabStateProps => ({
  tracing: state.tracing,
  dataset: state.dataset,
  flycam: state.flycam,
  task: state.task,
});

const mapDispatchToProps = (dispatch: Dispatch<*>) => ({
  setAnnotationName(tracingName: string) {
    dispatch(setAnnotationNameAction(tracingName));
  },
});

export default connect(mapStateToProps, mapDispatchToProps)(DatasetInfoTabView);<|MERGE_RESOLUTION|>--- conflicted
+++ resolved
@@ -2,14 +2,12 @@
  * dataset_info_view.js
  * @flow
  */
-import _ from "lodash";
 import React, { Component } from "react";
 import { connect } from "react-redux";
-import Maybe from "data.maybe";
 import { getBaseVoxel } from "oxalis/model/scaleinfo";
 import constants, { ControlModeEnum } from "oxalis/constants";
 import { getPlaneScalingFactor } from "oxalis/model/accessors/flycam_accessor";
-import { getSkeletonTracing, getStats } from "oxalis/model/accessors/skeletontracing_accessor";
+import { getStats } from "oxalis/model/accessors/skeletontracing_accessor";
 import Store from "oxalis/store";
 import TemplateHelpers from "libs/template_helpers";
 import { setAnnotationNameAction } from "oxalis/model/actions/annotation_actions";
@@ -61,7 +59,7 @@
   render() {
     const { tracingType, name } = this.props.tracing;
     const tracingName = name || "<untitled>";
-    const stats = getStats(this.props.tracing);
+    const statsMaybe = getStats(this.props.tracing);
     let annotationTypeLabel;
 
     if (this.props.task != null) {
@@ -88,7 +86,6 @@
 
     return (
       <div className="flex-overflow">
-<<<<<<< HEAD
         <p>
           {annotationTypeLabel}
         </p>
@@ -104,73 +101,63 @@
         {this.props.tracing.type === "skeleton"
           ? <div>
               <p>
-                Number of Trees: {stats.map(stats => stats.treeCount).getOrElse(null)}
+                Number of Trees: {statsMaybe.map(stats => stats.treeCount).getOrElse(null)}
               </p>
               <p>
-                Number of Nodes: {stats.map(stats => stats.nodeCount).getOrElse(null)}
+                Number of Nodes: {statsMaybe.map(stats => stats.nodeCount).getOrElse(null)}
               </p>
               <p>
-                Number of Edges: {stats.map(stats => stats.edgeCount).getOrElse(null)}
+                Number of Edges: {statsMaybe.map(stats => stats.edgeCount).getOrElse(null)}
               </p>
               <p>
-                Number of Branch Points: {stats.map(stats => stats.branchPointCount).getOrElse(null)}
+                Number of Branch Points:{" "}
+                {statsMaybe.map(stats => stats.branchPointCount).getOrElse(null)}
               </p>
-=======
-        <p>{annotationTypeLabel}</p>
-        <p>Dataset: {dataSetName}</p>
-        <p>Viewport Width: {this.chooseUnit(zoomLevel)}</p>
-        <p>Dataset Resolution: {TemplateHelpers.formatScale(this.props.dataset.scale)}</p>
-        {this.props.tracing.type === "skeleton" ? (
-          <div>
-            <p>Number of Trees: {treeCount}</p>
-            <p>Number of Nodes: {nodeCount}</p>
-            <p>Number of Branch Points: {branchPointCount}</p>
-          </div>
-        ) : null}
-        {isPublicViewMode ? (
-          <div>
-            <table className="table table-condensed table-nohead table-bordered">
-              <tbody>
-                <tr>
-                  <th colSpan="2">Controls</th>
-                </tr>
-                <tr>
-                  <td>I,O or Alt + Mousewheel</td>
-                  <td>Zoom in/out</td>
-                </tr>
-                <tr>
-                  <td>Mousewheel or D and F</td>
-                  <td>Move Along 3rd Axis</td>
-                </tr>
-                <tr>
-                  <td>Left Mouse Drag or Arrow Keys</td>
-                  <td>Move</td>
-                </tr>
-                <tr>
-                  <td>Right Click Drag in 3D View</td>
-                  <td>Rotate 3D View</td>
-                </tr>
-                <tr>
-                  <td>K,L</td>
-                  <td>Scale Up/Down Viewports</td>
-                </tr>
-              </tbody>
-            </table>
-            <div>
-              <img
-                className="img-50"
-                src="/assets/images/Max-Planck-Gesellschaft.svg"
-                alt="Max Plank Geselleschaft Logo"
-              />
-              <img
-                className="img-50"
-                src="/assets/images/MPI-brain-research.svg"
-                alt="Max Plank Institute of Brain Research Logo"
-              />
->>>>>>> 721a86dd
             </div>
-          </div>
-        ) : null}
+          : null}
+        {isPublicViewMode
+          ? <div>
+              <table className="table table-condensed table-nohead table-bordered">
+                <tbody>
+                  <tr>
+                    <th colSpan="2">Controls</th>
+                  </tr>
+                  <tr>
+                    <td>I,O or Alt + Mousewheel</td>
+                    <td>Zoom in/out</td>
+                  </tr>
+                  <tr>
+                    <td>Mousewheel or D and F</td>
+                    <td>Move Along 3rd Axis</td>
+                  </tr>
+                  <tr>
+                    <td>Left Mouse Drag or Arrow Keys</td>
+                    <td>Move</td>
+                  </tr>
+                  <tr>
+                    <td>Right Click Drag in 3D View</td>
+                    <td>Rotate 3D View</td>
+                  </tr>
+                  <tr>
+                    <td>K,L</td>
+                    <td>Scale Up/Down Viewports</td>
+                  </tr>
+                </tbody>
+              </table>
+              <div>
+                <img
+                  className="img-50"
+                  src="/assets/images/Max-Planck-Gesellschaft.svg"
+                  alt="Max Plank Geselleschaft Logo"
+                />
+                <img
+                  className="img-50"
+                  src="/assets/images/MPI-brain-research.svg"
+                  alt="Max Plank Institute of Brain Research Logo"
+                />
+              </div>
+            </div>
+          : null}
       </div>
     );
   }
